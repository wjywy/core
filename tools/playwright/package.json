--- conflicted
+++ resolved
@@ -29,11 +29,7 @@
     "@playwright/test": "1.29.1"
   },
   "devDependencies": {
-<<<<<<< HEAD
-    "@opensumi/ide-utils": "workspace:*",
-=======
     "@opensumi/ide-utils": "2.21.11",
->>>>>>> b4576924
     "allure-commandline": "^2.13.8",
     "allure-playwright": "^2.0.0-beta.14",
     "typescript": "4.9.3"
