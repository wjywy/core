--- conflicted
+++ resolved
@@ -17,11 +17,8 @@
     "@ali/ide-core-common": "^1.0.1",
     "@ali/ide-core-node": "^1.0.1",
     "@ali/ide-terminal-server": "^1.0.1",
-<<<<<<< HEAD
-=======
     "@ali/ide-connection": "^1.0.1",
     "@ali/ide-language": "^1.0.1",
->>>>>>> 07ea2f5f
     "@types/koa": "^2.0.48",
     "@types/koa-bodyparser": "^4.2.2",
     "css-loader": "^2.1.1",
