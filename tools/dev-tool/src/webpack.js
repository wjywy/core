--- conflicted
+++ resolved
@@ -46,11 +46,7 @@
     },
     bail: true,
     mode: 'development',
-<<<<<<< HEAD
-    // devtool: 'inline-source-map',
-=======
     devtool: 'inline-cheap-source-map',
->>>>>>> 1a5d0fc8
     module: {
       // https://github.com/webpack/webpack/issues/196#issuecomment-397606728
       exprContextCritical: false,
