--- conflicted
+++ resolved
@@ -1,10 +1,6 @@
 {
   "name": "@ali/ide-common-extensions",
-<<<<<<< HEAD
-  "version": "1.0.6-alpha.9",
-=======
   "version": "1.0.6-alpha.12",
->>>>>>> 27e264bb
   "private": true,
   "scripts": {
     "postinstall": "run-p install:init install:merge-conflict install:typescript-language-features install:vim install:vscode-java",
