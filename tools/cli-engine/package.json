--- conflicted
+++ resolved
@@ -1,10 +1,6 @@
 {
   "name": "@ali/kaitian-cli-engine",
-<<<<<<< HEAD
-  "version": "2.8.1",
-=======
   "version": "2.8.0",
->>>>>>> 872cf8c2
   "description": "Integration engine runtime for kaitian-cli and kaitian extension",
   "main": "",
   "files": [
@@ -30,15 +26,6 @@
   },
   "dependencies": {
     "@ali/common-di": "^5.0.0",
-<<<<<<< HEAD
-    "@ali/ide-core-browser": "2.8.1",
-    "@ali/ide-core-common": "2.8.1",
-    "@ali/ide-core-node": "2.8.1",
-    "@ali/ide-express-file-server": "2.8.1",
-    "@ali/ide-i18n": "2.8.1",
-    "@ali/ide-kaitian-extension": "2.8.1",
-    "@ali/ide-startup": "2.8.1",
-=======
     "@ali/ide-core-browser": "2.8.0",
     "@ali/ide-core-common": "2.8.0",
     "@ali/ide-core-node": "2.8.0",
@@ -46,7 +33,6 @@
     "@ali/ide-i18n": "2.8.0",
     "@ali/ide-kaitian-extension": "2.8.0",
     "@ali/ide-startup": "2.8.0",
->>>>>>> 872cf8c2
     "@koa/cors": "^3.0.0",
     "chalk": "^4.0.0",
     "ejs": "^2.7.4",
@@ -106,9 +92,5 @@
     "registry": "http://registry.npm.alibaba-inc.com"
   },
   "readme": "ERROR: No README data found!",
-<<<<<<< HEAD
-  "_id": "@ali/kaitian-cli-engine@2.8.0"
-=======
   "_id": "@ali/kaitian-cli-engine@2.7.8"
->>>>>>> 872cf8c2
 }