--- conflicted
+++ resolved
@@ -163,14 +163,13 @@
       "path": "./references/tsconfig.kaitian-extension.json"
     },
     {
-<<<<<<< HEAD
       "path": "./references/tsconfig.debug.json"
     },
     {
       "path": "./references/tsconfig.debug-nodejs.json"
-=======
+    },
+    {
       "path": "./references/tsconfig.extension-manager.json"
->>>>>>> 00be6d48
     }
   ]
 }