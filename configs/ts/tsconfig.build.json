--- conflicted
+++ resolved
@@ -150,11 +150,8 @@
     {
       "path": "./references/tsconfig.storage.json"
     },
-<<<<<<< HEAD
-=======
     {
       "path": "./references/tsconfig.markdown.json"
     },
->>>>>>> c2db05fd
   ]
 }