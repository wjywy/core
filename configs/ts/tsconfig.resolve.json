{
  "extends": "./tsconfig.base.json",
  "compilerOptions": {
    "baseUrl": "..",
    "paths": {
      "@ali/ide-core-common": [
        "../packages/core-common/src/index.ts"
      ],
      "@ali/ide-core-common/lib/*": [
        "../packages/core-common/src/*"
      ],
      "@ali/ide-core-browser": [
        "../packages/core-browser/src/index.ts"
      ],
      "@ali/ide-core-browser/lib/*": [
        "../packages/core-browser/src/*"
      ],
      "@ali/ide-core-node": [
        "../packages/core-node/src/index.ts"
      ],
      "@ali/ide-core-node/lib/*": [
        "../packages/core-node/src/*"
      ],
      "@ali/ide-doc-model": [
        "../packages/doc-model/src/index.ts"
      ],
      "@ali/ide-doc-model/lib/*": [
        "../packages/doc-model/src/*"
      ],
      "@ali/ide-file-service": [
        "../packages/file-service/src/index.ts"
      ],
      "@ali/ide-file-service/lib/*": [
        "../packages/file-service/src/*"
      ],
      "@ali/ide-file-tree": [
        "../packages/file-tree/src/index.ts"
      ],
      "@ali/ide-file-tree/lib/*": [
        "../packages/file-tree/src/*"
      ],
      "@ali/ide-main-layout": [
        "../packages/main-layout/src/index.ts"
      ],
      "@ali/ide-main-layout/lib/*": [
        "../packages/main-layout/src/*"
      ],
      "@ali/ide-menu-bar": [
        "../packages/menu-bar/src/index.ts"
      ],
      "@ali/ide-menu-bar/lib/*": [
        "../packages/menu-bar/src/*"
      ],
      "@ali/ide-side-panel": [
        "../packages/side-panel/src/index.ts"
      ],
      "@ali/ide-side-panel/lib/*": [
        "../packages/side-panel/src/*"
      ],
      "@ali/ide-monaco": [
        "../packages/monaco/src/index.ts"
      ],
      "@ali/ide-monaco/lib/*": [
        "../packages/monaco/src/*"
      ],
      "@ali/ide-editor": [
        "../packages/editor/src/index.ts"
      ],
      "@ali/ide-editor/lib/*": [
        "../packages/editor/src/*"
      ],
      "@ali/ide-connection": [
        "../packages/connection/src/index.ts"
      ],
      "@ali/ide-connection/lib/*": [
        "../packages/connection/src/*"
      ],
      "@ali/ide-i18n": [
        "../packages/i18n/src/index.ts"
      ],
      "@ali/ide-i18n/lib/*": [
        "../packages/i18n/src/*"
      ],
      "@ali/ide-status-bar": [
        "../packages/status-bar/src/index.ts"
      ],
      "@ali/ide-status-bar/lib/*": [
        "../packages/status-bar/src/*"
      ],
      "@ali/ide-terminal": [
        "../packages/terminal/src/index.ts"
      ],
      "@ali/ide-terminal/lib/*": [
        "../packages/terminal/src/*"
      ],
<<<<<<< HEAD
      "@ali/ide-activator-bar": [
        "../packages/activator-bar/src/index.ts"
      ],
      "@ali/ide-activator-bar/lib/*": [
        "../packages/activator-bar/src/*"
      ],
      "@ali/ide-activator-panel": [
        "../packages/activator-panel/src/index.ts"
      ],
      "@ali/ide-activator-panel/lib/*": [
        "../packages/activator-panel/src/*"
=======
      "@ali/ide-terminal-server": [
        "../packages/terminal-server/src/index.ts"
      ],
      "@ali/ide-terminal-server/lib/*": [
        "../packages/terminal-server/src/*"
>>>>>>> 1da7d56d
      ]
    }
  }
}<|MERGE_RESOLUTION|>--- conflicted
+++ resolved
@@ -93,7 +93,6 @@
       "@ali/ide-terminal/lib/*": [
         "../packages/terminal/src/*"
       ],
-<<<<<<< HEAD
       "@ali/ide-activator-bar": [
         "../packages/activator-bar/src/index.ts"
       ],
@@ -105,13 +104,12 @@
       ],
       "@ali/ide-activator-panel/lib/*": [
         "../packages/activator-panel/src/*"
-=======
+      ],
       "@ali/ide-terminal-server": [
         "../packages/terminal-server/src/index.ts"
       ],
       "@ali/ide-terminal-server/lib/*": [
         "../packages/terminal-server/src/*"
->>>>>>> 1da7d56d
       ]
     }
   }
