{
  "extends": "./tsconfig.base.json",
  "compilerOptions": {
    "baseUrl": "..",
    "paths": {
      "@ali/ide-core-common": [
        "../packages/core-common/src/index.ts"
      ],
      "@ali/ide-core-common/lib/*": [
        "../packages/core-common/src/*"
      ],
      "@ali/ide-logs": [
        "../packages/logs-core/src/index.ts"
      ],
      "@ali/ide-logs/lib/*": [
        "../packages/logs-core/src/*"
      ],
      "@ali/ide-core-browser": [
        "../packages/core-browser/src/index.ts"
      ],
      "@ali/ide-core-browser/lib/*": [
        "../packages/core-browser/src/*"
      ],
      "@ali/ide-core-node": [
        "../packages/core-node/src/index.ts"
      ],
      "@ali/ide-core-node/lib/*": [
        "../packages/core-node/src/*"
      ],
      "@ali/ide-doc-model": [
        "../packages/doc-model/src/index.ts"
      ],
      "@ali/ide-doc-model/lib/*": [
        "../packages/doc-model/src/*"
      ],
      "@ali/ide-file-service": [
        "../packages/file-service/src/index.ts"
      ],
      "@ali/ide-file-service/lib/*": [
        "../packages/file-service/src/*"
      ],
      "@ali/ide-main-layout": [
        "../packages/main-layout/src/index.ts"
      ],
      "@ali/ide-main-layout/lib/*": [
        "../packages/main-layout/src/*"
      ],
      "@ali/ide-menu-bar": [
        "../packages/menu-bar/src/index.ts"
      ],
      "@ali/ide-menu-bar/lib/*": [
        "../packages/menu-bar/src/*"
      ],
      "@ali/ide-activation-event": [
        "../packages/activation-event/src/index.ts"
      ],
      "@ali/ide-activation-event/lib/*": [
        "../packages/activation-event/src/*"
      ],
      "@ali/ide-monaco": [
        "../packages/monaco/src/index.ts"
      ],
      "@ali/ide-monaco/lib/*": [
        "../packages/monaco/src/*"
      ],
      "@ali/ide-editor": [
        "../packages/editor/src/index.ts"
      ],
      "@ali/ide-editor/lib/*": [
        "../packages/editor/src/*"
      ],
      "@ali/ide-activity-panel": [
        "../packages/activity-panel/src/index.ts"
      ],
      "@ali/ide-activity-panel/lib/*": [
        "../packages/activity-panel/src/*"
      ],
      "@ali/ide-activity-bar": [
        "../packages/activity-bar/src/index.ts"
      ],
      "@ali/ide-activity-bar/lib/*": [
        "../packages/activity-bar/src/*"
      ],
      "@ali/ide-file-tree": [
        "../packages/file-tree/src/index.ts"
      ],
      "@ali/ide-file-tree/lib/*": [
        "../packages/file-tree/src/*"
      ],
      "@ali/ide-connection": [
        "../packages/connection/src/index.ts"
      ],
      "@ali/ide-connection/lib/*": [
        "../packages/connection/src/*"
      ],
      "@ali/ide-i18n": [
        "../packages/i18n/src/index.ts"
      ],
      "@ali/ide-i18n/lib/*": [
        "../packages/i18n/src/*"
      ],
      "@ali/ide-status-bar": [
        "../packages/status-bar/src/index.ts"
      ],
      "@ali/ide-status-bar/lib/*": [
        "../packages/status-bar/src/*"
      ],
      "@ali/ide-terminal": [
        "../packages/terminal/src/index.ts"
      ],
      "@ali/ide-terminal/lib/*": [
        "../packages/terminal/src/*"
      ],
      "@ali/ide-terminal-server": [
        "../packages/terminal-server/src/index.ts"
      ],
      "@ali/ide-terminal-server/lib/*": [
        "../packages/terminal-server/src/*"
      ],
      "@ali/ide-static-resource": [
        "../packages/static-resource/src/index.ts"
      ],
      "@ali/ide-static-resource/lib/*": [
        "../packages/static-resource/src/*"
      ],
      "@ali/ide-express-file-server": [
        "../packages/express-file-server/src/index.ts"
      ],
      "@ali/ide-express-file-server/lib/*": [
        "../packages/express-file-server/src/*"
      ],
      "@ali/ide-language": [
        "../packages/language/src/index.ts"
      ],
      "@ali/ide-language/lib/*": [
        "../packages/language/src/*"
      ],
      "@ali/ide-git": [
        "../packages/git/src/index.ts"
      ],
      "@ali/ide-git/lib/*": [
        "../packages/git/src/*"
      ],
      "@ali/ide-search": [
        "../packages/search/src/index.ts"
      ],
      "@ali/ide-search/lib/*": [
        "../packages/search/src/*"
      ],
      "@ali/ide-bottom-panel": [
        "../packages/bottom-panel/src/index.ts"
      ],
      "@ali/ide-bottom-panel/lib/*": [
        "../packages/bottom-panel/src/*"
      ],
      "@ali/ide-language-server": [
        "../packages/language-server/src/index.ts"
      ],
      "@ali/ide-language-server/lib/*": [
        "../packages/language-server/src/*"
      ],
      "@ali/ide-file-scheme": [
        "../packages/file-scheme/src/index.ts"
      ],
      "@ali/ide-file-scheme/lib/*": [
        "../packages/file-scheme/src/*"
      ],
      "@ali/ide-output": [
        "../packages/output/src/index.ts"
      ],
      "@ali/ide-output/lib/*": [
        "../packages/output/src/*"
      ],
      "@ali/ide-explorer": [
        "../packages/explorer/src/index.ts"
      ],
      "@ali/ide-explorer/lib/*": [
        "../packages/explorer/src/*"
      ],
      "@ali/ide-quick-open": [
        "../packages/quick-open/src/index.ts"
      ],
      "@ali/ide-quick-open/lib/*": [
        "../packages/quick-open/src/*"
      ],
      "@ali/ide-feature-extension": [
        "../packages/feature-extension/src/index.ts"
      ],
      "@ali/ide-feature-extension/lib/*": [
        "../packages/feature-extension/src/*"
      ],
      "@ali/ide-vscode-extension": [
        "../packages/vscode-extension/src/index.ts"
      ],
      "@ali/ide-vscode-extension/lib/*": [
        "../packages/vscode-extension/src/*"
      ],
      "@ali/ide-theme": [
        "../packages/theme/src/index.ts"
      ],
      "@ali/ide-theme/lib/*": [
        "../packages/theme/src/*"
      ],
      "@ali/ide-process": [
        "../packages/process/src/index.ts"
      ],
      "@ali/ide-process/lib/*": [
        "../packages/process/src/*"
      ],
      "@ali/ide-preferences": [
        "../packages/preferences/src/index.ts"
      ],
      "@ali/ide-preferences/lib/*": [
        "../packages/preferences/src/*"
      ],
      "@ali/ide-workspace": [
        "../packages/workspace/src/index.ts"
      ],
      "@ali/ide-workspace/lib/*": [
        "../packages/workspace/src/*"
      ],
      "@ali/ide-core-extension": [
        "../packages/core-extension/src/index.ts"
      ],
      "@ali/ide-core-extension/lib/*": [
        "../packages/core-extension/src/*"
      ],
      "@ali/ide-opened-editor": [
        "../packages/opened-editor/src/index.ts"
      ],
      "@ali/ide-opened-editor/lib/*": [
        "../packages/opened-editor/src/*"
      ],
      "@ali/ide-userstorage": [
        "../packages/userstorage/src/index.ts"
      ],
      "@ali/ide-userstorage/lib/*": [
        "../packages/userstorage/src/*"
      ],
      "@ali/ide-core-electron-main": [
        "../packages/core-electron-main/src/index.ts"
      ],
      "@ali/ide-core-electron-main/lib/*": [
        "../packages/core-electron-main/src/*"
      ],
      "@ali/ide-electron-basic": [
        "../packages/electron-basic/src/index.ts"
      ],
      "@ali/ide-electron-basic/lib/*": [
        "../packages/electron-basic/src/*"
      ],
      "@ali/ide-toolbar": [
        "../packages/toolbar/src/index.ts"
      ],
      "@ali/ide-toolbar/lib/*": [
        "../packages/toolbar/src/*"
      ],
      "@ali/ide-navigation-bar": [
        "../packages/navigation-bar/src/index.ts"
      ],
      "@ali/ide-navigation-bar/lib/*": [
        "../packages/navigation-bar/src/*"
      ],
      "@ali/ide-startup": [
        "../packages/startup/src/index.ts"
      ],
      "@ali/ide-startup/lib/*": [
        "../packages/startup/src/*"
      ],
      "@ali/ide-overlay": [
        "../packages/overlay/src/index.ts"
      ],
      "@ali/ide-overlay/lib/*": [
        "../packages/overlay/src/*"
      ],
      "@ali/ide-window": [
        "../packages/window/src/index.ts"
      ],
      "@ali/ide-window/lib/*": [
        "../packages/window/src/*"
      ],
      "@ali/ide-terminal2": [
        "../packages/terminal2/src/index.ts"
      ],
      "@ali/ide-terminal2/lib/*": [
        "../packages/terminal2/src/*"
      ],
      "@ali/ide-extension-storage": [
        "../packages/extension-storage/src/index.ts"
      ],
      "@ali/ide-extension-storage/lib/*": [
        "../packages/extension-storage/src/*"
      ],
      "@ali/ide-storage": [
        "../packages/storage/src/index.ts"
      ],
      "@ali/ide-storage/lib/*": [
        "../packages/storage/src/*"
      ],
      "@ali/ide-webview": [
        "../packages/webview/src/index.ts"
      ],
      "@ali/ide-webview/lib/*": [
        "../packages/webview/src/*"
      ],
      "@ali/ide-markdown": [
        "../packages/markdown/src/index.ts"
      ],
      "@ali/ide-markdown/lib/*": [
        "../packages/markdown/src/*"
      ],
      "@ali/ide-workspace-edit": [
        "../packages/workspace-edit/src/index.ts"
      ],
      "@ali/ide-workspace-edit/lib/*": [
        "../packages/workspace-edit/src/*"
<<<<<<< HEAD
=======
      ],
      "@ali/ide-scm": [
        "../packages/scm/src/index.ts"
      ],
      "@ali/ide-scm/lib/*": [
        "../packages/scm/src/*"
>>>>>>> dd07a29a
      ]
    }
  }
}<|MERGE_RESOLUTION|>--- conflicted
+++ resolved
@@ -314,15 +314,12 @@
       ],
       "@ali/ide-workspace-edit/lib/*": [
         "../packages/workspace-edit/src/*"
-<<<<<<< HEAD
-=======
       ],
       "@ali/ide-scm": [
         "../packages/scm/src/index.ts"
       ],
       "@ali/ide-scm/lib/*": [
         "../packages/scm/src/*"
->>>>>>> dd07a29a
       ]
     }
   }
