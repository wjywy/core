--- conflicted
+++ resolved
@@ -327,7 +327,6 @@
       "@ali/ide-decoration/lib/*": [
         "../packages/decoration/src/*"
       ],
-<<<<<<< HEAD
       "@ali/ide-debug": [
         "../packages/debug/src/index.ts"
       ],
@@ -339,13 +338,12 @@
       ],
       "@ali/ide-debug-nodejs/lib/*": [
         "../packages/debug-nodejs/src/*"
-=======
+      ],
       "@ali/ide-extension-manager": [
         "../packages/extension-manager/src/index.ts"
       ],
       "@ali/ide-extension-manager/lib/*": [
         "../packages/extension-manager/src/*"
->>>>>>> 00be6d48
       ]
     }
   }
