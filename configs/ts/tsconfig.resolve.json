{
  "extends": "./tsconfig.base.json",
  "compilerOptions": {
    "baseUrl": "..",
    "paths": {
      "@ali/ide-core-common": [
        "../packages/core-common/src/index.ts"
      ],
      "@ali/ide-core-common/lib/*": [
        "../packages/core-common/src/*"
      ],
      "@ali/ide-core-browser": [
        "../packages/core-browser/src/index.ts"
      ],
      "@ali/ide-core-browser/lib/*": [
        "../packages/core-browser/src/*"
      ],
      "@ali/ide-core-node": [
        "../packages/core-node/src/index.ts"
      ],
      "@ali/ide-core-node/lib/*": [
        "../packages/core-node/src/*"
      ],
      "@ali/ide-doc-model": [
        "../packages/doc-model/src/index.ts"
      ],
      "@ali/ide-doc-model/lib/*": [
        "../packages/doc-model/src/*"
      ],
      "@ali/ide-file-service": [
        "../packages/file-service/src/index.ts"
      ],
      "@ali/ide-file-service/lib/*": [
        "../packages/file-service/src/*"
      ],
      "@ali/ide-main-layout": [
        "../packages/main-layout/src/index.ts"
      ],
      "@ali/ide-main-layout/lib/*": [
        "../packages/main-layout/src/*"
      ],
      "@ali/ide-menu-bar": [
        "../packages/menu-bar/src/index.ts"
      ],
      "@ali/ide-menu-bar/lib/*": [
        "../packages/menu-bar/src/*"
      ],
      "@ali/ide-monaco": [
        "../packages/monaco/src/index.ts"
      ],
      "@ali/ide-monaco/lib/*": [
        "../packages/monaco/src/*"
      ],
      "@ali/ide-editor": [
        "../packages/editor/src/index.ts"
      ],
      "@ali/ide-editor/lib/*": [
        "../packages/editor/src/*"
      ],
      "@ali/ide-activator-panel": [
        "../packages/activator-panel/src/index.ts"
      ],
      "@ali/ide-activator-panel/lib/*": [
        "../packages/activator-panel/src/*"
      ],
      "@ali/ide-activator-bar": [
        "../packages/activator-bar/src/index.ts"
      ],
      "@ali/ide-activator-bar/lib/*": [
        "../packages/activator-bar/src/*"
      ],
      "@ali/ide-file-tree": [
        "../packages/file-tree/src/index.ts"
      ],
      "@ali/ide-file-tree/lib/*": [
        "../packages/file-tree/src/*"
      ],
      "@ali/ide-connection": [
        "../packages/connection/src/index.ts"
      ],
      "@ali/ide-connection/lib/*": [
        "../packages/connection/src/*"
      ],
      "@ali/ide-i18n": [
        "../packages/i18n/src/index.ts"
      ],
      "@ali/ide-i18n/lib/*": [
        "../packages/i18n/src/*"
      ],
      "@ali/ide-status-bar": [
        "../packages/status-bar/src/index.ts"
      ],
      "@ali/ide-status-bar/lib/*": [
        "../packages/status-bar/src/*"
      ],
      "@ali/ide-terminal": [
        "../packages/terminal/src/index.ts"
      ],
      "@ali/ide-terminal/lib/*": [
        "../packages/terminal/src/*"
      ],
      "@ali/ide-terminal-server": [
        "../packages/terminal-server/src/index.ts"
      ],
      "@ali/ide-terminal-server/lib/*": [
        "../packages/terminal-server/src/*"
      ],
      "@ali/ide-static-resource": [
        "../packages/static-resource/src/index.ts"
      ],
      "@ali/ide-static-resource/lib/*": [
        "../packages/static-resource/src/*"
      ],
      "@ali/ide-express-file-server": [
        "../packages/express-file-server/src/index.ts"
      ],
      "@ali/ide-express-file-server/lib/*": [
        "../packages/express-file-server/src/*"
      ],
      "@ali/ide-language": [
        "../packages/language/src/index.ts"
      ],
      "@ali/ide-language/lib/*": [
        "../packages/language/src/*"
      ],
      "@ali/ide-git": [
        "../packages/git/src/index.ts"
      ],
      "@ali/ide-git/lib/*": [
        "../packages/git/src/*"
      ],
      "@ali/ide-search": [
        "../packages/search/src/index.ts"
      ],
      "@ali/ide-search/lib/*": [
        "../packages/search/src/*"
      ],
<<<<<<< HEAD
      "@ali/ide-file-scheme": [
        "../packages/file-scheme/src/index.ts"
      ],
      "@ali/ide-file-scheme/lib/*": [
        "../packages/file-scheme/src/*"
=======
      "@ali/ide-bottom-panel": [
        "../packages/bottom-panel/src/index.ts"
      ],
      "@ali/ide-bottom-panel/lib/*": [
        "../packages/bottom-panel/src/*"
>>>>>>> 66b962e3
      ]
    }
  }
}<|MERGE_RESOLUTION|>--- conflicted
+++ resolved
@@ -135,19 +135,17 @@
       "@ali/ide-search/lib/*": [
         "../packages/search/src/*"
       ],
-<<<<<<< HEAD
+      "@ali/ide-bottom-panel": [
+        "../packages/bottom-panel/src/index.ts"
+      ],
+      "@ali/ide-bottom-panel/lib/*": [
+        "../packages/bottom-panel/src/*"
+      ],
       "@ali/ide-file-scheme": [
         "../packages/file-scheme/src/index.ts"
       ],
       "@ali/ide-file-scheme/lib/*": [
         "../packages/file-scheme/src/*"
-=======
-      "@ali/ide-bottom-panel": [
-        "../packages/bottom-panel/src/index.ts"
-      ],
-      "@ali/ide-bottom-panel/lib/*": [
-        "../packages/bottom-panel/src/*"
->>>>>>> 66b962e3
       ]
     }
   }
