{
  "name": "@opensumi/ide-extension-manager",
<<<<<<< HEAD
  "version": "2.19.11",
=======
  "version": "2.19.12",
>>>>>>> 6eafe648
  "files": [
    "lib"
  ],
  "license": "MIT",
  "main": "lib/index.js",
  "scripts": {
    "prepublishOnly": "npm run build",
    "build": "tsc --build ../../configs/ts/references/tsconfig.extension-manager.json"
  },
  "dependencies": {
<<<<<<< HEAD
    "@opensumi/ide-core-common": "2.19.11",
    "@opensumi/ide-core-node": "2.19.11",
    "@opensumi/ide-extension": "2.19.11",
    "@opensumi/ide-static-resource": "2.19.11",
=======
    "@opensumi/ide-core-common": "2.19.12",
    "@opensumi/ide-core-node": "2.19.12",
    "@opensumi/ide-extension": "2.19.12",
    "@opensumi/ide-static-resource": "2.19.12",
>>>>>>> 6eafe648
    "fs-extra": "^10.1.0",
    "node-fetch": "^2.6.7",
    "requestretry": "^7.0.0",
    "compressing": "^1.6.2"
  },
  "devDependencies": {
<<<<<<< HEAD
    "@opensumi/ide-components": "2.19.11",
    "@opensumi/ide-core-browser": "2.19.11",
    "@opensumi/ide-editor": "2.19.11",
    "@opensumi/ide-main-layout": "2.19.11",
    "@opensumi/ide-markdown": "2.19.11",
    "@opensumi/ide-overlay": "2.19.11",
    "@opensumi/ide-theme": "2.19.11",
=======
    "@opensumi/ide-components": "2.19.12",
    "@opensumi/ide-core-browser": "2.19.12",
    "@opensumi/ide-editor": "2.19.12",
    "@opensumi/ide-main-layout": "2.19.12",
    "@opensumi/ide-markdown": "2.19.12",
    "@opensumi/ide-overlay": "2.19.12",
    "@opensumi/ide-theme": "2.19.12",
>>>>>>> 6eafe648
    "@types/node-fetch": "^2.6.1",
    "@types/requestretry": "^1.12.7",
    "@types/uuid": "^8.3.4"
  }
}<|MERGE_RESOLUTION|>--- conflicted
+++ resolved
@@ -1,10 +1,6 @@
 {
   "name": "@opensumi/ide-extension-manager",
-<<<<<<< HEAD
-  "version": "2.19.11",
-=======
   "version": "2.19.12",
->>>>>>> 6eafe648
   "files": [
     "lib"
   ],
@@ -15,32 +11,16 @@
     "build": "tsc --build ../../configs/ts/references/tsconfig.extension-manager.json"
   },
   "dependencies": {
-<<<<<<< HEAD
-    "@opensumi/ide-core-common": "2.19.11",
-    "@opensumi/ide-core-node": "2.19.11",
-    "@opensumi/ide-extension": "2.19.11",
-    "@opensumi/ide-static-resource": "2.19.11",
-=======
     "@opensumi/ide-core-common": "2.19.12",
     "@opensumi/ide-core-node": "2.19.12",
     "@opensumi/ide-extension": "2.19.12",
     "@opensumi/ide-static-resource": "2.19.12",
->>>>>>> 6eafe648
     "fs-extra": "^10.1.0",
     "node-fetch": "^2.6.7",
     "requestretry": "^7.0.0",
     "compressing": "^1.6.2"
   },
   "devDependencies": {
-<<<<<<< HEAD
-    "@opensumi/ide-components": "2.19.11",
-    "@opensumi/ide-core-browser": "2.19.11",
-    "@opensumi/ide-editor": "2.19.11",
-    "@opensumi/ide-main-layout": "2.19.11",
-    "@opensumi/ide-markdown": "2.19.11",
-    "@opensumi/ide-overlay": "2.19.11",
-    "@opensumi/ide-theme": "2.19.11",
-=======
     "@opensumi/ide-components": "2.19.12",
     "@opensumi/ide-core-browser": "2.19.12",
     "@opensumi/ide-editor": "2.19.12",
@@ -48,7 +28,6 @@
     "@opensumi/ide-markdown": "2.19.12",
     "@opensumi/ide-overlay": "2.19.12",
     "@opensumi/ide-theme": "2.19.12",
->>>>>>> 6eafe648
     "@types/node-fetch": "^2.6.1",
     "@types/requestretry": "^1.12.7",
     "@types/uuid": "^8.3.4"
