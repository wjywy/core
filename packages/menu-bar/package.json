{
  "name": "@ali/ide-menu-bar",
  "version": "1.0.6-alpha.0",
  "description": "@ali/ide-menu-bar",
  "files": [
    "lib"
  ],
  "main": "lib/index.js",
  "typings": "lib/index.d.ts",
  "scripts": {
    "start": "run-p start:client start:server",
    "start:client": "webpack-dev-server --config ./webpack.config.js",
    "start:server": "ts-node -P ../../tsconfig.json ./example/server.ts"
  },
  "repository": {
    "type": "git",
    "url": "git@gitlab.alibaba-inc.com:kaitian/ide-framework.git"
  },
  "publishConfig": {
    "registry": "https://registry.npm.alibaba-inc.com"
  },
  "gitHead": "1a1184d79f5c7ec241ba12087ef5ff7ce42be1c9",
  "dependencies": {
<<<<<<< HEAD
    "@ali/ide-core-common": "^1.0.5",
    "@ali/ide-core-node": "^1.0.5",
    "@ali/ide-editor": "^1.0.5",
    "@ali/ide-main-layout": "^1.0.5",
    "@ali/ide-file-tree": "^1.0.5"
=======
    "@ali/ide-core-common": "^1.0.6-alpha.0",
    "@ali/ide-core-node": "^1.0.6-alpha.0",
    "@ali/ide-editor": "^1.0.6-alpha.0",
    "@ali/ide-main-layout": "^1.0.6-alpha.0"
>>>>>>> 1038c59c
  },
  "devDependencies": {
    "@ali/ide-core-browser": "^1.0.6-alpha.0",
    "@ali/ide-dev-tool": "^1.0.6-alpha.0",
    "npm-run-all": "^4.1.5",
    "ts-node": "8.0.2",
    "webpack-dev-server": "^3.3.1"
  }
}<|MERGE_RESOLUTION|>--- conflicted
+++ resolved
@@ -21,18 +21,10 @@
   },
   "gitHead": "1a1184d79f5c7ec241ba12087ef5ff7ce42be1c9",
   "dependencies": {
-<<<<<<< HEAD
-    "@ali/ide-core-common": "^1.0.5",
-    "@ali/ide-core-node": "^1.0.5",
-    "@ali/ide-editor": "^1.0.5",
-    "@ali/ide-main-layout": "^1.0.5",
-    "@ali/ide-file-tree": "^1.0.5"
-=======
     "@ali/ide-core-common": "^1.0.6-alpha.0",
     "@ali/ide-core-node": "^1.0.6-alpha.0",
     "@ali/ide-editor": "^1.0.6-alpha.0",
     "@ali/ide-main-layout": "^1.0.6-alpha.0"
->>>>>>> 1038c59c
   },
   "devDependencies": {
     "@ali/ide-core-browser": "^1.0.6-alpha.0",
