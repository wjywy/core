import * as ReactDom from 'react-dom';
import * as React from 'react';
import { Injectable, Autowired, INJECTOR_TOKEN, Injector, Inject } from '@ali/common-di';
import { Widget } from '@phosphor/widgets';
<<<<<<< HEAD
import { Emitter, Disposable, Event, DisposableCollection, IEventBus } from '@ali/ide-core-common';
import { View, ResizeEvent } from '..';
import { getIcon } from '../../icon';
import { ConfigProvider, ComponentRenderer, AppConfig } from '../../react-providers';
=======
import { Emitter, Disposable, Event, DisposableCollection } from '@ali/ide-core-common';
import { View } from '..';
import { getIcon } from '../../style/icon/icon';
import { ConfigProvider, SlotRenderer, AppConfig } from '../../react-providers';
>>>>>>> e3f176f4
import { LoadingView } from './loading-view.view';
import { ViewUiStateManager } from './view-container-state';
import { TabBarToolbar } from './tab-bar-toolbar';
import './section.view.less';

export const SECTION_HEADER_HEIGHT = 22;
const COLLAPSED_CLASS = 'collapse';
const EXPANSION_TOGGLE_CLASS = 'expansion-collapse';

@Injectable({ multiple: true })
export class ViewContainerSection extends Widget implements ViewContainerPart {
  animatedSize?: number;
  uncollapsedSize?: number;

  node: HTMLDivElement;
  header: HTMLDivElement;
  control: HTMLDivElement;
  titleNode: HTMLDivElement;
  titleContainer: HTMLDivElement;
  content: HTMLDivElement;
  private uiStateManager: ViewUiStateManager;

  private toolBar: TabBarToolbar;

  protected readonly collapsedEmitter = new Emitter<boolean>();
  public onCollapseChange: Event<boolean> = this.collapsedEmitter.event;

  @Autowired(INJECTOR_TOKEN)
  private injector: Injector;

  @Autowired(AppConfig)
  private configContext: AppConfig;

  @Autowired(IEventBus)
  private eventBus: IEventBus;

  constructor(@Inject(Symbol()) public view: View, @Inject(Symbol()) private side: string, @Inject(Symbol()) private options) {
    super(options);
    this.addClass('views-container-section');
    this.createTitle();
    this.createContent();
    this.uiStateManager = this.injector.get(ViewUiStateManager);
    this.id = this.view.id;
    // FIXME 临时支持，后续废弃 phospher accordion
    this.eventBus.on(ResizeEvent, (e) => {
      if (this.side === e.payload.slotLocation) {
        this.uiStateManager.updateSize(this.view.id, this.contentHeight, e.payload.width - 50);
      }
    });
  }

  get contentHeight() {
    return this.content.clientHeight;
  }

  get contentWidth() {
    return this.content.clientWidth;
  }

  set titleLabel(label: string) {
    this.title.label = label;
    this.titleNode.innerText = label;
  }

  onResize() {
    if (!this.collapsed) {
      this.uiStateManager.updateSize(this.view.id, this.contentHeight, this.contentWidth);
    }
  }

  createTitle(): void {
    this.header = createElement('views-container-section-title');
    this.header.style.height = SECTION_HEADER_HEIGHT + 'px';
    this.node.appendChild(this.header);

    this.control = createElement(EXPANSION_TOGGLE_CLASS);
    this.control.setAttribute('class', `${EXPANSION_TOGGLE_CLASS} ${getIcon('right')}`);

    this.titleNode = createElement('views-container-section-label');
    this.titleNode.innerText = this.view.name || this.view.id;

    this.titleContainer = createElement('views-container-section-wrap');
    this.titleContainer.appendChild(this.control);
    this.titleContainer.appendChild(this.titleNode);

    this.header.appendChild(this.titleContainer);

    this.createToolBar();
    this.header.appendChild(this.toolBar.node);

    this.header.addEventListener('click', (event) => {
      const target = event.target as HTMLElement;
      if (target.classList.contains('action-icon')) {
        return;
      }

      // fixme: @寻壑 view 重构后需要去掉这个逻辑
      if (target.classList.contains('icon-ellipsis') || target.className.includes('iconAction__')) {
        return;
      }

      // hacky for scm/title
      this.toggleOpen();
    });
  }

  createToolBar(): void {
    this.toolBar = this.injector.get(TabBarToolbar, [this.view.id]);
  }

  protected updateToolbar(forceHide?: boolean): void {
    if (!this.toolBar || this.view.id.startsWith('scm')) {
      return;
    }
  }

  hideTitle(): void {
    this.header.classList.add('p-mod-hidden');
  }

  showTitle(): void {
    this.header.classList.remove('p-mod-hidden');
  }

  createContent(): void {
    this.content = createElement('views-container-section-content');
    this.node.appendChild(this.content);
    const Fc = this.view.component || LoadingView;
    ReactDom.render(
      <ConfigProvider value={this.configContext} >
        <ComponentRenderer Component={Fc}  initialProps={{
          injector: this.configContext.injector,
          ...this.options.props,
        }}/>
      </ConfigProvider>, this.content);
  }

  get collapsed(): boolean {
    return this.control.classList.contains(COLLAPSED_CLASS);
  }

  get minSize(): number {
    const style = getComputedStyle(this.content);
    return parseCssMagnitude(style.minHeight, 0);
  }

  protected toDisposeOnOpen = new DisposableCollection();
  toggleOpen(hide?: boolean): void {
    const prevStatus = !this.collapsed;
    switch (hide) {
      case true:
        this.control.classList.add(COLLAPSED_CLASS);
        break;
      case false:
        this.control.classList.remove(COLLAPSED_CLASS);
        break;
      default:
        this.control.classList.toggle(COLLAPSED_CLASS);
    }
    if (!this.collapsed) {
      this.toDisposeOnOpen.dispose();
    } else {
      const display = this.content.style.display;
      this.content.style.display = 'none';
      this.toDisposeOnOpen.push(Disposable.create(() => this.content.style.display = display));
    }
    if (!this.collapsed !== prevStatus) {
      this.collapsedEmitter.fire(this.collapsed);
      this.update();
    }
  }

  addViewComponent(viewComponent: React.FunctionComponent, props: any = {}): void {
    ReactDom.render(
      <ConfigProvider value={this.configContext} >
        <ComponentRenderer Component={viewComponent} initialProps={{
          injector: this.configContext.injector,
          ...props,
        }} />
      </ConfigProvider>, this.content);
    this.update();
  }

  onUpdateRequest() {
    if (!this.collapsed) {
      this.updateToolbar();
    } else {
      this.updateToolbar(true);
    }
  }

}

export interface ViewContainerPart extends Widget {
  minSize: number;
  animatedSize?: number;
  collapsed: boolean;
  uncollapsedSize?: number;
}

export function createElement(className?: string): HTMLDivElement {
  const div = document.createElement('div');
  if (className) {
    div.classList.add(className);
  }
  return div;
}
/**
 * Parse a magnitude value (e.g. width, height, left, top) from a CSS attribute value.
 * Returns the given default value (or undefined) if the value cannot be determined,
 * e.g. because it is a relative value like `50%` or `auto`.
 */
export function parseCssMagnitude(value: string | null, defaultValue: number): number;
export function parseCssMagnitude(value: string | null, defaultValue?: number): number | undefined {
  if (value) {
    let parsed: number;
    if (value.endsWith('px')) {
      parsed = parseFloat(value.substring(0, value.length - 2));
    } else {
      parsed = parseFloat(value);
    }
    if (!isNaN(parsed)) {
      return parsed;
    }
  }
  return defaultValue;
}<|MERGE_RESOLUTION|>--- conflicted
+++ resolved
@@ -2,17 +2,10 @@
 import * as React from 'react';
 import { Injectable, Autowired, INJECTOR_TOKEN, Injector, Inject } from '@ali/common-di';
 import { Widget } from '@phosphor/widgets';
-<<<<<<< HEAD
 import { Emitter, Disposable, Event, DisposableCollection, IEventBus } from '@ali/ide-core-common';
 import { View, ResizeEvent } from '..';
-import { getIcon } from '../../icon';
+import { getIcon } from '../../style/icon/icon';
 import { ConfigProvider, ComponentRenderer, AppConfig } from '../../react-providers';
-=======
-import { Emitter, Disposable, Event, DisposableCollection } from '@ali/ide-core-common';
-import { View } from '..';
-import { getIcon } from '../../style/icon/icon';
-import { ConfigProvider, SlotRenderer, AppConfig } from '../../react-providers';
->>>>>>> e3f176f4
 import { LoadingView } from './loading-view.view';
 import { ViewUiStateManager } from './view-container-state';
 import { TabBarToolbar } from './tab-bar-toolbar';
