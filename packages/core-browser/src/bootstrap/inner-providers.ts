--- conflicted
+++ resolved
@@ -6,15 +6,9 @@
   CommandRegistryImpl,
   CommandContribution,
   CommandContributionProvider,
-<<<<<<< HEAD
-  createContributionProvider,
-  MenuContribution,
-  MenuContributionProvider,
-=======
   MenuContribution,
   MenuContributionProvider,
   createContributionProvider,
->>>>>>> 61b4dc9e
   CommandServiceImpl,
   CommandRegistry,
 } from '@ali/ide-core-common';
