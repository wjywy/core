import { Provider, Injector } from '@ali/common-di';
import {
  IEventBus,
  EventBusImpl,
  CommandService,
  CommandRegistryImpl,
  CommandContribution,
  CommandContributionProvider,
<<<<<<< HEAD

  MenuContribution,
  MenuContributionProvider,

  BaseContributionProvider,
=======
  createContributionProvider,
>>>>>>> 76cbb27c
  CommandServiceImpl,
  CommandRegistry,
} from '@ali/ide-core-common';

import {
  ContextMenuRenderer,
  BrowserContextMenuRenderer,
  BrowserMainMenuFactory,
} from '../menu';

export function injectInnerProviders(injector: Injector) {
  // 一些内置抽象实现
  const providers: Provider[] = [
    {
      token: CommandService,
      useClass: CommandServiceImpl,
    },
    {
      token: CommandRegistry,
      useClass: CommandRegistryImpl,
    },
    {
      token: IEventBus,
      useClass: EventBusImpl,
    },
    {
      token: ContextMenuRenderer,
      useClass: BrowserContextMenuRenderer,
    },
  ];

  // 生成 CommandContributionProvider
  createContributionProvider(injector, CommandContribution, CommandContributionProvider);

  const menuContributionProvider = injector.get(BaseContributionProvider, [MenuContribution]);
  injector.addProviders({
    token: MenuContributionProvider,
    useValue: menuContributionProvider,
  });

  injector.addProviders(...providers);
}<|MERGE_RESOLUTION|>--- conflicted
+++ resolved
@@ -6,15 +6,12 @@
   CommandRegistryImpl,
   CommandContribution,
   CommandContributionProvider,
-<<<<<<< HEAD
 
   MenuContribution,
   MenuContributionProvider,
 
   BaseContributionProvider,
-=======
   createContributionProvider,
->>>>>>> 76cbb27c
   CommandServiceImpl,
   CommandRegistry,
 } from '@ali/ide-core-common';
@@ -48,12 +45,7 @@
 
   // 生成 CommandContributionProvider
   createContributionProvider(injector, CommandContribution, CommandContributionProvider);
-
-  const menuContributionProvider = injector.get(BaseContributionProvider, [MenuContribution]);
-  injector.addProviders({
-    token: MenuContributionProvider,
-    useValue: menuContributionProvider,
-  });
+  createContributionProvider(injector, MenuContribution, MenuContributionProvider);
 
   injector.addProviders(...providers);
 }