import { Injector, ConstructorOf, Domain } from '@ali/common-di';
import { BrowserModule, IClientApp } from '../browser-module';
import { AppConfig } from '../react-providers';
import { injectInnerProviders } from './inner-providers';
import { KeybindingRegistry, KeybindingService } from '../keybinding';
import {
  CommandRegistry,
  MenuModelRegistry,
  isOSX, ContributionProvider,
  MaybePromise,
  createContributionProvider,
  DefaultResourceProvider,
  ResourceProvider,
  ResourceResolverContribution,
  InMemoryResourceResolver,
  StorageProvider,
  DefaultStorageProvider,
  StorageResolverContribution,
  ILoggerManagerClient,
  SupportLogNamespace,
  ILogServiceClient,
  LogServiceForClientPath,
  getLogger,
<<<<<<< HEAD
  isElectronRenderer,
=======
  Emitter,
  Event,
>>>>>>> 8fe38708
} from '@ali/ide-core-common';
import { ClientAppStateService } from '../application';
import { ClientAppContribution } from '../common';
import { createNetClientConnection, createClientConnection2, bindConnectionService } from './connection';
import {RPCMessageConnection} from '@ali/ide-connection';
import {
  PreferenceProviderProvider, injectPreferenceSchemaProvider, injectPreferenceConfigurations, PreferenceScope, preferenceScopeProviderTokenMap, PreferenceService,
  PreferenceSchemaProvider, PreferenceServiceImpl,
} from '../preferences';
import { injectCorePreferences } from '../core-preferences';
import { ClientAppConfigProvider } from '../application';
import { CorePreferences } from '../core-preferences';
import { renderClientApp } from './app.view';
import { IElectronMainLifeCycleService } from '@ali/ide-core-common/lib/electron';
import { electronEnv } from '../utils';

export type ModuleConstructor = ConstructorOf<BrowserModule>;
export type ContributionConstructor = ConstructorOf<ClientAppContribution>;
export type Direction = ('left-to-right' | 'right-to-left' | 'top-to-bottom' | 'bottom-to-top');

export interface IClientAppOpts extends Partial<AppConfig> {
  modules: ModuleConstructor[];
  layoutConfig?: LayoutConfig;
  contributions?: ContributionConstructor[];
  modulesInstances?: BrowserModule[];
  connectionPath?: string;
  webviewEndpoint?: string;
  connectionProtocols?: string[];
  extWorkerHost?: string;
}
export interface LayoutConfig {
  [area: string]: {
    modules: Array<string>;
    direction?: Direction;
    // TabPanel支持配置尺寸
    size?: number;
  };
}

// 设置全局应用信息
ClientAppConfigProvider.set({
  applicationName: 'KAITIAN',
  uriScheme: 'KT_KAITIAN',
});

export class ClientApp implements IClientApp {

  browserModules: BrowserModule[] = [];

  modules: ModuleConstructor[];

  injector: Injector;

  logger: ILogServiceClient;

  connectionPath: string;

  connectionProtocols?: string[];

  keybindingRegistry: KeybindingRegistry;

  keybindingService: KeybindingService;

  config: AppConfig;

  contributionsProvider: ContributionProvider<ClientAppContribution>;

  commandRegistry: CommandRegistry;

  menuRegistry: MenuModelRegistry;

  stateService: ClientAppStateService;

  container: HTMLElement;

  protected readonly onReloadEmitter = new Emitter<boolean>();
  public readonly onReload: Event<boolean> = this.onReloadEmitter.event;

  constructor(opts: IClientAppOpts) {
    this.injector = opts.injector || new Injector();
    this.modules = opts.modules;
    this.modules.forEach((m) => this.resolveModuleDeps(m));
    // moduleInstance必须第一个是layout模块
    this.browserModules = opts.modulesInstances || [];
    this.config = {
      workspaceDir: opts.workspaceDir || '',
      coreExtensionDir: opts.coreExtensionDir,
      extensionDir: opts.extensionDir,
      injector: this.injector,
      wsPath: opts.wsPath || 'ws://127.0.0.1:8000',
      layoutConfig: opts.layoutConfig as LayoutConfig,
      webviewEndpoint: opts.webviewEndpoint,
      extWorkerHost: opts.extWorkerHost,
    };

    this.connectionPath = opts.connectionPath || `${this.config.wsPath}/service`;
    this.connectionProtocols = opts.connectionProtocols;
    this.initBaseProvider(opts);
    this.initFields();
    this.createBrowserModules();

  }
  /**
   * 将被依赖但未被加入modules的模块加入到待加载模块最后
   */
  public resolveModuleDeps(moduleConstructor: ModuleConstructor) {
    const dependencies = Reflect.getMetadata('dependencies', moduleConstructor) as [];
    if (dependencies) {
      dependencies.forEach((dep) => {
        if (this.modules.indexOf(dep) === -1) {
          this.modules.push(dep);
        }
      });
    }
  }

  public async start(container: HTMLElement, type?: string, connection?: RPCMessageConnection) {
    if (connection) {
      await bindConnectionService(this.injector, this.modules, connection);
      console.log('extract connection');
    } else {
      if (type === 'electron') {
        const netConnection = await (window as any).createRPCNetConnection();
        await createNetClientConnection(this.injector, this.modules, netConnection);
      } else if (type === 'web') {
        await createClientConnection2(this.injector, this.modules, this.connectionPath, this.connectionProtocols);
      }
    }
    this.logger = this.injector.get(ILoggerManagerClient).getLogger(SupportLogNamespace.Browser);
    this.stateService.state = 'client_connected';
    console.time('startContribution');
    await this.startContributions();
    console.timeEnd('startContribution');
    this.stateService.state = 'started_contributions';
    this.registerEventListeners();
    await this.renderApp(container);
    this.stateService.state = 'ready';
  }

  /**
   * 给 injector 初始化默认的 Providers
   */
  private initBaseProvider(opts: IClientAppOpts) {
    this.injector.addProviders({ token: IClientApp, useValue: this });
    this.injector.addProviders({ token: AppConfig, useValue: this.config });
    injectInnerProviders(this.injector);

  }

  /**
   * 从 injector 里获得实例
   */
  private initFields() {
    this.contributionsProvider = this.injector.get(ClientAppContribution);
    this.commandRegistry = this.injector.get(CommandRegistry);
    this.keybindingRegistry = this.injector.get(KeybindingRegistry);
    this.keybindingService = this.injector.get(KeybindingService);
    this.menuRegistry = this.injector.get(MenuModelRegistry);
    this.stateService = this.injector.get(ClientAppStateService);
  }

  private createBrowserModules() {
    const injector = this.injector;

    for (const Constructor of this.modules) {
      const instance = injector.get(Constructor);
      this.browserModules.push(instance);

      if (instance.providers) {
        this.injector.addProviders(...instance.providers);
      }

      if (instance.preferences) {
        instance.preferences(this.injector);
      }
    }

    injectCorePreferences(this.injector);

    // 注册PreferenceService
    this.injectPreferenceService(this.injector);

    // 注册资源处理服务
    this.injectResourceProvider(this.injector);

    // 注册存储服务
    this.injectStorageProvider(this.injector);

    for (const instance of this.browserModules) {

      if (instance.contributionProvider) {
        if (Array.isArray(instance.contributionProvider)) {
          for (const contributionProvider of instance.contributionProvider) {
            createContributionProvider(this.injector, contributionProvider);
          }
        } else {
          createContributionProvider(this.injector, instance.contributionProvider);
        }
      }
    }
  }

  get contributions(): ClientAppContribution[] {
    return this.contributionsProvider.getContributions();
  }

  protected async startContributions() {
    for (const contribution of this.contributions) {
      if (contribution.initialize) {
        try {
          console.log((contribution.constructor as any).name + '.initialize');
          await this.measure(contribution.constructor.name + '.initialize',
            () => contribution.initialize!(this),
          );
        } catch (error) {
          this.logger.error('Could not initialize contribution', error);
        }
      }
    }

    this.commandRegistry.onStart();
    this.keybindingRegistry.onStart();
    this.menuRegistry.onStart();

    for (const contribution of this.contributions) {
      if (contribution.onStart) {
        try {
          await this.measure(contribution.constructor.name + '.onStart',
            () => contribution.onStart!(this),
          );
        } catch (error) {
          this.logger.error('Could not start contribution', error);
        }
      }
    }

  }

  private async renderApp(container: HTMLElement) {
    this.container = container;
    await renderClientApp(this, this.container);

    for (const contribution of this.contributions) {
      if (contribution.onDidStart) {
        try {
          await this.measure(contribution.constructor.name + '.onDidStart',
            () => contribution.onDidStart!(this),
          );
        } catch (error) {
          this.logger.error('Could not start contribution', error);
        }
      }
    }
  }

  protected async measure<T>(name: string, fn: () => MaybePromise<T>): Promise<T> {
    const startMark = name + '-start';
    const endMark = name + '-end';
    performance.mark(startMark);
    const result = await fn();
    performance.mark(endMark);
    performance.measure(name, startMark, endMark);
    for (const item of performance.getEntriesByName(name)) {
      if (item.duration > 100) {
        console.warn(item.name + ' is slow, took: ' + item.duration + ' ms');
      } else {
        console.debug(item.name + ' took ' + item.duration + ' ms');
      }
    }
    performance.clearMeasures(name);
    return result;
  }

  /**
   * `beforeunload` listener implementation
   */
  protected preventStop(): boolean {
    // 获取corePreferences配置判断是否弹出确认框
    const corePreferences = this.injector.get(CorePreferences);
    const confirmExit = corePreferences['application.confirmExit'];
    if (confirmExit === 'never') {
      return false;
    }
    for (const contribution of this.contributions) {
      if (contribution.onWillStop) {
        try {
          const res = contribution.onWillStop(this);
          if (!!res) {
            return true;
          }
        } catch (e) {
          getLogger().error(e); // TODO 这里无法落日志
        }
      }
    }
    return confirmExit === 'always';
  }

  /**
   * electron 退出询问
   */
  protected async preventStopElectron(): Promise<boolean> {
    // 获取corePreferences配置判断是否弹出确认框
    const corePreferences = this.injector.get(CorePreferences);
    const confirmExit = corePreferences['application.confirmExit'];
    if (confirmExit === 'never') {
      return false;
    }
    for (const contribution of this.contributions) {
      if (contribution.onWillStop) {
        try {
          const res = await contribution.onWillStop(this);
          if (!!res) {
            return true;
          }
        } catch (e) {
          getLogger().error(e); // TODO 这里无法落日志
        }
      }
    }
    return confirmExit === 'always';
  }

  /**
   * Stop the frontend application contributions. This is called when the window is unloaded.
   */
  protected stopContributions(): void {
    for (const contribution of this.contributions) {
      if (contribution.onStop) {
        try {
          contribution.onStop(this);
        } catch (error) {
          this.logger.error('Could not stop contribution', error);
        }
      }
    }
  }

  protected async stopContributionsElectron(): Promise<void> {
    const promises: Array<Promise<void>> = [];
    for (const contribution of this.contributions) {
      if (contribution.onStop) {
        promises.push((async () => {
          try {
            await contribution.onStop!(this);
          } catch (error) {
            this.logger.error('Could not stop contribution', error);
          }
        })());
      }
    }
    await Promise.all(promises);
  }

  /**
   * 注册全局事件监听
   */
  protected registerEventListeners(): void {
    window.addEventListener('beforeunload', (event) => {
      // 浏览器关闭事件前
      if (isElectronRenderer()) {
        if (this.stateService.state === 'electron_confirmed_close') {
          return;
        }
        // 在electron上，先直接prevent, 然后进入ask环节
        event.returnValue = '';
        event.preventDefault();
        if (this.stateService.state !== 'electron_asking_close') {
          this.stateService.state = 'electron_asking_close';
          this.preventStopElectron().then((res) => {
            if (res) {
              this.stateService.state = 'ready';
            } else {
              return this.stopContributionsElectron().then(() => {
                this.stateService.state = 'electron_confirmed_close';
                const electronLifeCycle: IElectronMainLifeCycleService = this.injector.get(IElectronMainLifeCycleService);
                electronLifeCycle.closeWindow(electronEnv.currentWindowId);
              });
            }
          });
        }
      } else {
        if (this.preventStop()) {
          return ''; // web
        }
      }
    });
    window.addEventListener('unload', () => {
      // 浏览器关闭事件
      this.stateService.state = 'closing_window';
      if (!isElectronRenderer()) {
        this.stopContributions();
      }
    });

    window.addEventListener('resize', () => {
      // 浏览器resize事件
    });
    document.addEventListener('keydown', (event) => {
      this.keybindingService.run(event);
    }, true);

    if (isOSX) {
      document.body.addEventListener('wheel', (event) => {
        // 屏蔽在OSX系统浏览器中由于滚动导致的前进后退事件
      }, { passive: false });
    }
  }

  injectPreferenceService(injector: Injector): void {
    const preferencesProviderFactory = () => {
      return (scope: any) => {
        if (scope === PreferenceScope.Default) {
          return injector.get(PreferenceSchemaProvider);
        }
        return injector.get(preferenceScopeProviderTokenMap[scope]);
      };
    };
    injectPreferenceConfigurations(this.injector);

    injectPreferenceSchemaProvider(injector);

    // 用于获取不同scope下的PreferenceProvider
    injector.addProviders({
      token: PreferenceProviderProvider,
      useFactory: preferencesProviderFactory,
    });

    injector.addProviders({
      token: PreferenceService,
      useClass: PreferenceServiceImpl,
    });
  }

  injectResourceProvider(injector: Injector) {
    injector.addProviders({
      token: DefaultResourceProvider,
      useClass: DefaultResourceProvider,
    });
    injector.addProviders({
      token: ResourceProvider,
      useFactory: () => {
        return (uri) => {
          return injector.get(DefaultResourceProvider).get(uri);
        };
      },
    });
    createContributionProvider(injector, ResourceResolverContribution);
    // 添加默认的内存资源处理contribution
    injector.addProviders(InMemoryResourceResolver);
  }

  injectStorageProvider(injector: Injector) {
    injector.addProviders({
      token: DefaultStorageProvider,
      useClass: DefaultStorageProvider,
    });
    injector.addProviders({
      token: StorageProvider,
      useFactory: () => {
        return (storageId) => {
          return injector.get(DefaultStorageProvider).get(storageId);
        };
      },
    });
    createContributionProvider(injector, StorageResolverContribution);
  }

  /**
   * 通知上层需要刷新浏览器
   * @param forcedReload 当取值为 true 时，将强制浏览器从服务器重新获取当前页面资源，而不是从浏览器的缓存中读取，如果取值为 false 或不传该参数时，浏览器则可能会从缓存中读取当前页面。
   */
  fireOnReload(forcedReload: boolean = false) {
    this.onReloadEmitter.fire(forcedReload);
  }
}<|MERGE_RESOLUTION|>--- conflicted
+++ resolved
@@ -21,12 +21,8 @@
   ILogServiceClient,
   LogServiceForClientPath,
   getLogger,
-<<<<<<< HEAD
-  isElectronRenderer,
-=======
   Emitter,
   Event,
->>>>>>> 8fe38708
 } from '@ali/ide-core-common';
 import { ClientAppStateService } from '../application';
 import { ClientAppContribution } from '../common';
