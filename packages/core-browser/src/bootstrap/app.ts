--- conflicted
+++ resolved
@@ -2,13 +2,8 @@
 import { BrowserModule, IRootApp } from '../browser-module';
 import { AppConfig, SlotMap, SlotRegistry } from '../react-providers';
 import { injectInnerProviders } from './inner-providers';
-<<<<<<< HEAD
-import { CommandRegistry, isOSX } from '@ali/ide-core-common';
+import { CommandRegistry, MenuModelRegistry, isOSX } from '@ali/ide-core-common';
 import { KeybindingRegistry, KeybindingService } from '../keybinding';
-=======
-import { CommandRegistry } from '@ali/ide-core-common';
-import { MenuModelRegistry } from '@ali/ide-core-common/lib/menu';
->>>>>>> 08f6f512
 
 export type ModuleConstructor = ConstructorOf<BrowserModule>;
 
@@ -50,12 +45,10 @@
     this.injector.addProviders({ token: IRootApp, useValue: this });
     this.injector.addProviders({ token: AppConfig, useValue: this.config });
     this.commandRegistry = this.injector.get(CommandRegistry);
-<<<<<<< HEAD
+
     this.keybindingRegistry = this.injector.get(KeybindingRegistry);
     this.keybindingService = this.injector.get(KeybindingService);
-=======
     this.menuRegistry = this.injector.get(MenuModelRegistry);
->>>>>>> 08f6f512
 
     this.createBrowserModules(opts.modules, opts.modulesInstances || []);
     this.startContributions();
@@ -98,8 +91,8 @@
 
   private startContributions() {
     this.commandRegistry.onStart();
-<<<<<<< HEAD
     this.keybindingRegistry.onStart();
+    this.menuRegistry.onStart();
   }
 
   /**
@@ -124,8 +117,5 @@
         // 屏蔽在OSX系统浏览器中由于滚动导致的前进后退事件
       }, { passive: false });
     }
-=======
-    this.menuRegistry.onStart();
->>>>>>> 08f6f512
   }
 }