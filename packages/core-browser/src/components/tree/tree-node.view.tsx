import * as React from 'react';
import * as styles from './tree.module.less';
import * as cls from 'classnames';
import { trim, rtrim, localize, formatLocalize, coalesce, isValidBasename, TreeViewAction, isTreeViewActionComponent, isUndefined } from '@ali/ide-core-common';
import { TreeNode, TreeViewActionTypes, ExpandableTreeNode, SelectableTreeNode, TreeNodeHighlightRange } from './';
import { TEMP_FILE_NAME } from './tree.view';
import { getIcon } from '../../icon';
import Icon from '../icon';
import Badge from '../badge';
import { Input } from '../input';

export type CommandActuator<T = any> = (commandId: string, params: T) => void;

export interface TreeNodeProps extends React.PropsWithChildren<any> {
  node: TreeNode;
  leftPadding?: number;
  onSelect?: any;
  onTwistieClick?: any;
  onContextMenu?: any;
  onDragStart?: any;
  onDragEnter?: any;
  onDragOver?: any;
  onDragLeave?: any;
  onDrag?: any;
  draggable?: boolean;
  isEdited?: boolean;
  actions?: TreeViewAction[];
  replace?: string;
  commandActuator?: CommandActuator;
}

const trimLongName = (name: string): string => {
  if (name && name.length > 255) {
    return `${name.substr(0, 255)}...`;
  }

  return name;
};

const renderDescriptionWithRangeAndReplace = (description: string, range?: TreeNodeHighlightRange, replace?: string) => {
  if (isUndefined(description)) {
    return '';
  }
  if (range) {
    return <div>
      {description.slice(0, range.start)}
      <span className={cls(styles.kt_search_match, replace && styles.replace)}>
        {description.slice(range.start, range.end)}
      </span>
      <span className={replace && styles.kt_search_replace}>
        {replace}
      </span>
      {description.slice(range.end)}

    </div>;
  } else {
    return description;
  }
};

const renderName = (name: string = 'UNKNOW') => {
  if (name === 'UNKNOW') {
    return 'UNKNOW';
  }
  return name;
};

const getWellFormedFileName = (filename: string): string => {
  if (!filename) {
    return filename;
  }

  // 去除空格
  filename = trim(filename, '\t');

  // 移除尾部的 . / \\
  filename = rtrim(filename, '.');
  filename = rtrim(filename, '/');
  filename = rtrim(filename, '\\');

  return filename;
};

const validateFileName = (item: TreeNode, name: string): string | null => {
  // 转换为合适的名称
  name = getWellFormedFileName(name);

  // 不存在文件名称
  if (!name || name.length === 0 || /^\s+$/.test(name)) {
    return localize('validate.tree.emptyFileNameError');
  }

  // 不允许开头为分隔符的名称
  if (name[0] === '/' || name[0] === '\\') {
    return localize('validate.tree.fileNameStartsWithSlashError');
  }

  const names = coalesce(name.split(/[\\/]/));
  const parent = item.parent;
  if (name !== item.name) {
    if (parent) {
      // 不允许覆盖已存在的文件
      const child = parent.children.find((child) => child.name === name);
      if (child) {
        return formatLocalize('validate.tree.fileNameExistsError', name);
      }
    }

  }
  // 判断子路径是否合法
  if (names.some((folderName) => !isValidBasename(folderName))) {
    return formatLocalize('validate.tree.invalidFileNameError', trimLongName(name));
  }

  return null;
};

const renderBadge = (node: TreeNode) => {
  if (typeof node.badge === 'number') {
    return <Badge style={node.badgeStyle}>{node.badge > 99 ? '99+' : node.badge}</Badge>;
  } else if (typeof node.badge === 'string') {
    return <div className={styles.kt_treenode_status} style={node.badgeStyle}>
      {node.badge}
    </div>;
  }
};

const renderDescription = (node: any, replace: string) => {
  return <div className={cls(styles.kt_treenode_segment_grow, styles.kt_treenode_description, node.descriptionClass)}>
    {renderDescriptionWithRangeAndReplace(node.description || '', node.highLightRange, replace)}
  </div>;
};

const renderFolderToggle = <T extends ExpandableTreeNode>(node: T, clickHandler: any) => {
  return <div
    onClick={clickHandler}
    className={cls(
      styles.kt_treenode_segment,
      styles.kt_expansion_toggle,
      getIcon('right'),
      { [`${styles.kt_mod_collapsed}`]: !node.expanded },
    )}
  >
  </div>;
};

const renderHead = (node: TreeNode) => {
  return <div
    className={cls(
      styles.kt_treenode_head,
      node.headClass,
    )}
  >
  </div>;
};

<<<<<<< HEAD
=======
const renderDisplayName = (node: TreeNode, replace: string, onChange: any) => {
  const [value, setValue] = React.useState(node.uri ? node.uri.displayName === TEMP_FILE_NAME ? '' : node.uri.displayName : node.name === TEMP_FILE_NAME ? '' : node.name);
  const [validateMessage, setValidateMessage] = React.useState<string>('');

  const changeHandler = (event) => {
    const newValue =  event.target.value;
    setValue(newValue);
    if (!newValue) {
      setValidateMessage('');
      return;
    }
    const message = validateFileName(node, newValue);
    if (message && message !== validateMessage) {
      setValidateMessage(message);
    } else {
      setValidateMessage('');
    }
  };

  const blurHandler = (event) => {
    if (validateMessage) {
      onChange(node, '');
    } else {
      onChange(node, value);
    }
  };

  const keydownHandler = (event: React.KeyboardEvent) => {
    if (event.keyCode === 13) {
      event.stopPropagation();
      event.preventDefault();
      if (validateMessage) {
        onChange(node, '');
      } else {
        onChange(node, value);
      }
    }
  };

  const renderValidateMessage = (message: string) => {
    return message && <div className={ cls(styles.kt_validate_message, styles.error) }>
      { message }
    </div>;
  };

  const inputBoxProps = {
    spellCheck: false,
    autoCapitalize: 'off',
    autoCorrect: 'off',
  };

  if (node.isTemporary) {
    return <div
      className={ cls(styles.kt_treenode_segment, styles.kt_treenode_segment_grow, validateMessage && styles.overflow_visible) }
    >
      <div className={ styles.kt_input_wrapper }>
        <input
          type='text'
          className={ cls(styles.kt_input_box, validateMessage && styles.error) }
          autoFocus={ true }
          onBlur = { blurHandler }
          value = { value }
          onChange = { changeHandler}
          onKeyDown = { keydownHandler }
          {
            ...inputBoxProps
          }
          />
          {
            renderValidateMessage(validateMessage)
          }
      </div>
    </div>;
  }
  return <div
    className={ cls(styles.kt_treenode_segment, node.description ? styles.kt_treenode_displayname : styles.kt_treenode_segment_grow, node.labelClass) }
  >
    { node.beforeLabel }
    { renderNameWithRangeAndReplace(node.name, node.highLightRange, replace) }
    { node.afterLabel }
  </div>;
};

>>>>>>> 07ee1a23
export const TreeContainerNode = (
  {
    node,
    leftPadding,
    onSelect,
    onTwistieClick,
    onContextMenu,
    onDragStart,
    onDragEnter,
    onDragOver,
    onDragLeave,
    onDragEnd,
    onDrag,
    onDrop,
    onChange,
    draggable,
    foldable,
    isEdited,
    actions = [],
    alwaysShowActions,
    commandActuator,
    replace = '',
    itemLineHeight,
  }: TreeNodeProps,
) => {

  const selectHandler = (event: React.MouseEvent) => {
    event.stopPropagation();
    event.preventDefault();
    if (ExpandableTreeNode.is(node) && !foldable) {
      return;
    }
    if (isEdited) {
      return;
    }
    onSelect(node, event);
  };

  const twistieClickHandler = (event: React.MouseEvent) => {
    event.stopPropagation();
    event.preventDefault();
    if (isEdited) {
      return;
    }
    onTwistieClick(node, event);
  };

  const contextMenuHandler = (event) => {
    event.stopPropagation();
    event.preventDefault();
    if (isEdited) {
      return;
    }
    onContextMenu(node, event);
  };

  const dragStartHandler = (event) => {
    event.stopPropagation();
    if (isEdited) {
      event.preventDefault();
      return;
    }
    onDragStart(node, event);
  };

  const dragEnterHandler = (event) => {
    if (isEdited) {
      event.stopPropagation();
      event.preventDefault();
      return;
    }
    onDragEnter(node, event);
  };

  const dragOverHandler = (event) => {
    if (isEdited) {
      event.stopPropagation();
      event.preventDefault();
      return;
    }
    onDragOver(node, event);
  };

  const dragLeaveHandler = (event) => {
    if (isEdited) {
      event.stopPropagation();
      event.preventDefault();
      return;
    }
    onDragLeave(node, event);
  };

  const dragEndHandler = (event) => {
    if (isEdited) {
      event.stopPropagation();
      event.preventDefault();
      return;
    }
    onDragEnd(node, event);
  };

  const dragHandler = (event) => {
    if (isEdited) {
      event.stopPropagation();
      event.preventDefault();
      return;
    }
    onDrag(node, event);
  };

  const dropHandler = (event) => {
    if (isEdited) {
      event.stopPropagation();
      event.preventDefault();
      return;
    }
    onDrop(node, event);
  };

  const FileTreeNodeWrapperStyle = {
    position: 'absolute',
    width: '100%',
    height: itemLineHeight,
    left: '0',
    opacity: isEdited && !node.isTemporary ? .3 : 1,
    top: `${(node.order || 0) * itemLineHeight}px`,
  } as React.CSSProperties;

  const TreeNodeStyle = {
    paddingLeft: `${10 + (node.depth || 0) * (leftPadding || 0)}px`,
    ...node.style,
    color: node.color,
    height: node.title ? itemLineHeight * 2 : itemLineHeight,
  } as React.CSSProperties;

  const renderTreeNodeActions = (node: TreeNode, actions: TreeViewAction[], commandActuator: CommandActuator) => {
    return actions.map((action: TreeViewAction, index) => {
      if (isTreeViewActionComponent(action)) {
        return <span key={`${action.location}-${index}`}>{action.component}</span>;
      }

      const clickHandler = (event: React.MouseEvent) => {
        event.stopPropagation();
        event.preventDefault();
        commandActuator(action.command, action.paramsKey ? node[action.paramsKey] : node.uri);
      };
      const icon = typeof action.icon === 'string' ? action.icon : action.icon.dark;
      return <Icon
        key={action.title || index}
        iconClass={icon}
        title={action.title}
        onClick={clickHandler} />;
    });
  };

  const renderTreeNodeLeftActions = (node: TreeNode, actions: TreeViewAction[], commandActuator: any) => {
    if (actions.length === 0) {
      return;
    }
    return <div className={styles.left_actions}>
      {renderTreeNodeActions(node, actions, commandActuator)}
    </div>;

  };

  const renderTreeNodeRightActions = (node: TreeNode, actions: TreeViewAction[], commandActuator: any) => {
    if (actions.length === 0) {
      return;
    }
    return <div className={styles.right_actions}>
      {renderTreeNodeActions(node, actions, commandActuator)}
    </div>;

  };

  const renderTreeContainerActions = (node: TreeNode, actions: TreeViewAction[], commandActuator: any) => {
    return <div className={styles.container_actions}>
      {renderTreeNodeActions(node, actions, commandActuator)}
    </div>;

  };

  const renderIcon = (node: TreeNode) => {
    const treeNodeLeftActions: TreeViewAction[] = [];
    for (const action of actions) {
      switch (action.location) {
        case TreeViewActionTypes.TreeNode_Left:
          treeNodeLeftActions.push(action);
          break;
        default:
          break;
      }
    }
    return <div className={cls(node.icon, styles.kt_file_icon)}>
      {treeNodeLeftActions.length !== 0 && renderTreeNodeLeftActions(node, treeNodeLeftActions, commandActuator)}
    </div>;
  };

  const renderDisplayName = (node: TreeNode, actions: TreeViewAction[], commandActuator: any, onChange: any = () => { } ) => {
    const [value, setValue] = React.useState(node.uri ? node.uri.displayName === TEMP_FILE_NAME ? '' : node.uri.displayName : node.name);
    const [validateMessage, setValidateMessage] = React.useState<string>('');

    const changeHandler = (event) => {
      const newValue = event.target.value;
      setValue(newValue);
      if (!newValue) {
        setValidateMessage('');
        return;
      }
      const message = validateFileName(node, newValue);
      if (message && message !== validateMessage) {
        setValidateMessage(message);
      } else {
        setValidateMessage('');
      }
    };

    const blurHandler = (event) => {
      if (validateMessage) {
        onChange(node, '');
      } else {
        onChange(node, value);
      }
    };

    const keydownHandler = (event: React.KeyboardEvent) => {
      if (event.keyCode === 13) {
        event.stopPropagation();
        event.preventDefault();
        if (validateMessage) {
          onChange(node, '');
        } else {
          onChange(node, value);
        }
      }
    };

    const renderValidateMessage = (message: string) => {
      return message && <div className={cls(styles.kt_validate_message, styles.error)}>
        {message}
      </div>;
    };

    if (node.filestat && node.filestat.isTemporaryFile) {
      return <div
        className={cls(styles.kt_treenode_segment, styles.kt_treenode_segment_grow, validateMessage && styles.overflow_visible)}
      >
        <div className={styles.kt_input_wrapper}>
          <Input
            type='text'
            insertClass={cls(styles.kt_input_box, validateMessage && styles.error)}
            autoFocus={true}
            onBlur={blurHandler}
            value={value}
            onChange={changeHandler}
            onKeyDown={keydownHandler}
          />
          {
            renderValidateMessage(validateMessage)
          }
        </div>
      </div>;
    }
    return <div
      className={cls(styles.kt_treenode_segment, node.description ? styles.kt_treenode_displayname : styles.kt_treenode_segment_grow, node.labelClass)}
    >
      {node.beforeLabel}
      {renderName(node.name)}
      {node.afterLabel}
    </div>;
  };

  const renderStatusTail = (node: TreeNode, actions: TreeViewAction[], commandActuator: any) => {
    const treeNodeRightActions: TreeViewAction[] = [];
    const treeContainerActions: TreeViewAction[] = [];
    for (const action of actions) {
      switch (action.location) {
        case TreeViewActionTypes.TreeNode_Right:
          treeNodeRightActions.push(action);
          break;
        case TreeViewActionTypes.TreeContainer:
          treeContainerActions.push(action);
          break;
        default:
          break;
      }
    }
    if (ExpandableTreeNode.is(node)) {
      if (treeContainerActions.length > 0) {
        return <div className={cls(styles.kt_treenode_segment, styles.kt_treenode_tail)}>
          {renderTreeContainerActions(node, treeContainerActions, commandActuator)}
          {renderBadge(node)}
        </div>;
      }
    } else if (treeNodeRightActions.length !== 0) {
      return <div className={cls(styles.kt_treenode_segment, styles.kt_treenode_tail)}>
        {renderTreeNodeRightActions(node, treeNodeRightActions, commandActuator)}
        {renderBadge(node)}
      </div>;
    } else {
      return <div className={cls(styles.kt_treenode_segment, styles.kt_treenode_tail)}>
        {
          renderBadge(node)
        }
      </div>;
    }
  };

  const itemStyle = {
    height: itemLineHeight,
  } as React.CSSProperties;

  const renderTitle = (node: TreeNode) => {
    if (node.title) {
      return <div className={styles.kt_treenode_title} style={itemStyle}>{node.title}</div>;
    }
  };

  return (
    <div
      key={node.id}
      style={FileTreeNodeWrapperStyle}
      title={node.tooltip}
      draggable={draggable}
      onDragStart={dragStartHandler}
      onDragEnter={dragEnterHandler}
      onDragOver={dragOverHandler}
      onDragLeave={dragLeaveHandler}
      onDragEnd={dragEndHandler}
      onDrag={dragHandler}
      onDrop={dropHandler}
      onContextMenu={contextMenuHandler}
      onClick={selectHandler}
    >
      <div
        className={cls(
          styles.kt_treenode,
          {
            [styles.alwaysShowActions]: alwaysShowActions,
            [styles.kt_mod_focused]: SelectableTreeNode.hasFocus(node),
            [styles.kt_mod_selected]: !SelectableTreeNode.hasFocus(node) && !!SelectableTreeNode.isSelected(node),
          },
        )}
        style={TreeNodeStyle}
      >
        {renderTitle(node)}
        <div className={cls(styles.kt_treenode_content, node.badge ? styles.kt_treenode_has_badge : '')} style={itemStyle}>
          {(ExpandableTreeNode.is(node) && foldable && renderFolderToggle(node, twistieClickHandler)) || (node.headClass && renderHead(node))}
          {renderIcon(node)}
          {renderDisplayName(node, node.actions || actions, commandActuator, onChange)}
          {renderDescription(node, replace)}
          {renderStatusTail(node, node.actions || actions, commandActuator)}
        </div>
      </div>
    </div>
  );
};<|MERGE_RESOLUTION|>--- conflicted
+++ resolved
@@ -154,92 +154,6 @@
   </div>;
 };
 
-<<<<<<< HEAD
-=======
-const renderDisplayName = (node: TreeNode, replace: string, onChange: any) => {
-  const [value, setValue] = React.useState(node.uri ? node.uri.displayName === TEMP_FILE_NAME ? '' : node.uri.displayName : node.name === TEMP_FILE_NAME ? '' : node.name);
-  const [validateMessage, setValidateMessage] = React.useState<string>('');
-
-  const changeHandler = (event) => {
-    const newValue =  event.target.value;
-    setValue(newValue);
-    if (!newValue) {
-      setValidateMessage('');
-      return;
-    }
-    const message = validateFileName(node, newValue);
-    if (message && message !== validateMessage) {
-      setValidateMessage(message);
-    } else {
-      setValidateMessage('');
-    }
-  };
-
-  const blurHandler = (event) => {
-    if (validateMessage) {
-      onChange(node, '');
-    } else {
-      onChange(node, value);
-    }
-  };
-
-  const keydownHandler = (event: React.KeyboardEvent) => {
-    if (event.keyCode === 13) {
-      event.stopPropagation();
-      event.preventDefault();
-      if (validateMessage) {
-        onChange(node, '');
-      } else {
-        onChange(node, value);
-      }
-    }
-  };
-
-  const renderValidateMessage = (message: string) => {
-    return message && <div className={ cls(styles.kt_validate_message, styles.error) }>
-      { message }
-    </div>;
-  };
-
-  const inputBoxProps = {
-    spellCheck: false,
-    autoCapitalize: 'off',
-    autoCorrect: 'off',
-  };
-
-  if (node.isTemporary) {
-    return <div
-      className={ cls(styles.kt_treenode_segment, styles.kt_treenode_segment_grow, validateMessage && styles.overflow_visible) }
-    >
-      <div className={ styles.kt_input_wrapper }>
-        <input
-          type='text'
-          className={ cls(styles.kt_input_box, validateMessage && styles.error) }
-          autoFocus={ true }
-          onBlur = { blurHandler }
-          value = { value }
-          onChange = { changeHandler}
-          onKeyDown = { keydownHandler }
-          {
-            ...inputBoxProps
-          }
-          />
-          {
-            renderValidateMessage(validateMessage)
-          }
-      </div>
-    </div>;
-  }
-  return <div
-    className={ cls(styles.kt_treenode_segment, node.description ? styles.kt_treenode_displayname : styles.kt_treenode_segment_grow, node.labelClass) }
-  >
-    { node.beforeLabel }
-    { renderNameWithRangeAndReplace(node.name, node.highLightRange, replace) }
-    { node.afterLabel }
-  </div>;
-};
-
->>>>>>> 07ee1a23
 export const TreeContainerNode = (
   {
     node,
