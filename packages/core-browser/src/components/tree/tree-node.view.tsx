--- conflicted
+++ resolved
@@ -4,12 +4,8 @@
 import { trim, rtrim, localize, formatLocalize, coalesce, isValidBasename, TreeViewAction, isTreeViewActionComponent } from '@ali/ide-core-common';
 import { TreeNode, TreeViewActionConfig, TreeViewActionTypes, ExpandableTreeNode, SelectableTreeNode, TreeNodeHighlightRange } from './';
 import { TEMP_FILE_NAME } from './tree.view';
-<<<<<<< HEAD
-import { trim, rtrim, localize, formatLocalize, coalesce, isValidBasename } from '@ali/ide-core-common';
 import { getIcon } from '../../icon';
-=======
 import Icon from '../icon';
->>>>>>> 2e0c9838
 
 export type CommandActuator<T = any> = (commandId: string, params: T) => void;
 
