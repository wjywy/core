--- conflicted
+++ resolved
@@ -1,11 +1,6 @@
 import * as React from 'react';
-<<<<<<< HEAD
-import { TreeNode, TreeViewAction, SelectableTreeNode } from '@ali/ide-core-common';
-import { TreeContainerNode } from './tree-node.view';
-=======
-import { TreeNode, TreeViewAction } from './tree';
+import { TreeNode, TreeViewAction, SelectableTreeNode } from './';
 import { TreeContainerNode, CommandActuator } from './tree-node.view';
->>>>>>> dd07a29a
 import { isOSX } from '@ali/ide-core-common';
 import * as cls from 'classnames';
 import * as styles from './tree.module.less';
