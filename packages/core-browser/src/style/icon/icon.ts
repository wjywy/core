--- conflicted
+++ resolved
@@ -138,12 +138,9 @@
   'download': 'download',
   'follow-cursor': 'follow-cursor',
   'minus': 'minus',
-<<<<<<< HEAD
   'undock': 'undock',
-=======
   'expand': 'arrawsalt',
   'shrink': 'shrink',
->>>>>>> 30218b1c
 };
 
 const iconMap: { [iconPrefix: string]: { [iconKey: string]: string } } = {
