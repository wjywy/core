{
  "name": "@ali/ide-core-browser",
  "version": "1.5.2",
  "description": "@ali/ide-core-browser",
  "files": [
    "lib"
  ],
  "main": "lib/index.js",
  "typings": "lib/index.d.ts",
  "repository": {
    "type": "git",
    "url": "git@gitlab.alibaba-inc.com:kaitian/ide-framework.git"
  },
  "publishConfig": {
    "registry": "http://registry.npm.alibaba-inc.com"
  },
  "scripts": {
    "build": "tsc --build ../../configs/ts/references/tsconfig.core-browser.json"
  },
  "gitHead": "5dad2ca7b3ea2e1781caefb2552eb1596f146193",
  "dependencies": {
    "@ali/ide-connection": "1.5.2",
    "@ali/ide-core-common": "1.5.2",
    "@ant-design/dark-theme": "^0.2.2",
    "@phosphor/commands": "^1.6.1",
    "@phosphor/default-theme": "^0.1.0",
    "@phosphor/messaging": "^1.3.0",
    "@phosphor/signaling": "^1.3.0",
    "@phosphor/widgets": "^1.6.0",
    "ajv": "^6.10.0",
    "ansi-to-react": "^5.0.0",
    "antd": "^3.20.3",
    "classnames": "^2.2.6",
    "clsx": "^1.0.4",
    "file-icons-js": "^1.0.3",
    "font-awesome": "^4.7.0",
    "jsonc-parser": "^2.1.0",
    "keycode": "^2.2.0",
    "lodash.throttle": "^4.1.1",
    "lodash.uniqby": "^4.1.1",
    "mobx": "^5.9.4",
    "mobx-react-lite": "^1.3.1",
    "native-keymap": "^1.2.5",
    "onigasm": "2.2.2",
    "rc-menu": "^7.4.30",
    "react": "^16.8.6",
    "react-autosize-textarea": "^7.0.0",
    "copy-to-clipboard": "^3.2.0",
    "react-ctxmenu-trigger": "^1.0.0",
    "react-perfect-scrollbar": "^1.5.2",
    "react-sticky": "^6.0.3",
    "reconnecting-websocket": "^4.2.0",
    "socket.io-client": "^2.2.0",
    "static-resource": "^0.1.0",
    "vscode-debugprotocol": "^1.35.0",
    "vscode-languageserver-protocol": "^3.14.1",
<<<<<<< HEAD
    "vscode-textmate": "^4.1.1",
=======
    "vscode-textmate": "4.3.0",
    "xterm": "^3.13.2",
>>>>>>> 17fe3d22
    "mock-socket": "^9.0.2"
  }
}<|MERGE_RESOLUTION|>--- conflicted
+++ resolved
@@ -54,12 +54,7 @@
     "static-resource": "^0.1.0",
     "vscode-debugprotocol": "^1.35.0",
     "vscode-languageserver-protocol": "^3.14.1",
-<<<<<<< HEAD
-    "vscode-textmate": "^4.1.1",
-=======
     "vscode-textmate": "4.3.0",
-    "xterm": "^3.13.2",
->>>>>>> 17fe3d22
     "mock-socket": "^9.0.2"
   }
 }