{
  "name": "@opensumi/ide-core-browser",
  "version": "2.17.4",
  "description": "@opensumi/ide-core-browser",
  "files": [
    "lib"
  ],
  "license": "MIT",
  "main": "lib/index.js",
  "typings": "lib/index.d.ts",
  "repository": {
    "type": "git",
    "url": "git@github.com:opensumi/core.git"
  },
  "scripts": {
    "prepublishOnly": "npm run build",
    "build": "tsc --build ../../configs/ts/references/tsconfig.core-browser.json"
  },
  "dependencies": {
    "@opensumi/ide-components": "2.17.4",
    "@opensumi/ide-connection": "2.17.4",
    "@opensumi/ide-core-common": "2.17.4",
    "@opensumi/vscode-debugprotocol": "1.49.0-beta.1",
    "@vscode/codicons": "0.0.27",
    "ajv": "^6.10.0",
    "classnames": "2.2.6",
    "clsx": "^1.0.4",
    "font-awesome": "^4.7.0",
    "fuzzy": "^0.1.3",
    "jsonc-parser": "^2.1.0",
    "keycode": "^2.2.0",
    "lodash": "^4.17.15",
    "lzutf8": "^0.5.5",
    "marked": "4.0.10",
    "mobx": "^5.9.4",
    "mobx-react-lite": "^1.3.1",
    "onigasm": "2.2.2",
    "p-series": "^2.1.0",
    "rc-menu": "^9.3.2",
    "react": "^16.8.6",
    "react-autosize-textarea": "^7.0.0",
    "react-ctxmenu-trigger": "^1.0.0",
    "react-custom-scrollbars": "^4.2.1",
    "react-is": "^16.8.6",
    "react-perfect-scrollbar": "^1.5.2",
    "react-sticky": "^6.0.3",
    "react-window": "^1.8.5",
    "reconnecting-websocket": "^4.2.0",
    "resize-observer-polyfill": "1.5.1",
<<<<<<< HEAD
    "strip-json-comments": "3.0.1",
    "vscode-languageserver-protocol": "^3.14.1",
=======
    "vscode-languageserver-protocol": "3.16.0",
>>>>>>> 7e61faaa
    "vscode-textmate": "5.4.0"
  }
}<|MERGE_RESOLUTION|>--- conflicted
+++ resolved
@@ -47,12 +47,8 @@
     "react-window": "^1.8.5",
     "reconnecting-websocket": "^4.2.0",
     "resize-observer-polyfill": "1.5.1",
-<<<<<<< HEAD
     "strip-json-comments": "3.0.1",
-    "vscode-languageserver-protocol": "^3.14.1",
-=======
     "vscode-languageserver-protocol": "3.16.0",
->>>>>>> 7e61faaa
     "vscode-textmate": "5.4.0"
   }
 }