--- conflicted
+++ resolved
@@ -1,10 +1,6 @@
 {
   "name": "@ali/ide-monaco",
-<<<<<<< HEAD
   "version": "2.8.3",
-=======
-  "version": "2.8.2",
->>>>>>> a718cdd8
   "files": [
     "lib"
   ],
@@ -23,24 +19,13 @@
     "registry": "http://registry.npm.alibaba-inc.com"
   },
   "dependencies": {
-<<<<<<< HEAD
     "@ali/ide-core-browser": "2.8.3",
     "@ali/ide-core-common": "2.8.3",
     "@ali/ide-core-node": "2.8.3",
     "@ali/ide-file-service": "2.8.3",
     "@ali/ide-workspace": "2.8.3",
     "@ali/ide-theme": "2.8.3",
-    "monaco-editor-core": "^0.20.0",
-    "@ali/monaco-editor-core": "0.20.1-patch.23",
-=======
-    "@ali/ide-core-browser": "2.8.2",
-    "@ali/ide-core-common": "2.8.2",
-    "@ali/ide-core-node": "2.8.2",
-    "@ali/ide-file-service": "2.8.2",
-    "@ali/ide-workspace": "2.8.2",
-    "@ali/ide-theme": "2.8.2",
     "@ali/monaco-editor-core": "0.21.1-patch.4",
->>>>>>> a718cdd8
     "vscode-oniguruma": "1.3.1"
   },
   "devDependencies": {
