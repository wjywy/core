--- conflicted
+++ resolved
@@ -1,10 +1,6 @@
 {
   "name": "@ali/ide-monaco",
-<<<<<<< HEAD
   "version": "2.10.3",
-=======
-  "version": "2.10.1",
->>>>>>> 221ba2b5
   "files": [
     "lib"
   ],
@@ -25,23 +21,13 @@
     "registry": "http://registry.npm.alibaba-inc.com"
   },
   "dependencies": {
-<<<<<<< HEAD
     "@ali/ide-core-browser": "2.10.3",
     "@ali/ide-core-common": "2.10.3",
     "@ali/ide-core-node": "2.10.3",
     "@ali/ide-file-service": "2.10.3",
     "@ali/ide-workspace": "2.10.3",
     "@ali/ide-theme": "2.10.3",
-    "@ali/monaco-editor-core": "0.23.0-patch.6",
-=======
-    "@ali/ide-core-browser": "2.10.1",
-    "@ali/ide-core-common": "2.10.1",
-    "@ali/ide-core-node": "2.10.1",
-    "@ali/ide-file-service": "2.10.1",
-    "@ali/ide-workspace": "2.10.1",
-    "@ali/ide-theme": "2.10.1",
     "@ali/monaco-editor-core": "0.26.0-patch.2",
->>>>>>> 221ba2b5
     "vscode-oniguruma": "1.3.1"
   },
   "devDependencies": {
