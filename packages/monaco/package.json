{
  "name": "@ali/ide-monaco",
  "version": "1.0.6-alpha.0",
  "files": [
    "lib"
  ],
  "main": "lib/index.js",
  "typings": "lib/index.d.ts",
  "scripts": {
    "start": "run-p start:client start:server",
    "start:client": "webpack-dev-server --config ./webpack.config.js",
    "start:server": "ts-node -P ../../tsconfig.json ./example/server.ts"
  },
  "repository": {
    "type": "git",
    "url": "git@gitlab.alibaba-inc.com:kaitian-codebase/ide-framework.git"
  },
  "publishConfig": {
    "registry": "https://registry.npm.alibaba-inc.com"
  },
  "dependencies": {
    "@ali/ide-core-common": "^1.0.6-alpha.0",
    "@ali/ide-theme": "^1.0.6-alpha.0",
    "@ali/ide-core-node": "^1.0.6-alpha.0",
    "@ali/ide-editor": "^1.0.6-alpha.0",
    "@ali/ide-core-browser": "^1.0.6-alpha.0",
<<<<<<< HEAD
    "monaco-editor-core": "^0.17.0",
    "@ali/ide-activation-event": "^1.0.6-alpha.0"
=======
    "@ali/ide-file-service": "^1.0.6-alpha.0",
    "json5": "^2.1.0",
    "monaco-editor-core": "^0.17.0"
>>>>>>> 139931bd
  },
  "devDependencies": {
    "@ali/ide-dev-tool": "^1.0.6-alpha.0",
    "@ali/ide-main-layout": "^1.0.6-alpha.0",
    "npm-run-all": "^4.1.5",
    "ts-node": "8.0.2",
    "webpack-dev-server": "^3.3.1"
  }
}<|MERGE_RESOLUTION|>--- conflicted
+++ resolved
@@ -24,14 +24,9 @@
     "@ali/ide-core-node": "^1.0.6-alpha.0",
     "@ali/ide-editor": "^1.0.6-alpha.0",
     "@ali/ide-core-browser": "^1.0.6-alpha.0",
-<<<<<<< HEAD
-    "monaco-editor-core": "^0.17.0",
-    "@ali/ide-activation-event": "^1.0.6-alpha.0"
-=======
     "@ali/ide-file-service": "^1.0.6-alpha.0",
     "json5": "^2.1.0",
     "monaco-editor-core": "^0.17.0"
->>>>>>> 139931bd
   },
   "devDependencies": {
     "@ali/ide-dev-tool": "^1.0.6-alpha.0",
