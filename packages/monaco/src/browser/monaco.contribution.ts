import { Autowired, INJECTOR_TOKEN, Injector } from '@ali/common-di';
import { PreferenceService, JsonSchemaContribution, ISchemaStore, PreferenceScope, ISchemaRegistry } from '@ali/ide-core-browser';
import { ClientAppContribution, CommandContribution, ContributionProvider, Domain, MonacoService, MonacoContribution, ServiceNames, MenuContribution, MenuModelRegistry, localize, KeybindingContribution, KeybindingRegistry, Keystroke, KeyCode, Key, KeySequence, KeyModifier, isOSX, IContextKeyService, IEventBus } from '@ali/ide-core-browser';

import { MonacoCommandService, MonacoCommandRegistry, MonacoActionRegistry } from './monaco.command.service';
import { MonacoMenus, SELECT_ALL_COMMAND } from './monaco-menu';
import { TextmateService } from './textmate.service';
import { IThemeService } from '@ali/ide-theme';

@Domain(ClientAppContribution, MonacoContribution, CommandContribution, MenuContribution, KeybindingContribution)
export class MonacoClientContribution implements ClientAppContribution, MonacoContribution, CommandContribution, MenuContribution, KeybindingContribution {
  @Autowired()
  monacoService: MonacoService;

  @Autowired(MonacoContribution)
  monacoContributionProvider: ContributionProvider<MonacoContribution>;

  @Autowired(JsonSchemaContribution)
  schemaContributionProvider: ContributionProvider<JsonSchemaContribution>;

  @Autowired()
  monacoCommandService: MonacoCommandService;

  @Autowired()
  monacoCommandRegistry: MonacoCommandRegistry;

  @Autowired()
  monacoActionRegistry: MonacoActionRegistry;

  @Autowired()
  private textmateService!: TextmateService;

  @Autowired(IThemeService)
  themeService: IThemeService;

  @Autowired(PreferenceService)
  preferenceService: PreferenceService;

  @Autowired(ISchemaStore)
  schemaStore: ISchemaStore;

  @Autowired(ISchemaRegistry)
  jsonContributionRegistry: ISchemaRegistry;

  @Autowired(INJECTOR_TOKEN)
  injector: Injector;

  private KEY_CODE_MAP = [];

  async initialize() {
    // 从 cdn 加载 monaco 和依赖的 vscode 代码
    await this.monacoService.loadMonaco();
    // 执行所有 contribution 的 onMonacoLoaded 事件，用来添加 overrideService
    for (const contribution of this.monacoContributionProvider.getContributions()) {
      contribution.onMonacoLoaded(this.monacoService);
    }
<<<<<<< HEAD
=======
    for (const contribution of this.schemaContributionProvider.getContributions()) {
      contribution.registerSchema(this.jsonContributionRegistry);
    }
    this.setSchemaPreferenceListener(this.schemaStore);
>>>>>>> 3e83bcf7
    // monaco 的 keycode 和 ide 之间的映射
    // 依赖 Monaco 加载完毕
    this.KEY_CODE_MAP = require('./monaco.keycode-map').KEY_CODE_MAP;
  }

<<<<<<< HEAD
  async onStart() {
    this.textmateService.init();
    const currentTheme = this.themeService.getCurrentThemeSync();
    const themeData = currentTheme.themeData;
    this.textmateService.setTheme(themeData);
=======
  protected setSchemaPreferenceListener(registry: ISchemaStore) {
    this.schemaStore.onSchemasChanged(() => {
      const configs = registry.getConfigurations();
      this.preferenceService.set('json.schemas', configs, PreferenceScope.Default);
    });
>>>>>>> 3e83bcf7
  }

  onStart() {
    this.textmateService.init();
    const currentTheme = this.themeService.getCurrentThemeSync();
    const themeData = currentTheme.themeData;
    this.textmateService.setTheme(themeData);
  }

  onMonacoLoaded(monacoService: MonacoService) {
    // 该类从 vs/editor/standalone/browser/simpleServices 中获取
    const standaloneCommandService = new monaco.services.StandaloneCommandService(monaco.services.StaticServices.instantiationService.get());
    // 给 monacoCommandService 设置委托，执行 monaco 命令使用 standaloneCommandService 执行
    this.monacoCommandService.setDelegate(standaloneCommandService);
    // 替换 monaco 内部的 commandService
    monacoService.registerOverride(ServiceNames.COMMAND_SERVICE, this.monacoCommandService);
    /**
     * 替换 monaco 内部的 contextKeyService
     * 这里没有继续使用 monaco 内置的 monaco.services.StaticServices.configurationService.get()
     * 而是使用我们自己的 PreferenceService 让 ContextKeyService 去获取全局配置信息
     */
    const contextKeyService = new monaco.contextKeyService.ContextKeyService(this.preferenceService as any);
    const { MonacoContextKeyService } = require('./monaco.context-key.service');
    // 提供全局的 IContextKeyService 调用
    this.injector.addProviders({
      token: IContextKeyService,
      useValue: new MonacoContextKeyService(contextKeyService, this.injector.get(IEventBus)),
    });

    monacoService.registerOverride(ServiceNames.CONTEXT_KEY_SERVICE, contextKeyService);
  }

  registerCommands() {
    // 注册 monaco 所有的 action
    this.monacoActionRegistry.registerMonacoActions();
  }

  registerMenus(menus: MenuModelRegistry) {
    // 注册 Monaco 的选择命令
    menus.registerSubmenu(MonacoMenus.SELECTION, localize('mSelection'));
    for (const group of MonacoMenus.SELECTION_GROUPS) {
      group.actions.forEach((action, index) => {
        const commandId = this.monacoCommandRegistry.validate(action);
        if (commandId) {
          const path = [...MonacoMenus.SELECTION, group.id];
          const order = index.toString();
          menus.registerMenuAction(path, { commandId, order });
        }
      });
    }
  }

  registerKeybindings(keybindings: KeybindingRegistry): void {
    const monacoKeybindingsRegistry = monaco.keybindings.KeybindingsRegistry;

    // 将 Monaco 的 Keybinding 同步到 ide 中
    for (const item of monacoKeybindingsRegistry.getDefaultKeybindings()) {
      const command = this.monacoCommandRegistry.validate(item.command);
      if (command) {
        const raw = item.keybinding;

        // 转换 monaco 快捷键
        const keybindingStr = raw.parts.map((part) => this.keyCode(part)).join(' ');
        const keybinding = { command, keybinding: keybindingStr, when: item.when as any};

        // 注册 keybinding
        keybindings.registerKeybinding(keybinding);
      }
    }

    // `选择全部`需要手动添加
    // const selectAllCommand = this.monacoCommandRegistry.validate(SELECT_ALL_COMMAND);
    // if (selectAllCommand) {
    //   keybindings.registerKeybinding({
    //     command: selectAllCommand,
    //     keybinding: 'ctrlcmd+a',
    //
    //   });
    // }
  }

  protected keyCode(keybinding: monaco.keybindings.SimpleKeybinding): KeyCode {
    const keyCode = keybinding.keyCode;
    const sequence: Keystroke = {
      /* tslint:disable-next-line: no-bitwise*/
      first: Key.getKey(this.monaco2BrowserKeyCode(keyCode & 0xff)),
      modifiers: [],
    };
    if (keybinding.ctrlKey) {
      if (isOSX) {
        sequence.modifiers!.push(KeyModifier.MacCtrl);
      } else {
        sequence.modifiers!.push(KeyModifier.CtrlCmd);
      }
    }
    if (keybinding.shiftKey) {
      sequence.modifiers!.push(KeyModifier.Shift);
    }
    if (keybinding.altKey) {
      sequence.modifiers!.push(KeyModifier.Alt);
    }
    if (keybinding.metaKey && sequence.modifiers!.indexOf(KeyModifier.CtrlCmd) === -1) {
      sequence.modifiers!.push(KeyModifier.CtrlCmd);
    }
    return KeyCode.createKeyCode(sequence);
  }

  protected keySequence(keybinding: monaco.keybindings.ChordKeybinding): KeySequence {
    return [
      this.keyCode(keybinding.firstPart),
      this.keyCode(keybinding.chordPart),
    ];
  }

  protected monaco2BrowserKeyCode(keyCode: monaco.KeyCode): number {
    for (let i = 0; i < this.KEY_CODE_MAP.length; i++) {

      if (this.KEY_CODE_MAP[i] === keyCode) {
        return i;
      }
    }
    return -1;
  }

}<|MERGE_RESOLUTION|>--- conflicted
+++ resolved
@@ -54,31 +54,20 @@
     for (const contribution of this.monacoContributionProvider.getContributions()) {
       contribution.onMonacoLoaded(this.monacoService);
     }
-<<<<<<< HEAD
-=======
     for (const contribution of this.schemaContributionProvider.getContributions()) {
       contribution.registerSchema(this.jsonContributionRegistry);
     }
     this.setSchemaPreferenceListener(this.schemaStore);
->>>>>>> 3e83bcf7
     // monaco 的 keycode 和 ide 之间的映射
     // 依赖 Monaco 加载完毕
     this.KEY_CODE_MAP = require('./monaco.keycode-map').KEY_CODE_MAP;
   }
 
-<<<<<<< HEAD
-  async onStart() {
-    this.textmateService.init();
-    const currentTheme = this.themeService.getCurrentThemeSync();
-    const themeData = currentTheme.themeData;
-    this.textmateService.setTheme(themeData);
-=======
   protected setSchemaPreferenceListener(registry: ISchemaStore) {
     this.schemaStore.onSchemasChanged(() => {
       const configs = registry.getConfigurations();
       this.preferenceService.set('json.schemas', configs, PreferenceScope.Default);
     });
->>>>>>> 3e83bcf7
   }
 
   onStart() {
