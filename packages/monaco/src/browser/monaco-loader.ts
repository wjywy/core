import { isNodeIntegrated, isElectronEnv, URI } from '@ali/ide-core-common';
import { dirname, join } from 'path';

declare const __non_webpack_require__;

export function getNodeRequire() {
  return __non_webpack_require__ as any;
}
import { getLanguageAlias } from '@ali/ide-core-common';

export function loadVsRequire(): Promise<any> {

  return new Promise<any>((resolve, reject) => {
    const onDomReady = () => {
      const vsLoader = document.createElement('script');
      vsLoader.type = 'text/javascript';
      // NOTE 直接使用社区的版本会加载worker？会和ts有两重提示，需要设计优先级
      vsLoader.src = 'https://g.alicdn.com/code/lib/monaco-editor/0.17.1/min/vs/loader.js';
      vsLoader.charset = 'utf-8';
      vsLoader.addEventListener('load', () => {
        // Save Monaco's amd require and restore the original require
        resolve();
      });
      vsLoader.addEventListener('error', (e) => {
        // tslint:disable-next-line
        console.error(e);
        reject(e);
      });
      document.body.appendChild(vsLoader);
    };

    if (document.readyState === 'complete') {
      onDomReady();
    } else {
      window.addEventListener('load', onDomReady, { once: true });
    }
  });
}

export function loadMonaco(vsRequire: any): Promise<void> {
<<<<<<< HEAD
    if (isElectronEnv()) {
        vsRequire.config({ paths: { vs: join(new URI(window.location.href).path.dir.toString() , 'vs') } });
    } else {
        vsRequire.config({
          paths: { vs: 'https://g.alicdn.com/code/lib/monaco-editor/0.17.1/min/vs' },
          'vs/nls': {
=======
  if (isElectronEnv()) {
    vsRequire.config({ paths: { vs: join(new URI(window.location.href).path.dir.toString(), 'vs') } });
  } else {
    vsRequire.config({
      paths: { vs: 'https://g.alicdn.com/code/lib/monaco-editor/0.17.1/min/vs' },
      'vs/nls': {
>>>>>>> 4ba90e9c
        // 设置 monaco 内部的 i18n
        availableLanguages: {
          // en-US -> en-us
          '*': getLanguageAlias().toLowerCase(),
        },
      },
    });
  }
  const global = window as any;
  // https://github.com/Microsoft/monaco-editor/blob/master/docs/integrate-amd-cross.md
  global.MonacoEnvironment = {
    getWorkerUrl() {
      return `data:text/javascript;charset=utf-8,${encodeURIComponent(`
            self.MonacoEnvironment = {
              baseUrl: 'https://g.alicdn.com/code/lib/monaco-editor/0.17.1/min/'
            };
            importScripts('https://g.alicdn.com/code/lib/monaco-editor/0.17.1/min/vs/base/worker/workerMain.js');`,
      )}`;
    },
  };
  // NOTE 直接加载 editor.main 时不会 load 其他service
<<<<<<< HEAD
    return new Promise<void>((resolve) => {
    const _registry: {id: any, ctor: any, supportsDelayedInstantiation: any}[] = [];
=======
  return new Promise<void>((resolve) => {
    const _registry: { id: any, ctor: any, supportsDelayedInstantiation: any }[] = [];
>>>>>>> 4ba90e9c
    vsRequire.define('vs/platform/instantiation/common/extensions', ['require', 'exports'], (require, exports) => {
      Object.defineProperty(exports, '__esModule', { value: true });

      function registerSingleton(id, ctor, supportsDelayedInstantiation) {
<<<<<<< HEAD
          _registry.push({id, ctor, supportsDelayedInstantiation});
=======
        _registry.push({ id, ctor, supportsDelayedInstantiation });
>>>>>>> 4ba90e9c
      }
      exports.registerSingleton = registerSingleton;
    });
    vsRequire(['vs/editor/editor.main'], () => {
      vsRequire([
        'vs/editor/standalone/browser/standaloneServices',
        'vs/editor/browser/services/codeEditorService',
        'vs/editor/browser/services/codeEditorServiceImpl',
        'vs/platform/contextview/browser/contextViewService',
        'vs/editor/standalone/browser/quickOpen/editorQuickOpen',
        'vs/base/parts/quickopen/browser/quickOpenWidget',
        'vs/base/parts/quickopen/browser/quickOpenModel',
        'vs/platform/theme/common/styler',
        'vs/base/common/filters',
        'vs/editor/standalone/browser/simpleServices',
        'vs/platform/commands/common/commands',
        'vs/editor/browser/editorExtensions',
        'vs/platform/instantiation/common/descriptors',
      ], (standaloneServices: any, codeEditorService: any, codeEditorServiceImpl: any, contextViewService: any,
          quickOpen: any, quickOpenWidget: any, quickOpenModel: any, styler: any, filters: any,
          simpleServices: any, commands: any, editorExtensions: any, descriptors) => {
          const global = window as any;
          const original = standaloneServices.StaticServices.init;
          standaloneServices.StaticServices.init = (...args) => {
            const [result, instantiationService] = original(...args);
            _registry.forEach((reg) => {
              result.set(reg.id, new descriptors.SyncDescriptor(reg.ctor, [], reg.supportsDelayedInstantiation));
            });
            return [result, instantiationService];
          };

          global.monaco.services = Object.assign({}, simpleServices, standaloneServices, codeEditorService, codeEditorServiceImpl, contextViewService);
          global.monaco.quickOpen = Object.assign({}, quickOpen, quickOpenWidget, quickOpenModel);
          global.monaco.filters = filters;
          global.monaco.theme = styler;
          global.monaco.commands = commands;
          global.monaco.editorExtensions = editorExtensions;
          resolve();
        });
    });
  });
}<|MERGE_RESOLUTION|>--- conflicted
+++ resolved
@@ -38,21 +38,12 @@
 }
 
 export function loadMonaco(vsRequire: any): Promise<void> {
-<<<<<<< HEAD
-    if (isElectronEnv()) {
-        vsRequire.config({ paths: { vs: join(new URI(window.location.href).path.dir.toString() , 'vs') } });
-    } else {
-        vsRequire.config({
-          paths: { vs: 'https://g.alicdn.com/code/lib/monaco-editor/0.17.1/min/vs' },
-          'vs/nls': {
-=======
   if (isElectronEnv()) {
     vsRequire.config({ paths: { vs: join(new URI(window.location.href).path.dir.toString(), 'vs') } });
   } else {
     vsRequire.config({
       paths: { vs: 'https://g.alicdn.com/code/lib/monaco-editor/0.17.1/min/vs' },
       'vs/nls': {
->>>>>>> 4ba90e9c
         // 设置 monaco 内部的 i18n
         availableLanguages: {
           // en-US -> en-us
@@ -74,22 +65,13 @@
     },
   };
   // NOTE 直接加载 editor.main 时不会 load 其他service
-<<<<<<< HEAD
-    return new Promise<void>((resolve) => {
-    const _registry: {id: any, ctor: any, supportsDelayedInstantiation: any}[] = [];
-=======
   return new Promise<void>((resolve) => {
     const _registry: { id: any, ctor: any, supportsDelayedInstantiation: any }[] = [];
->>>>>>> 4ba90e9c
     vsRequire.define('vs/platform/instantiation/common/extensions', ['require', 'exports'], (require, exports) => {
       Object.defineProperty(exports, '__esModule', { value: true });
 
       function registerSingleton(id, ctor, supportsDelayedInstantiation) {
-<<<<<<< HEAD
-          _registry.push({id, ctor, supportsDelayedInstantiation});
-=======
         _registry.push({ id, ctor, supportsDelayedInstantiation });
->>>>>>> 4ba90e9c
       }
       exports.registerSingleton = registerSingleton;
     });
