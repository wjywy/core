<<<<<<< HEAD
import { isNodeIntegrated, isElectronEnv, URI } from '@ali/ide-core-common';
import { dirname, join } from 'path';

declare const __non_webpack_require__;

export function getNodeRequire() {
    return __non_webpack_require__ as any;
}
=======
import { getLanguageAlias } from '@ali/ide-core-common';
>>>>>>> af121910

export function loadVsRequire(): Promise<any> {

  return new Promise<any>((resolve, reject) => {
    const onDomReady = () => {
      const vsLoader = document.createElement('script');
      vsLoader.type = 'text/javascript';
      // NOTE 直接使用社区的版本会加载worker？会和ts有两重提示，需要设计优先级
      vsLoader.src = 'https://g.alicdn.com/tb-theia-app/theia-assets/0.0.10/vs/loader.js';
      vsLoader.charset = 'utf-8';
      vsLoader.addEventListener('load', () => {
        // Save Monaco's amd require and restore the original require
        resolve();
      });
      vsLoader.addEventListener('error', (e) => {
        // tslint:disable-next-line
        console.error(e);
        reject(e);
      });
      document.body.appendChild(vsLoader);
    };

    if (document.readyState === 'complete') {
      onDomReady();
    } else {
      window.addEventListener('load', onDomReady, { once: true });
    }
  });
}

export function loadMonaco(vsRequire: any): Promise<void> {
<<<<<<< HEAD
    if (isElectronEnv()) {
        vsRequire.config({ paths: { vs: join(new URI(window.location.href).path.dir.toString() , 'vs') } });
    } else {
        vsRequire.config({ paths: { vs: 'https://g.alicdn.com/tb-theia-app/theia-assets/0.0.10/vs' } });
    }
    const global = window as any;
    // https://github.com/Microsoft/monaco-editor/blob/master/docs/integrate-amd-cross.md
    global.MonacoEnvironment = {
        getWorkerUrl() {
            return `data:text/javascript;charset=utf-8,${encodeURIComponent(`
=======
  vsRequire.config({
    paths: {
      vs: 'https://g.alicdn.com/tb-theia-app/theia-assets/0.0.10/vs',
    },
    'vs/nls': {
      // 设置 monaco 内部的 i18n
      availableLanguages: {
        // en-US -> en-us
        '*': getLanguageAlias().toLowerCase(),
      },
    },
  });
  const global = window as any;
  // https://github.com/Microsoft/monaco-editor/blob/master/docs/integrate-amd-cross.md
  global.MonacoEnvironment = {
    getWorkerUrl() {
      return `data:text/javascript;charset=utf-8,${encodeURIComponent(`
>>>>>>> af121910
            self.MonacoEnvironment = {
              baseUrl: 'https://g.alicdn.com/tb-theia-app/theia-assets/0.0.8/'
            };
            importScripts('https://g.alicdn.com/tb-theia-app/theia-assets/0.0.8/vs/base/worker/workerMain.js');`,
      )}`;
    },
  };
  // NOTE 直接加载 editor.main 时不会 load 其他service
  return new Promise<void>((resolve) => {
    vsRequire(['vs/editor/editor.main'], () => {
      vsRequire([
        'vs/editor/standalone/browser/standaloneServices',
        'vs/editor/browser/services/codeEditorService',
        'vs/editor/browser/services/codeEditorServiceImpl',
        'vs/platform/contextview/browser/contextViewService',
        'vs/base/parts/quickopen/common/quickOpen',
        'vs/base/parts/quickopen/browser/quickOpenWidget',
        'vs/base/parts/quickopen/browser/quickOpenModel',
        'vs/platform/theme/common/styler',
        'vs/base/common/filters',
        'vs/editor/standalone/browser/simpleServices',
        'vs/platform/commands/common/commands',
        'vs/editor/browser/editorExtensions',
      ], (standaloneServices: any, codeEditorService: any, codeEditorServiceImpl: any, contextViewService: any,
          quickOpen: any, quickOpenWidget: any, quickOpenModel: any, styler: any, filters: any,
          simpleServices: any, commands: any, editorExtensions: any) => {
          const global = window as any;

          global.monaco.services = Object.assign({}, simpleServices, standaloneServices, codeEditorService, codeEditorServiceImpl, contextViewService);
          global.monaco.quickOpen = Object.assign({}, quickOpen, quickOpenWidget, quickOpenModel);
          global.monaco.filters = filters;
          global.monaco.theme = styler;
          global.monaco.commands = commands;
          global.monaco.editorExtensions = editorExtensions;
          resolve();
        });
    });
  });
}<|MERGE_RESOLUTION|>--- conflicted
+++ resolved
@@ -1,4 +1,3 @@
-<<<<<<< HEAD
 import { isNodeIntegrated, isElectronEnv, URI } from '@ali/ide-core-common';
 import { dirname, join } from 'path';
 
@@ -7,9 +6,7 @@
 export function getNodeRequire() {
     return __non_webpack_require__ as any;
 }
-=======
 import { getLanguageAlias } from '@ali/ide-core-common';
->>>>>>> af121910
 
 export function loadVsRequire(): Promise<any> {
 
@@ -41,36 +38,25 @@
 }
 
 export function loadMonaco(vsRequire: any): Promise<void> {
-<<<<<<< HEAD
     if (isElectronEnv()) {
         vsRequire.config({ paths: { vs: join(new URI(window.location.href).path.dir.toString() , 'vs') } });
     } else {
-        vsRequire.config({ paths: { vs: 'https://g.alicdn.com/tb-theia-app/theia-assets/0.0.10/vs' } });
+        vsRequire.config({
+          paths: { vs: 'https://g.alicdn.com/tb-theia-app/theia-assets/0.0.10/vs' },
+          'vs/nls': {
+        // 设置 monaco 内部的 i18n
+            availableLanguages: {
+              // en-US -> en-us
+              '*': getLanguageAlias().toLowerCase(),
+            },
+          },
+        });
     }
     const global = window as any;
-    // https://github.com/Microsoft/monaco-editor/blob/master/docs/integrate-amd-cross.md
+  // https://github.com/Microsoft/monaco-editor/blob/master/docs/integrate-amd-cross.md
     global.MonacoEnvironment = {
-        getWorkerUrl() {
-            return `data:text/javascript;charset=utf-8,${encodeURIComponent(`
-=======
-  vsRequire.config({
-    paths: {
-      vs: 'https://g.alicdn.com/tb-theia-app/theia-assets/0.0.10/vs',
-    },
-    'vs/nls': {
-      // 设置 monaco 内部的 i18n
-      availableLanguages: {
-        // en-US -> en-us
-        '*': getLanguageAlias().toLowerCase(),
-      },
-    },
-  });
-  const global = window as any;
-  // https://github.com/Microsoft/monaco-editor/blob/master/docs/integrate-amd-cross.md
-  global.MonacoEnvironment = {
     getWorkerUrl() {
       return `data:text/javascript;charset=utf-8,${encodeURIComponent(`
->>>>>>> af121910
             self.MonacoEnvironment = {
               baseUrl: 'https://g.alicdn.com/tb-theia-app/theia-assets/0.0.8/'
             };
@@ -79,7 +65,7 @@
     },
   };
   // NOTE 直接加载 editor.main 时不会 load 其他service
-  return new Promise<void>((resolve) => {
+    return new Promise<void>((resolve) => {
     vsRequire(['vs/editor/editor.main'], () => {
       vsRequire([
         'vs/editor/standalone/browser/standaloneServices',
