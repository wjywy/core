--- conflicted
+++ resolved
@@ -1,10 +1,6 @@
 {
   "name": "@ali/ide-file-search",
-<<<<<<< HEAD
-  "version": "1.38.3",
-=======
   "version": "1.39.0",
->>>>>>> a41e7044
   "files": [
     "lib"
   ],
@@ -23,25 +19,15 @@
     "registry": "http://registry.npm.alibaba-inc.com"
   },
   "dependencies": {
-<<<<<<< HEAD
-    "@ali/ide-core-common": "1.38.3",
-    "@ali/ide-core-node": "1.38.3",
-    "@ali/ide-process": "1.38.3",
-=======
     "@ali/ide-core-common": "1.39.0",
     "@ali/ide-core-node": "1.39.0",
     "@ali/ide-process": "1.39.0",
->>>>>>> a41e7044
     "@ali/vscode-ripgrep": "^1.3.1-release",
     "fuzzy": "^0.1.3",
     "readline": "^1.3.0"
   },
   "devDependencies": {
-<<<<<<< HEAD
-    "@ali/ide-core-browser": "1.38.3",
-=======
     "@ali/ide-core-browser": "1.39.0",
->>>>>>> a41e7044
     "@ali/ide-dev-tool": "^1.1.0",
     "npm-run-all": "^4.1.5",
     "ts-node": "8.0.2",
