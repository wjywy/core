--- conflicted
+++ resolved
@@ -12,12 +12,7 @@
     "build": "ts-node ./build"
   },
   "dependencies": {
-<<<<<<< HEAD
     "@opensumi/ide-components": "workspace:*",
-=======
-    "@opensumi/ide-components": "2.21.12",
-    "@types/react": "^16.9.33",
->>>>>>> 47eea095
     "vscode-uri": "3.0.2"
   },
   "devDependencies": {
