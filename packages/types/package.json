{
  "name": "@opensumi/sumi",
<<<<<<< HEAD
  "version": "2.15.7",
=======
  "version": "2.15.9",
>>>>>>> 923a7a7d
  "typings": "index.d.ts",
  "license": "MIT",
  "repository": {
    "type": "git",
    "url": "git@github.com:opensumi/core.git"
  },
  "scripts": {
    "prepublishOnly": "npm run build",
    "build": "ts-node ./build"
  },
  "dependencies": {
<<<<<<< HEAD
    "@opensumi/ide-components": "2.15.7",
=======
    "@opensumi/ide-components": "2.15.9",
>>>>>>> 923a7a7d
    "@types/react": "^16.9.33",
    "vscode-uri": "^3.0.2"
  }
}<|MERGE_RESOLUTION|>--- conflicted
+++ resolved
@@ -1,10 +1,6 @@
 {
   "name": "@opensumi/sumi",
-<<<<<<< HEAD
-  "version": "2.15.7",
-=======
   "version": "2.15.9",
->>>>>>> 923a7a7d
   "typings": "index.d.ts",
   "license": "MIT",
   "repository": {
@@ -16,11 +12,7 @@
     "build": "ts-node ./build"
   },
   "dependencies": {
-<<<<<<< HEAD
-    "@opensumi/ide-components": "2.15.7",
-=======
     "@opensumi/ide-components": "2.15.9",
->>>>>>> 923a7a7d
     "@types/react": "^16.9.33",
     "vscode-uri": "^3.0.2"
   }
