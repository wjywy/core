{
  "name": "@opensumi/ide-core-electron-main",
  "version": "2.21.8",
  "files": [
    "lib",
    "browser-preload"
  ],
  "license": "MIT",
  "main": "lib/index.js",
  "typings": "lib/index.d.ts",
  "scripts": {
    "prepublishOnly": "yarn run build",
    "build": "tsc --build ../../configs/ts/references/tsconfig.core-electron-main.json"
  },
  "repository": {
    "type": "git",
    "url": "git@github.com:opensumi/core.git"
  },
  "dependencies": {
<<<<<<< HEAD
    "@opensumi/ide-core-common": "2.21.7",
    "semver": "^6.3.0",
=======
    "@opensumi/ide-core-common": "2.21.8",
>>>>>>> 603eaa81
    "tree-kill": "^1.2.2"
  },
  "peerDependencies": {
    "electron": "*"
  },
  "devDependencies": {
    "@opensumi/ide-dev-tool": "^1.3.1"
  }
}<|MERGE_RESOLUTION|>--- conflicted
+++ resolved
@@ -17,12 +17,8 @@
     "url": "git@github.com:opensumi/core.git"
   },
   "dependencies": {
-<<<<<<< HEAD
-    "@opensumi/ide-core-common": "2.21.7",
+    "@opensumi/ide-core-common": "2.21.8",
     "semver": "^6.3.0",
-=======
-    "@opensumi/ide-core-common": "2.21.8",
->>>>>>> 603eaa81
     "tree-kill": "^1.2.2"
   },
   "peerDependencies": {
