--- conflicted
+++ resolved
@@ -1,55 +1,65 @@
 const ipcRenderer = require('electron').ipcRenderer;
 const net = require('net')
-import {
+
+const {
   RPCServiceCenter,
   initRPCService,
   createSocketConnection
-} from '@ali/ide-connection'
+} = require('@ali/ide-connection')
 
 console.log('preload')
 
+const listenPathDeffered = new Promise((resolve)=>{
+  listenPathDefferedResolve = resolve
+})
+
+
+ipcRenderer.on('preload:listenPath', (e, msg)=>{
+  console.log('msg', msg)
+  listenPath = msg
+  listenPathDefferedResolve(msg)
+})
+
 function createConnection(injector, modules){
-  const clientCenter = new RPCServiceCenter()
-  const connection = net.createConnection(`/Users/franklife/.kt_rpc_sock`)
-  clientCenter.setConnection(createSocketConnection(connection))
-
-  const {getRPCService} = initRPCService(clientCenter)
-
-  const backServiceArr = [];
-
-  for (const module of modules) {
-    const moduleInstance = injector.get(module);
-    if (moduleInstance.backServices) {
-      for (const backService of moduleInstance.backServices) {
-        backServiceArr.push(backService);
+  return listenPathDeffered.then((listenPath)=>{
+    const clientCenter = new RPCServiceCenter()
+    console.log('listenPath', listenPath)
+    const connection = net.createConnection(listenPath)
+    clientCenter.setConnection(createSocketConnection(connection))
+  
+    const {getRPCService} = initRPCService(clientCenter)
+  
+    const backServiceArr = [];
+  
+    for (const module of modules) {
+      const moduleInstance = injector.get(module);
+      if (moduleInstance.backServices) {
+        for (const backService of moduleInstance.backServices) {
+          backServiceArr.push(backService);
+        }
       }
     }
-  }
-
-  for (const backService of backServiceArr) {
-    const { servicePath: backServicePath } = backService;
-    const getService = getRPCService(backServicePath);
-
-    const injectService = {
-      token: backServicePath,
-      useValue: getService,
-    };
-
-    injector.addProviders(injectService);
-
-    if (backService.clientToken) {
-      const clientService = injector.get(backService.clientToken);
-      getService.onRequestService(clientService);
+  
+    for (const backService of backServiceArr) {
+      const { servicePath: backServicePath } = backService;
+      const getService = getRPCService(backServicePath);
+  
+      const injectService = {
+        token: backServicePath,
+        useValue: getService,
+      };
+  
+      injector.addProviders(injectService);
+  
+      if (backService.clientToken) {
+        const clientService = injector.get(backService.clientToken);
+        getService.onRequestService(clientService);
+      }
     }
-  }
-
-  
+  })
 }
 
 window.global = window;
 window.ElectronIpcRenderer = ipcRenderer;
-<<<<<<< HEAD
 window.createConnection = createConnection
-=======
-window.oniguruma = require('oniguruma');
->>>>>>> 3580bb77
+window.oniguruma = require('oniguruma');