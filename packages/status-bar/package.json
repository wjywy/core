--- conflicted
+++ resolved
@@ -17,7 +17,6 @@
     "url": "git@github.com:opensumi/core.git"
   },
   "dependencies": {
-<<<<<<< HEAD
     "@opensumi/ide-components": "workspace:*",
     "@opensumi/ide-core-common": "workspace:*",
     "@opensumi/ide-core-node": "workspace:*",
@@ -27,16 +26,5 @@
     "@opensumi/ide-core-browser": "workspace:*",
     "@opensumi/ide-dev-tool": "workspace:*",
     "@opensumi/ide-theme": "workspace:*"
-=======
-    "@opensumi/ide-components": "2.21.12",
-    "@opensumi/ide-core-common": "2.21.12",
-    "@opensumi/ide-core-node": "2.21.12",
-    "@opensumi/ide-theme": "2.21.12"
-  },
-  "devDependencies": {
-    "@opensumi/ide-core-browser": "2.21.12",
-    "@opensumi/ide-dev-tool": "^1.3.1",
-    "@opensumi/ide-theme": "2.14.4"
->>>>>>> 47eea095
   }
 }