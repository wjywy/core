{
  "name": "@ali/ide-overlay",
  "version": "1.5.4",
  "files": [
    "lib"
  ],
  "main": "lib/index.js",
  "typings": "lib/index.d.ts",
  "scripts": {
    "start": "run-p start:client start:server",
    "start:client": "webpack-dev-server --config ./webpack.config.js",
    "start:server": "node --inspect -r ts-node/register ./example/server.ts"
  },
  "repository": {
    "type": "git",
    "url": "git@gitlab.alibaba-inc.com:kaitian/ide-framework.git"
  },
  "publishConfig": {
    "registry": "http://registry.npm.alibaba-inc.com"
  },
  "dependencies": {
    "@ali/ide-core-common": "1.5.4",
    "@ali/ide-core-node": "1.5.4"
  },
  "devDependencies": {
<<<<<<< HEAD
    "@ali/ide-core-browser": "1.5.3",
    "@ali/ide-file-tree": "1.5.3",
=======
    "@ali/ide-core-browser": "1.5.4",
>>>>>>> b0d4e367
    "@ali/ide-dev-tool": "^1.1.0",
    "npm-run-all": "^4.1.5",
    "ts-node": "8.0.2",
    "webpack-dev-server": "^3.3.1"
  },
  "gitHead": "5dad2ca7b3ea2e1781caefb2552eb1596f146193"
}<|MERGE_RESOLUTION|>--- conflicted
+++ resolved
@@ -23,12 +23,9 @@
     "@ali/ide-core-node": "1.5.4"
   },
   "devDependencies": {
-<<<<<<< HEAD
-    "@ali/ide-core-browser": "1.5.3",
-    "@ali/ide-file-tree": "1.5.3",
-=======
     "@ali/ide-core-browser": "1.5.4",
->>>>>>> b0d4e367
+    "@ali/ide-file-tree": "1.5.4",
+    "@ali/ide-workspace": "1.5.4",
     "@ali/ide-dev-tool": "^1.1.0",
     "npm-run-all": "^4.1.5",
     "ts-node": "8.0.2",
