--- conflicted
+++ resolved
@@ -16,13 +16,7 @@
     "url": "git@github.com:opensumi/core.git"
   },
   "dependencies": {
-<<<<<<< HEAD
-    "@opensumi/ide-core-common": "2.14.3"
-=======
-    "@opensumi/ide-core-common": "2.14.4",
-    "@opensumi/ide-core-node": "2.14.4",
-    "marked": "4.0.10"
->>>>>>> d6abd225
+    "@opensumi/ide-core-common": "2.14.4"
   },
   "devDependencies": {
     "@opensumi/ide-components": "2.14.4",
