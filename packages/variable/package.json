{
  "name": "@ali/ide-variable",
<<<<<<< HEAD
  "version": "1.5.5",
=======
  "version": "1.6.1",
>>>>>>> 0b99da52
  "files": [
    "lib"
  ],
  "main": "lib/index.js",
  "typings": "lib/index.d.ts",
  "scripts": {
    "start": "run-p start:client start:server",
    "start:client": "webpack-dev-server --config ./webpack.config.js",
    "start:server": "node --inspect -r ts-node/register ./entry/server.ts"
  },
  "repository": {
    "type": "git",
    "url": "git@gitlab.alibaba-inc.com:kaitian/ide-framework.git"
  },
  "publishConfig": {
    "registry": "http://registry.npm.alibaba-inc.com"
  },
  "dependencies": {
<<<<<<< HEAD
    "@ali/ide-core-common": "1.5.5",
    "@ali/ide-core-node": "1.5.5"
  },
  "devDependencies": {
    "@ali/ide-core-browser": "1.5.5",
    "@ali/ide-dev-tool": "^1.1.0",
    "@ali/ide-quick-open": "1.5.5",
=======
    "@ali/ide-core-common": "1.6.1",
    "@ali/ide-core-node": "1.6.1"
  },
  "devDependencies": {
    "@ali/ide-core-browser": "1.6.1",
    "@ali/ide-dev-tool": "^1.1.0",
    "@ali/ide-quick-open": "1.6.1",
>>>>>>> 0b99da52
    "npm-run-all": "^4.1.5",
    "ts-node": "8.0.2",
    "webpack-dev-server": "^3.3.1"
  },
  "gitHead": "5dad2ca7b3ea2e1781caefb2552eb1596f146193"
}<|MERGE_RESOLUTION|>--- conflicted
+++ resolved
@@ -1,10 +1,6 @@
 {
   "name": "@ali/ide-variable",
-<<<<<<< HEAD
-  "version": "1.5.5",
-=======
   "version": "1.6.1",
->>>>>>> 0b99da52
   "files": [
     "lib"
   ],
@@ -23,15 +19,6 @@
     "registry": "http://registry.npm.alibaba-inc.com"
   },
   "dependencies": {
-<<<<<<< HEAD
-    "@ali/ide-core-common": "1.5.5",
-    "@ali/ide-core-node": "1.5.5"
-  },
-  "devDependencies": {
-    "@ali/ide-core-browser": "1.5.5",
-    "@ali/ide-dev-tool": "^1.1.0",
-    "@ali/ide-quick-open": "1.5.5",
-=======
     "@ali/ide-core-common": "1.6.1",
     "@ali/ide-core-node": "1.6.1"
   },
@@ -39,7 +26,6 @@
     "@ali/ide-core-browser": "1.6.1",
     "@ali/ide-dev-tool": "^1.1.0",
     "@ali/ide-quick-open": "1.6.1",
->>>>>>> 0b99da52
     "npm-run-all": "^4.1.5",
     "ts-node": "8.0.2",
     "webpack-dev-server": "^3.3.1"
