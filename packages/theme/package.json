{
  "name": "@opensumi/ide-theme",
  "version": "2.21.7",
  "files": [
    "lib",
    "src"
  ],
  "license": "MIT",
  "main": "lib/index.js",
  "typings": "lib/index.d.ts",
  "scripts": {
    "prepublishOnly": "yarn run build",
    "build": "tsc --build ../../configs/ts/references/tsconfig.theme.json"
  },
  "repository": {
    "type": "git",
    "url": "git@github.com:opensumi/core.git"
  },
  "dependencies": {
    "@opensumi/ide-core-common": "2.21.7"
  },
  "devDependencies": {
    "@opensumi/ide-core-browser": "2.21.7",
    "@opensumi/ide-dev-tool": "^1.3.1",
<<<<<<< HEAD
    "@opensumi/ide-file-service": "2.21.6",
    "@opensumi/ide-static-resource": "2.21.6"
=======
    "@opensumi/ide-file-service": "2.21.7",
    "@opensumi/ide-logs": "2.21.7",
    "@opensumi/ide-static-resource": "2.21.7"
>>>>>>> e62bfa74
  }
}<|MERGE_RESOLUTION|>--- conflicted
+++ resolved
@@ -22,13 +22,7 @@
   "devDependencies": {
     "@opensumi/ide-core-browser": "2.21.7",
     "@opensumi/ide-dev-tool": "^1.3.1",
-<<<<<<< HEAD
-    "@opensumi/ide-file-service": "2.21.6",
-    "@opensumi/ide-static-resource": "2.21.6"
-=======
     "@opensumi/ide-file-service": "2.21.7",
-    "@opensumi/ide-logs": "2.21.7",
     "@opensumi/ide-static-resource": "2.21.7"
->>>>>>> e62bfa74
   }
 }