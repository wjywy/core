{
  "name": "@ali/ide-theme",
  "version": "1.2.7",
  "files": [
    "lib"
  ],
  "main": "lib/index.js",
  "typings": "lib/index.d.ts",
  "scripts": {
    "start": "run-p start:client start:server",
    "start:client": "webpack-dev-server --config ./webpack.config.js",
    "start:server": "node --inspect -r ts-node/register ./example/server.ts"
  },
  "repository": {
    "type": "git",
    "url": "git@gitlab.alibaba-inc.com:kaitian/ide-framework.git"
  },
  "publishConfig": {
    "registry": "http://registry.npm.alibaba-inc.com"
  },
  "dependencies": {
<<<<<<< HEAD
    "@ali/ide-core-common": "1.2.7",
    "@ali/ide-core-node": "1.2.7",
    "@ali/ide-file-service": "1.2.7",
    "@ali/ide-static-resource": "1.2.7",
    "json5": "^2.1.0"
=======
    "@ali/ide-core-common": "1.2.6",
    "@ali/ide-core-node": "1.2.6",
    "@ali/ide-file-service": "1.2.6",
    "@ali/ide-static-resource": "1.2.6",
    "json5": "2.1.0"
>>>>>>> 62772d83
  },
  "devDependencies": {
    "@ali/ide-core-browser": "1.2.7",
    "@ali/ide-dev-tool": "^1.1.0",
    "npm-run-all": "^4.1.5",
    "ts-node": "8.0.2",
    "webpack-dev-server": "^3.3.1"
  },
  "gitHead": "5dad2ca7b3ea2e1781caefb2552eb1596f146193"
}<|MERGE_RESOLUTION|>--- conflicted
+++ resolved
@@ -19,19 +19,11 @@
     "registry": "http://registry.npm.alibaba-inc.com"
   },
   "dependencies": {
-<<<<<<< HEAD
     "@ali/ide-core-common": "1.2.7",
     "@ali/ide-core-node": "1.2.7",
     "@ali/ide-file-service": "1.2.7",
     "@ali/ide-static-resource": "1.2.7",
-    "json5": "^2.1.0"
-=======
-    "@ali/ide-core-common": "1.2.6",
-    "@ali/ide-core-node": "1.2.6",
-    "@ali/ide-file-service": "1.2.6",
-    "@ali/ide-static-resource": "1.2.6",
     "json5": "2.1.0"
->>>>>>> 62772d83
   },
   "devDependencies": {
     "@ali/ide-core-browser": "1.2.7",
