--- conflicted
+++ resolved
@@ -5,48 +5,22 @@
 
 export const ktIconForeground = registerColor(
   'kt.icon.foreground',
-<<<<<<< HEAD
-  { dark: buttonForeground, light: buttonForeground, hcDark: buttonForeground, hcLight: buttonForeground },
-=======
-  { dark: foreground, light: foreground, hc: foreground },
->>>>>>> 3e7056a9
+  { dark: foreground, light: foreground, hcDark: foreground, hcLight: foreground },
   localize('ktIconForeground', 'Icon Foreground color.'),
 );
 export const ktIconHoverForeground = registerColor(
   'kt.icon.hoverForeground',
-<<<<<<< HEAD
-  { dark: buttonBackground, light: buttonBackground, hcDark: buttonBackground, hcLight: buttonBackground },
-=======
-  { dark: foreground, light: foreground, hc: foreground },
->>>>>>> 3e7056a9
+  { dark: foreground, light: foreground, hcDark: foreground, hcLight: foreground },
   localize('ktIconHoverForeground', 'Icon Hover Foreground color.'),
 );
 export const ktIconHoverBackground = registerColor(
   'kt.icon.hoverBackground',
-<<<<<<< HEAD
-  {
-    dark: buttonHoverBackground,
-    light: buttonHoverBackground,
-    hcDark: buttonHoverBackground,
-    hcLight: buttonHoverBackground,
-  },
-=======
-  { dark: '#5a5d5e4f', light: '#b8b8b84f', hc: null },
->>>>>>> 3e7056a9
+  { dark: '#5a5d5e4f', light: '#b8b8b84f', hcDark: null, hcLight: null },
   localize('Icon Hover Background color.'),
 );
 export const ktIconClickHoverForeground = registerColor(
   'kt.icon.clickForeground',
-<<<<<<< HEAD
-  {
-    dark: buttonHoverBackground,
-    light: buttonHoverBackground,
-    hcDark: buttonHoverBackground,
-    hcLight: buttonHoverBackground,
-  },
-=======
-  { dark: foreground, light: foreground, hc: foreground },
->>>>>>> 3e7056a9
+  { dark: foreground, light: foreground, hcDark: foreground, hcLight: foreground },
   localize('Icon Click Foreground color.'),
 );
 export const ktIconDisableForeground = registerColor(
