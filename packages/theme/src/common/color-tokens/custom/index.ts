--- conflicted
+++ resolved
@@ -139,15 +139,6 @@
 );
 
 /* --- menubar --- */
-<<<<<<< HEAD
-export const menubarBorder = registerColor('kt.menubar.border', { dark: null, light: null, hc: null }, localize('menubarBorder', 'Border color of menu bar.'));
-
-/* --- inline actionbar --- */
-export const  actionBarSeparatorBg = registerColor(
-  'kt.actionbar.separatorBackground',
-  { dark: null, light: null, hc: null },
-  localize('actionbarSeparatorBackground', 'Separator background color of actionbar'),
-=======
 export const menubarForeground = registerColor(
   'kt.menubar.foreground',
   { dark: foreground, light: foreground, hc: foreground },
@@ -170,5 +161,4 @@
   'kt.menubar.border',
   { dark: null, light: null, hc: null },
   localize('menubarBorder', 'Border color of menu bar.'),
->>>>>>> 30218b1c
 );