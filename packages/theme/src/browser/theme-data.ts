--- conflicted
+++ resolved
@@ -74,7 +74,6 @@
     return this.id.split(' ')[0] as BuiltinTheme;
   }
 
-<<<<<<< HEAD
   private async loadColorTheme(themeLocation: string, resultRules: ITokenColorizationRule[], resultColors: IColorMap): Promise<any> {
     const themeContent = await this.fileServiceClient.resolveContent(themeLocation);
     if (/\.json$/.test(themeLocation)) {
@@ -82,7 +81,8 @@
       let includeCompletes: Promise<any> = Promise.resolve(null);
       if (theme.include) {
         this.inherit = true;
-        includeCompletes = this.loadColorTheme(path.join(path.dirname(themeLocation), theme.include), resultRules, resultColors);
+        const includePath = new Path(themeLocation).dir.join(theme.include.replace(/^\.\//, '')).toString();
+        includeCompletes = this.loadColorTheme(includePath, resultRules, resultColors);
       }
       await includeCompletes;
       // settings
@@ -112,8 +112,9 @@
           resultRules.push(...tokenColors);
           return null;
         } else if (typeof tokenColors === 'string') {
+          const tokenPath = new Path(themeLocation).dir.join(tokenColors.replace(/^\.\//, '')).toString();
           // tmTheme
-          return this.loadSyntaxTokens(path.join(path.dirname(themeLocation), tokenColors));
+          return this.loadSyntaxTokens(tokenPath);
         } else {
           return Promise.reject(new Error(localize('error.invalidformat.tokenColors', "Problem parsing color theme file: {0}. Property 'tokenColors' should be either an array specifying colors or a path to a TextMate theme file", themeLocation.toString())));
         }
@@ -121,42 +122,6 @@
       return null;
     } else {
       return this.loadSyntaxTokens(themeLocation);
-=======
-  private async loadColorTheme(themeLocation: string): Promise<ThemeMix> {
-    const themeContent = await this.fileServiceClient.resolveContent(themeLocation);
-    const theme = this.safeParseJSON(themeContent.content);
-    const result: ThemeMix = {
-      name: theme.name,
-      base: 'vs',
-      inherit: true,
-      colors: {},
-      rules: [],
-      settings: [],
-    };
-
-    // 部分主题可能依赖基础主题
-    if (theme.include) {
-      // 若有包含关系，则需要继承？
-      this.inherit = true;
-      // 这个Path模块不支持 ./ 写法，很不好用啊！
-      const includePath = new Path(themeLocation).dir.join(theme.include.replace(/^\.\//, '')).toString();
-      // 递归获取主题内容，push到配置内
-      const parentTheme = await this.loadColorTheme(includePath);
-      Object.assign(result.colors, parentTheme.colors);
-      result.rules.push(...parentTheme.rules);
-      result.settings.push(...parentTheme.settings);
-    }
-    // 配置的转换
-    if (theme.tokenColors) {
-      result.settings.push(...theme.tokenColors);
-    }
-    if (theme.colors) {
-      Object.assign(result.colors, theme.colors);
-      result.encodedTokensColors = Object.keys(result.colors).map((key) => result.colors[key]);
-    }
-    for (const setting of result.settings) {
-      this.transform(setting, (rule) => result.rules.push(rule));
->>>>>>> ea8754cb
     }
   }
 
