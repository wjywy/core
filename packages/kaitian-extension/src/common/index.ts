--- conflicted
+++ resolved
@@ -79,12 +79,9 @@
   readonly extendConfig: JSONType;
   readonly enableProposedApi: boolean;
   readonly isEnable: boolean;
-<<<<<<< HEAD
   workerVarId?: string;
   workerScriptPath?: string;
-=======
   readonly isBuiltin: boolean;
->>>>>>> 6501cb0a
 }
 
 export interface IExtension extends IExtensionProps {
