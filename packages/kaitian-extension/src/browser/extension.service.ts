import * as React from 'react';
import * as ReactDOM from 'react-dom';
import { Autowired, Injectable, INJECTOR_TOKEN, Injector } from '@ali/common-di';
import {
  ExtensionService,
  ExtensionNodeServiceServerPath,
  IExtensionNodeService,
  IExtraMetaData,
  IExtensionMetaData,
  ExtensionCapabilityRegistry,
  LANGUAGE_BUNDLE_FIELD,
  IExtension,
  JSONType,
  EXTENSION_EXTEND_SERVICE_PREFIX,
  MOCK_EXTENSION_EXTEND_PROXY_IDENTIFIER,
  ExtraMetaData,
  IExtensionProps,
  IExtensionNodeClientService,
  WorkerHostAPIIdentifier,
  /*Extension*/
} from '../common';
import {
  MainThreadAPIIdentifier,
  VSCodeExtensionService,
  ExtHostAPIIdentifier,
  IMainThreadCommands,
} from '../common/vscode';

import {
  AppConfig,
  isElectronEnv,
  Emitter,
  IContextKeyService,
  CommandService,
  CommandRegistry,
  URI,
  EDITOR_COMMANDS,
  Deferred,
  STORAGE_NAMESPACE,
  StorageProvider,
  IStorage,
  electronEnv,
<<<<<<< HEAD
  IClientApp,
=======
  ClientAppContribution,
  ContributionProvider,
  SlotLocation,
>>>>>>> 97e0874a
} from '@ali/ide-core-browser';
import { Path } from '@ali/ide-core-common/lib/path';
import {Extension} from './extension';
import { createApiFactory as createVSCodeAPIFactory} from './vscode/api/main.thread.api.impl';
import { createExtensionLogFactory } from './extension-log';

import { WorkbenchEditorService } from '@ali/ide-editor';
import { ActivationEventService } from '@ali/ide-activation-event';
import { IWorkspaceService } from '@ali/ide-workspace';
import { IExtensionStorageService } from '@ali/ide-extension-storage';
import { StaticResourceService } from '@ali/ide-static-resource/lib/browser';
import { IMainLayoutService } from '@ali/ide-main-layout';
import {
  WSChanneHandler as IWSChanneHandler,
  RPCServiceCenter,
  initRPCService,
  createWebSocketConnection,
  createSocketConnection,
  RPCProtocol,
  ProxyIdentifier,
} from '@ali/ide-connection';

import { VscodeCommands } from './vscode/commands';
import { UriComponents } from '../common/vscode/ext-types';

import { IThemeService } from '@ali/ide-theme';
import { IDialogService, IMessageService } from '@ali/ide-overlay';
// import { ViewRegistry } from './vscode/view-registry';
import { MainThreadCommands } from './vscode/api/main.thread.commands';

const MOCK_CLIENT_ID = 'MOCK_CLIENT_ID';

function getAMDRequire() {
  if (isElectronEnv()) {
    return (global as any).amdLoader.require;
  } else {
    return (global as any).amdLoader.require;
  }
}

function getAMDDefine(): any {
  if (isElectronEnv()) {
    return (global as any).amdLoader.require.define;
  } else {
    return (global as any).amdLoader.define;
  }
}

@Injectable()
export class ExtensionServiceImpl implements ExtensionService {
  private extensionScanDir: string[] = [];
  private extenionCandidate: string[] = [];
  private extraMetadata: IExtraMetaData = {};
  private protocol: RPCProtocol;

  @Autowired(ExtensionNodeServiceServerPath)
  private extensionNodeService: IExtensionNodeClientService;

  @Autowired(AppConfig)
  private appConfig: AppConfig;

  @Autowired(INJECTOR_TOKEN)
  private injector: Injector;

  // @Autowired(WSChanneHandler)
  // private wsChannelHandler: WSChanneHandler;

  // @Autowired(IContextKeyService)
  private contextKeyService: IContextKeyService;

  @Autowired(CommandRegistry)
  private commandRegistry: CommandRegistry;

  @Autowired()
  private activationEventService: ActivationEventService;

  @Autowired(IWorkspaceService)
  private workspaceService: IWorkspaceService;

  @Autowired(IExtensionStorageService)
  private extensionStorageService: IExtensionStorageService;

  @Autowired()
  private staticResourceService: StaticResourceService;

  @Autowired(IMainLayoutService)
  private layoutService: IMainLayoutService;

  @Autowired(StorageProvider)
  private storageProvider: StorageProvider;

  @Autowired(IThemeService)
  private themeService: IThemeService;

  @Autowired(IDialogService)
  protected readonly dialogService: IDialogService;

<<<<<<< HEAD
  @Autowired(IClientApp)
  clientApp: IClientApp;
=======
  @Autowired(IMessageService)
  protected readonly messageService: IMessageService;

  // @Autowired()
  // viewRegistry: ViewRegistry;
>>>>>>> 97e0874a

  public extensionMap: Map<string, Extension> = new Map();

  public extensionComponentMap: Map<string, string[]> = new Map();

  private ready: Deferred<any> = new Deferred();

  private extensionMetaDataArr: IExtensionMetaData[];
  private vscodeAPIFactoryDisposer: () => void;

  private workerProtocol: RPCProtocol;

  public async activate(): Promise<void> {
    this.contextKeyService = this.injector.get(IContextKeyService);
    await this.initBaseData();
    // 前置 contribute 操作
    this.extensionMetaDataArr = await this.getAllExtensions();
    console.log('kaitian extensionMetaDataArr', this.extensionMetaDataArr);
    await this.initExtension();
    await this.enableExtensions();
    await this.themeService.applyTheme();
    this.doActivate();
  }

  private async doActivate() {
    console.log('ExtensionServiceImpl active');
    await this.workspaceService.whenReady;
    await this.extensionStorageService.whenReady;
    console.log('ExtensionServiceImpl active 2');

    await this.registerVSCodeDependencyService();

    this.commandRegistry.registerCommand({
      id: 'ext.restart',
      label: '重启进程',
    }, {
      execute: async () => {
        console.log('插件进程开始重启');
        await this.restartProcess();
        console.log('插件进程重启结束');
      },
    });

    await this.initBrowserDependency();

    await this.startProcess(true);

    // this.ready.resolve();

  }
  get clientId() {
    let clientId;

    if (isElectronEnv()) {
      console.log('createExtProcess electronEnv.metadata.windowClientId', electronEnv.metadata.windowClientId);
      clientId = electronEnv.metadata.windowClientId;
    } else {
      const WSChanneHandler = this.injector.get(IWSChanneHandler);
      clientId = WSChanneHandler.clientId;
    }

    return clientId;
  }

  private async restartProcess() {
    const clientId = this.clientId;
    await this.extensionNodeService.disposeClientExtProcess(clientId, false);

    await this.startProcess(false);
  }

  public async startProcess(init: boolean) {

    if (!init) {
      this.disposeExtensions();
      await this.initExtension();
      await this.enableExtensions();
      // await this.layoutContribute();
    }

    await this.createExtProcess();
    const proxy = this.protocol.getProxy(ExtHostAPIIdentifier.ExtHostExtensionService);
    await proxy.$initExtensions();

    if (init) {
      this.ready.resolve();
    }

    if (!init) {
      if ( this.activationEventService.activatedEventSet.size) {
        await Promise.all(Array.from(this.activationEventService.activatedEventSet.values()).map((event) => {
          console.log('fireEvent', 'event.topic', event.topic, 'event.data', event.data);
          return this.activationEventService.fireEvent(event.topic, event.data);
        }));
      }
    } else {
      await this.activationEventService.fireEvent('*');
    }
  }

  // private onSelectContributions(){
  //   const contributions = this.injector.get(ClientAppContribution).getContributions();
  //   for(let contribution of contributions){
  //     if(contribution.onReconnect){
  //       contribution.onReconnect(this)
  //     }
  //   }
  // }

  public async getAllExtensions(): Promise<IExtensionMetaData[]> {
    if (!this.extensionMetaDataArr) {
      const extensions = await this.extensionNodeService.getAllExtensions(this.extensionScanDir, this.extenionCandidate, this.extraMetadata);
      this.extensionMetaDataArr = extensions;
    }
    return this.extensionMetaDataArr;
  }

  public async getAllExtensionJson(): Promise<IExtensionProps[]> {
    await this.getAllExtensions();
    // await this.initExtension();
    return Array.from(this.extensionMap.values()).map((extension) => extension.toJSON());
  }

  public async getExtensionProps(extensionPath: string, extraMetaData?: ExtraMetaData): Promise<IExtensionProps | undefined> {
    const extensionMetaData = await this.extensionNodeService.getExtension(extensionPath, extraMetaData);
    if (extensionMetaData) {
      const extension = this.extensionMap.get(extensionPath);
      if (extension) {
        return {
          ...extension.toJSON(),
          extraMetadata: extensionMetaData.extraMetadata,
        };
      }
    }
  }

  private async checkExtensionEnable(extension: IExtensionMetaData): Promise<boolean> {
    const storage = await this.storageProvider(STORAGE_NAMESPACE.EXTENSIONS);
    return storage.get(extension.extensionId) !== '0';
  }

  public async setExtensionEnable(extensionId: string, enable: boolean) {
    const storage = await this.storageProvider(STORAGE_NAMESPACE.EXTENSIONS);
    storage.set(extensionId, enable ? '1' : '0');
  }

  private async initBrowserDependency() {
    getAMDDefine()('React', [] , () => {
      return React;
    });
    getAMDDefine()('ReactDOM', [] , () => {
      return ReactDOM;
    });
  }
  private async initBaseData() {
    if (this.appConfig.extensionDir) {
      this.extensionScanDir.push(this.appConfig.extensionDir);
    }
    if (this.appConfig.extenionCandidate) {
      this.extenionCandidate.push(this.appConfig.extenionCandidate);
    }
    this.extraMetadata[LANGUAGE_BUNDLE_FIELD] = './package.nls.json';
  }

  private async initExtension() {
    for (const extensionMetaData of this.extensionMetaDataArr) {
      const extension = this.injector.get(Extension, [
        extensionMetaData,
        this,
        // 检测插件是否启用
        await this.checkExtensionEnable(extensionMetaData),
        // 通过路径判决是否是内置插件
        extensionMetaData.realPath.startsWith(this.appConfig.extensionDir!),
      ]);

      this.extensionMap.set(extensionMetaData.path, extension);
    }

  }

  private async enableExtensions() {
    await Promise.all(Array.from(this.extensionMap.values()).map((extension) => {
      return extension.enable();
    }));
  }

  // FIXME: 临时处理组件激活
  // private async layoutContribute() {
  //   console.log('this.viewRegistry.viewsMap.keys()', this.viewRegistry.viewsMap.keys());

  //   for (const containerId of this.viewRegistry.viewsMap.keys()) {
  //     const views = this.viewRegistry.viewsMap.get(containerId);
  //     const containerOption = this.viewRegistry.containerMap.get(containerId);
  //     if (views) {
  //       // 内置的container
  //       if (containerOption) {
  //         // 自定义viewContainer
  //         this.layoutService.registerTabbarComponent(views, containerOption, SlotLocation.left);
  //       }
  //     } else {
  //       console.warn('注册了一个没有view的viewContainer!');
  //     }
  //   }
  // }

  private async disposeExtensions() {
    this.extensionMap.forEach((extension) => {
      extension.dispose();
    });

    this.extensionMap = new Map();
    this.vscodeAPIFactoryDisposer();

    this.extensionComponentMap.forEach((componentIdArr) => {
      for (const componentId of componentIdArr) {
        const componentHandler = this.layoutService.getTabbarHandler(componentId);

        if (componentHandler) {
          componentHandler.dispose();
        }
      }
    });
  }

  public async createExtProcess() {

    let clientId;

    if (isElectronEnv()) {
      clientId = electronEnv.metadata.windowClientId;
    } else {
      const WSChanneHandler = this.injector.get(IWSChanneHandler);
      clientId = WSChanneHandler.clientId;
    }
    // await this.extensionNodeService.createProcess();

    await this.extensionNodeService.createProcess(clientId);

    await this.initExtProtocol();
    this.initWorkerHost();

    this.setVSCodeMainThreadAPI();

    // await this.extensionNodeService.resolveConnection();
    this.setExtensionLogThread();
    // await this.extensionNodeService.resolveProcessInit(clientId);

  }
  private async initWorkerHost() {
    // @ts-ignore
    const workerUrl = this.appConfig.extWorkerHost;
    if (!workerUrl) {
      return;
    }

    console.log('workerUrl', workerUrl);

    const extendWorkerHost = new Worker(workerUrl);
    const onMessageEmitter = new Emitter<string>();
    const onMessage = onMessageEmitter.event;

    extendWorkerHost.onmessage = (e) => {
      onMessageEmitter.fire(e.data);
    };

    const mainThreadWorkerProtocol = new RPCProtocol({
      onMessage,
      send: extendWorkerHost.postMessage.bind(extendWorkerHost),
    });

    this.workerProtocol = mainThreadWorkerProtocol;
    const workerProxy = this.workerProtocol.getProxy(WorkerHostAPIIdentifier.ExtWorkerHostExtensionService);
    await workerProxy.$initExtensions();
  }

  private async initExtProtocol() {
    const mainThreadCenter = new RPCServiceCenter();

    if (isElectronEnv()) {
      const connectPath = await this.extensionNodeService.getElectronMainThreadListenPath(electronEnv.metadata.windowClientId);
      console.log('electron initExtProtocol connectPath', connectPath);
      const connection = (window as any).createNetConnection(connectPath);
      mainThreadCenter.setConnection(createSocketConnection(connection));
    } else {
      const WSChanneHandler = this.injector.get(IWSChanneHandler);
      const channel = await WSChanneHandler.openChannel('ExtMainThreadConnection');
      mainThreadCenter.setConnection(createWebSocketConnection(channel));
    }

    const {getRPCService} = initRPCService(mainThreadCenter);

    const service = getRPCService('ExtProtocol');
    const onMessageEmitter = new Emitter<string>();
    service.on('onMessage', (msg) => {
      onMessageEmitter.fire(msg);
    });
    const onMessage = onMessageEmitter.event;
    const send = service.onMessage;

    const mainThreadProtocol = new RPCProtocol({
      onMessage,
      send,
    });

    // 重启/重连时直接覆盖前一个连接
    this.protocol = mainThreadProtocol;
  }

  public setVSCodeMainThreadAPI() {
    this.vscodeAPIFactoryDisposer = createVSCodeAPIFactory(this.protocol, this.injector, this);

    // 注册 worker 环境的响应 API
    if (this.workerProtocol) {
      this.workerProtocol.set<VSCodeExtensionService>(MainThreadAPIIdentifier.MainThreadExtensionServie, this);
      this.workerProtocol.set<IMainThreadCommands>(MainThreadAPIIdentifier.MainThreadCommands, this.injector.get(MainThreadCommands, [this.workerProtocol]));
    }
  }

  public setExtensionLogThread() {
    createExtensionLogFactory(this.protocol, this.injector);
  }

  public async activeExtension(extension: IExtension) {

    // await this.ready.promise
    const proxy = await this.getProxy(ExtHostAPIIdentifier.ExtHostExtensionService);
    await proxy.$activateExtension(extension.id);

    const { extendConfig } = extension;

    if (extendConfig.worker && extendConfig.worker.main) {
      const workerProxy = this.workerProtocol.getProxy(WorkerHostAPIIdentifier.ExtWorkerHostExtensionService);
      await workerProxy.$activateExtension(extension.id);
    }

    // TODO: 存储插件与 component 的关系，用于 dispose
    if (extendConfig.browser && extendConfig.browser.main) {
      const browserScriptURI = await this.staticResourceService.resolveStaticResource(URI.file(new Path(extension.path).join(extendConfig.browser.main).toString()));
      const browserExported = await this.loadBrowser(browserScriptURI.toString());

      this.registerBrowserComponent(browserExported, extension);
    }

  }

  /**
   * 创建前台 UI 消息链路
   * @param extension
   * @param componentId
   */
  private createExtensionExtendProtocol(extension: IExtension, componentId: string) {
    const {id: extensionId} = extension;
    const rpcProtocol = this.protocol;

    const extendProtocol = new Proxy(rpcProtocol, {
      get: (obj, prop) => {
        if (typeof prop === 'symbol') {
          return obj[prop];
        }

        if (prop === 'getProxy') {
          return () => {
            const proxy = obj.getProxy({serviceId: `${EXTENSION_EXTEND_SERVICE_PREFIX}:${extensionId}`} as ProxyIdentifier<any>);
            return new Proxy(proxy, {
              get: (obj, prop) => {
                if (typeof prop === 'symbol') {
                  return obj[prop];
                }

                return obj[`$${prop}`];
              },
            });
          };
        } else if (prop === 'set') {
          const componentProxyIdentifier = {serviceId: `${EXTENSION_EXTEND_SERVICE_PREFIX}:${extensionId}:${componentId}`};

          return (componentService) => {
            const service = {};
            for (const key in componentService) {
              if (componentService.hasOwnProperty(key)) {
                service[`$${key}`] = componentService[key];
              }
            }

            console.log('componentProxyIdentifier', componentProxyIdentifier, 'service', service);

            return obj.set(componentProxyIdentifier as ProxyIdentifier<any>, service);
          };
        }

      },
    });

    return extendProtocol;
  }
  private dollarProxy(proxy) {
    return new Proxy(proxy, {
      get: (obj, prop) => {
        if (typeof prop === 'symbol') {
          return obj[prop];
        }

        return obj[`$${prop}`];
      },
    });
  }
  private createExtensionExtendProtocol2(extension: IExtension, componentId: string) {
    const {id: extensionId} = extension;
    const protocol = this.protocol;
    const workerProtocol = this.workerProtocol;

    const extendProtocol = new Proxy(Object.create(null), {
      get: (obj, prop) => {
        if (typeof prop === 'symbol') {
          return obj[prop];
        }

        if (prop === 'getProxy') {
          return () => {
            let protocolProxy = protocol.getProxy({serviceId: `${EXTENSION_EXTEND_SERVICE_PREFIX}:${extensionId}`} as ProxyIdentifier<any>);
            protocolProxy = this.dollarProxy(protocolProxy);
            let workerProtocolProxy;

            if (this.workerProtocol) {
              workerProtocolProxy = workerProtocol.getProxy({serviceId: `${EXTENSION_EXTEND_SERVICE_PREFIX}:${extensionId}`} as ProxyIdentifier<any>);
              workerProtocolProxy = this.dollarProxy(workerProtocolProxy);
            }

            // TODO: 增加判断是否有对应环境的服务，没有的话做预防处理
            return {
              node: protocolProxy,
              worker: workerProtocolProxy,
            };

          };
        } else if (prop === 'set') {
          const componentProxyIdentifier = {serviceId: `${EXTENSION_EXTEND_SERVICE_PREFIX}:${extensionId}:${componentId}`};

          return (componentService) => {
            const service = {};
            for (const key in componentService) {
              if (componentService.hasOwnProperty(key)) {
                service[`$${key}`] = componentService[key];
              }
            }

            console.log('componentProxyIdentifier', componentProxyIdentifier, 'service', service);

            if (workerProtocol) {
              workerProtocol.set(componentProxyIdentifier as ProxyIdentifier<any>, service);
            }
            return protocol.set(componentProxyIdentifier as ProxyIdentifier<any>, service);
          };
        }
      },
    });

    return extendProtocol;
  }

  private registerBrowserComponent(browserExported: any, extension: IExtension) {
    if (browserExported.default) {
      browserExported = browserExported.default;
    }

    for (const pos in browserExported) {
      if (browserExported.hasOwnProperty(pos)) {
        const posComponent = browserExported[pos].component;

        if (pos === 'left' || pos === 'right') {
          for (let i = 0, len = posComponent.length; i < len; i++) {
            const component = posComponent[i];

            /*
            const extendProtocol = this.createExtensionExtendProtocol(extension, component.id);
            const extendService = extendProtocol.getProxy(MOCK_EXTENSION_EXTEND_PROXY_IDENTIFIER);
            this.layoutService.collectTabbarComponent(
              [{
                component: component.panel,
                id: `${extension.id}:${component.id}`,
              }],
              {
                iconClass: component.icon,
                initialProps: {
                  kaitianExtendService: extendService,
                  kaitianExtendSet: extendProtocol,
                },
                containerId: extension.id,
              },
              pos,
            );
            */

            const extendProtocol = this.createExtensionExtendProtocol2(extension, component.id);
            const extendService = extendProtocol.getProxy(MOCK_EXTENSION_EXTEND_PROXY_IDENTIFIER);
            const componentId = this.layoutService.collectTabbarComponent(
              [{
                component: component.panel,
                id: `${extension.id}:${component.id}`,
              }],
              {
                iconClass: component.icon,
                initialProps: {
                  kaitianExtendService: extendService,
                  kaitianExtendSet: extendProtocol,
                },
                containerId: `${extension.id}:${component.id}`,
              },
              pos,
            );

            if (!this.extensionComponentMap.has(extension.id)) {
              this.extensionComponentMap.set(extension.id, []);
            }

            const extensionComponentArr = this.extensionComponentMap.get(extension.id) as string[];
            extensionComponentArr.push(componentId);
            this.extensionComponentMap.set(extension.id, extensionComponentArr);
          }
        }

      }
    }

  }

  private async loadBrowser(browserPath: string): Promise<any> {
    return await new Promise((resolve) => {
      console.log('extend browser load', browserPath);
      getAMDRequire()([browserPath], (exported) => {
        console.log('extend browser exported', exported);
        resolve(exported);
      });
    });
  }

  private registerVSCodeDependencyService() {
    // `listFocus` 为 vscode 旧版 api，已经废弃，默认设置为 true
    this.contextKeyService.createKey('listFocus', true);

    const workbenchEditorService: WorkbenchEditorService =  this.injector.get(WorkbenchEditorService);
    const commandService: CommandService =  this.injector.get(CommandService);
    const commandRegistry = this.commandRegistry;

    commandRegistry.beforeExecuteCommand(async (command, args) => {
      await this.activationEventService.fireEvent('onCommand', command);
      return args;
    });

    commandRegistry.registerCommand(VscodeCommands.SET_CONTEXT, {
      execute: (contextKey: any, contextValue: any) => {
        this.contextKeyService.createKey(String(contextKey), contextValue);
      },
    });

    commandRegistry.registerCommand(VscodeCommands.WORKBENCH_CLOSE_ACTIVE_EDITOR);
    commandRegistry.registerCommand(VscodeCommands.REVERT_AND_CLOSE_ACTIVE_EDITOR);
    commandRegistry.registerCommand(VscodeCommands.SPLIT_EDITOR_RIGHT);
    commandRegistry.registerCommand(VscodeCommands.SPLIT_EDITOR_DOWN);
    commandRegistry.registerCommand(VscodeCommands.NEW_UNTITLED_FILE);
    commandRegistry.registerCommand(VscodeCommands.CLOSE_ALL_EDITORS);
    commandRegistry.registerCommand(VscodeCommands.FILE_SAVE);
    commandRegistry.registerCommand(VscodeCommands.SPLIT_EDITOR);
    commandRegistry.registerCommand(VscodeCommands.SPLIT_EDITOR_ORTHOGONAL);
    commandRegistry.registerCommand(VscodeCommands.NAVIGATE_LEFT);
    commandRegistry.registerCommand(VscodeCommands.NAVIGATE_RIGHT);
    commandRegistry.registerCommand(VscodeCommands.NAVIGATE_UP);
    commandRegistry.registerCommand(VscodeCommands.NAVIGATE_DOWN);
    commandRegistry.registerCommand(VscodeCommands.NAVIGATE_NEXT);
    commandRegistry.registerCommand(VscodeCommands.PREVIOUS_EDITOR);
    commandRegistry.registerCommand(VscodeCommands.PREVIOUS_EDITOR_IN_GROUP);
    commandRegistry.registerCommand(VscodeCommands.NEXT_EDITOR);
    commandRegistry.registerCommand(VscodeCommands.NEXT_EDITOR_IN_GROUP);
    commandRegistry.registerCommand(VscodeCommands.EVEN_EDITOR_WIDTH);
    commandRegistry.registerCommand(VscodeCommands.CLOSE_OTHER_GROUPS);
    commandRegistry.registerCommand(VscodeCommands.LAST_EDITOR_IN_GROUP);
    commandRegistry.registerCommand(VscodeCommands.OPEN_EDITOR_AT_INDEX);
    commandRegistry.registerCommand(VscodeCommands.CLOSE_OTHER_EDITORS);
    commandRegistry.registerCommand(VscodeCommands.REVERT_FILES);

    commandRegistry.registerCommand(VscodeCommands.OPEN, {
      execute: (uriComponents: UriComponents) => {
        const uri = URI.from(uriComponents);
        workbenchEditorService.open(uri);
      },
    });

    commandRegistry.registerCommand(VscodeCommands.DIFF, {
      execute: (left: UriComponents, right: UriComponents, title: string, options: any) => {
        const original = URI.from(left);
        const modified = URI.from(right);
        commandService.executeCommand(EDITOR_COMMANDS.COMPARE.id, {
          original,
          modified,
          name: title,
        });
      },
    });
  }

  // remote call
  public async $getExtensions(): Promise<IExtensionProps[]> {
    return Array.from(this.extensionMap.values()).map((extension) => {
      if (
        extension.extendConfig &&
        extension.extendConfig.worker &&
        extension.extendConfig.worker.main
      ) {
        const workerScriptURI = this.staticResourceService.resolveStaticResource(URI.file(new Path(extension.path).join(extension.extendConfig.worker.main).toString()));
        const workerScriptPath = workerScriptURI.toString();

        return Object.assign({}, extension.toJSON(), {workerScriptPath});
      } else {
        return extension;
      }
    });
  }

  public async getProxy(identifier): Promise<any> {
    await this.ready.promise;
    return this.protocol.getProxy(identifier);
  }

  public async processNotExist(clientId: string) {
    const msg = await this.dialogService.info('当前插件进程已失效，插件逻辑已失效，刷新重启后可恢复，是否刷新重启，或使用剩余功能?', ['使用剩余功能', '刷新重启']);

    if (msg === '刷新重启') {
      this.clientApp.fireOnReload();
    }

  }

  public async processCrashRestart(clientId: string) {
    const msg = await this.messageService.info('插件进程异常退出，是否重启插件进程', ['是', '否']);
    if (msg === '是') {
      await this.startProcess(false);
    }
  }

}<|MERGE_RESOLUTION|>--- conflicted
+++ resolved
@@ -40,13 +40,10 @@
   StorageProvider,
   IStorage,
   electronEnv,
-<<<<<<< HEAD
   IClientApp,
-=======
   ClientAppContribution,
   ContributionProvider,
   SlotLocation,
->>>>>>> 97e0874a
 } from '@ali/ide-core-browser';
 import { Path } from '@ali/ide-core-common/lib/path';
 import {Extension} from './extension';
@@ -144,16 +141,14 @@
   @Autowired(IDialogService)
   protected readonly dialogService: IDialogService;
 
-<<<<<<< HEAD
   @Autowired(IClientApp)
   clientApp: IClientApp;
-=======
+
   @Autowired(IMessageService)
   protected readonly messageService: IMessageService;
 
   // @Autowired()
   // viewRegistry: ViewRegistry;
->>>>>>> 97e0874a
 
   public extensionMap: Map<string, Extension> = new Map();
 
