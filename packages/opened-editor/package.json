{
  "name": "@opensumi/ide-opened-editor",
<<<<<<< HEAD
  "version": "2.15.7",
=======
  "version": "2.15.9",
>>>>>>> 923a7a7d
  "files": [
    "lib"
  ],
  "license": "MIT",
  "main": "lib/index.js",
  "typings": "lib/index.d.ts",
  "scripts": {
    "prepublishOnly": "npm run build",
    "build": "tsc --build ../../configs/ts/references/tsconfig.opened-editor.json"
  },
  "repository": {
    "type": "git",
    "url": "git@github.com:opensumi/core.git"
  },
  "devDependencies": {
<<<<<<< HEAD
    "@opensumi/ide-components": "2.15.7",
    "@opensumi/ide-core-browser": "2.15.7",
    "@opensumi/ide-core-common": "2.15.7",
    "@opensumi/ide-decoration": "2.15.7",
    "@opensumi/ide-dev-tool": "^1.3.1",
    "@opensumi/ide-editor": "2.15.7",
    "@opensumi/ide-explorer": "2.15.7",
    "@opensumi/ide-main-layout": "2.15.7",
    "@opensumi/ide-theme": "2.15.7",
    "@opensumi/ide-webview": "2.15.7",
    "@opensumi/ide-workspace": "2.15.7"
=======
    "@opensumi/ide-components": "2.15.9",
    "@opensumi/ide-core-browser": "2.15.9",
    "@opensumi/ide-core-common": "2.15.9",
    "@opensumi/ide-decoration": "2.15.9",
    "@opensumi/ide-dev-tool": "^1.3.1",
    "@opensumi/ide-editor": "2.15.9",
    "@opensumi/ide-explorer": "2.15.9",
    "@opensumi/ide-main-layout": "2.15.9",
    "@opensumi/ide-theme": "2.15.9",
    "@opensumi/ide-webview": "2.15.9",
    "@opensumi/ide-workspace": "2.15.9"
>>>>>>> 923a7a7d
  }
}<|MERGE_RESOLUTION|>--- conflicted
+++ resolved
@@ -1,10 +1,6 @@
 {
   "name": "@opensumi/ide-opened-editor",
-<<<<<<< HEAD
-  "version": "2.15.7",
-=======
   "version": "2.15.9",
->>>>>>> 923a7a7d
   "files": [
     "lib"
   ],
@@ -20,19 +16,6 @@
     "url": "git@github.com:opensumi/core.git"
   },
   "devDependencies": {
-<<<<<<< HEAD
-    "@opensumi/ide-components": "2.15.7",
-    "@opensumi/ide-core-browser": "2.15.7",
-    "@opensumi/ide-core-common": "2.15.7",
-    "@opensumi/ide-decoration": "2.15.7",
-    "@opensumi/ide-dev-tool": "^1.3.1",
-    "@opensumi/ide-editor": "2.15.7",
-    "@opensumi/ide-explorer": "2.15.7",
-    "@opensumi/ide-main-layout": "2.15.7",
-    "@opensumi/ide-theme": "2.15.7",
-    "@opensumi/ide-webview": "2.15.7",
-    "@opensumi/ide-workspace": "2.15.7"
-=======
     "@opensumi/ide-components": "2.15.9",
     "@opensumi/ide-core-browser": "2.15.9",
     "@opensumi/ide-core-common": "2.15.9",
@@ -44,6 +27,5 @@
     "@opensumi/ide-theme": "2.15.9",
     "@opensumi/ide-webview": "2.15.9",
     "@opensumi/ide-workspace": "2.15.9"
->>>>>>> 923a7a7d
   }
 }