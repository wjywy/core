--- conflicted
+++ resolved
@@ -1,12 +1,6 @@
-<<<<<<< HEAD
-import { Provider, Autowired } from '@ali/common-di';
-import { BrowserModule, EffectDomain, Domain, ClientAppContribution } from '@ali/ide-core-browser';
-import { OpenedEditorTreeDataProvider } from './opened-editor.service';
-=======
-import { Provider, Autowired, Injectable } from '@ali/common-di';
-import { BrowserModule, Domain, ClientAppContribution } from '@ali/ide-core-browser';
+import { Provider, Injectable } from '@ali/common-di';
+import { BrowserModule } from '@ali/ide-core-browser';
 import { OpenedEditorTreeDataProvider } from './opened-editor';
->>>>>>> 9cfaf9ef
 
 @Injectable()
 export class OpenedEditorModule extends BrowserModule {
