--- conflicted
+++ resolved
@@ -167,13 +167,8 @@
     this.widgets.push(widget);
     this.widgetsMap.set(widget.id, widget);
 
-<<<<<<< HEAD
-    if (!this.current || !this.currentId) {
-      this.selectWidget(widget);
-=======
     if (!this.currentId) {
       this.currentId = widget.id;
->>>>>>> 7e61faaa
     }
     this._averageLayout();
   }
