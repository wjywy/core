import { observable, computed } from 'mobx';
import { Injectable, Autowired } from '@ali/common-di';
import { uuid, CommandService, OnEvent, WithEventBus, Emitter, ILogger } from '@ali/ide-core-common';
import { ResizeEvent, getSlotLocation, AppConfig, SlotLocation } from '@ali/ide-core-browser';
import { IMainLayoutService } from '@ali/ide-main-layout';
import { IThemeService } from '@ali/ide-theme/lib/common';
import { TerminalClient } from './terminal.client';
import { WidgetGroup, Widget } from './component/resize.control';
import { ITerminalExternalService, ITerminalController, ITerminalError, TerminalOptions, IWidget, TerminalInfo, ITerminalClient } from '../common';
import { ITerminalTheme } from './terminal.theme';
import { TabBarHandler } from '@ali/ide-main-layout/lib/browser/tabbar-handler';

@Injectable()
export class TerminalController extends WithEventBus implements ITerminalController {
  @observable
  groups: WidgetGroup[] = [];

  @observable
  state: { index: number } = { index: -1 };

  @observable
  errors: Map<string, ITerminalError> = new Map();

  @observable
  themeBackground: string;

  @Autowired(ITerminalExternalService)
  service: ITerminalExternalService;

  @Autowired(CommandService)
  commands: CommandService;

  @Autowired(AppConfig)
  private config: AppConfig;

  @Autowired(ITerminalTheme)
  private termTheme: ITerminalTheme;

  @Autowired(IMainLayoutService)
  layoutService: IMainLayoutService;

<<<<<<< HEAD
  @Autowired(ILogger)
  logger: ILogger;
=======
  @Autowired(IThemeService)
  themeService: IThemeService;
>>>>>>> dafe5016

  tabbarHandler: TabBarHandler;

  private _clientsMap = new Map<string, TerminalClient>();
  private _focusedId: string;

  private _onDidOpenTerminal = new Emitter<TerminalInfo>();
  private _onDidCloseTerminal = new Emitter<string>();
  private _onDidChangeActiveTerminal = new Emitter<string>();

  get currentGroup() {
    return this.groups[this.state.index];
  }

  get focusedTerm() {
    return this._clientsMap.get(this._focusedId);
  }

  // TODO: 重置流程，当后端 pty 销毁时，进入初始化第一个流程
  public async ensureTerminals() {
    const result = await this.service.ensureTerminals(this.terminals.map((term) => term.id));
    this.logger.log('ensureTerminals result', result);

    if (!result) {
      this.groups.forEach((group, index) => {
        this._removeGroupByIndex(index);
      });

      this.groups = [];
      this.createGroup(true);
      this.addWidget();
    }
  }

  private _createTerminalClientInstance(widget: IWidget, restoreId?: string, options = {}) {
    const client = new TerminalClient(this.service, this.termTheme, this, widget, restoreId, options);
    client.addDispose({
      dispose: () => {
        this._onDidCloseTerminal.fire(client.id);
      },
    });
    this._onDidOpenTerminal.fire({
      id: client.id,
      name: client.name,
      isActive: false,
    });
    return client;
  }

  async recovery(history: any) {
    const { groups } = history;
    for (const widgets of (groups as any[])) {
      const index = this.createGroup(false);

      for (const item of (widgets as any[])) {
        const widget = new Widget();
        const client = this._createTerminalClientInstance(widget, item.clientId);
        try {
          await client.attach(true, item.meta || '');
          this._addWidgetToGroup(index, client);
        } catch { /** do nothing */ }
      }

      if (this.groups[index] && this.groups[index].length === 0) {
        this._removeGroupByIndex(index);
      }
    }
  }

  private _checkIfNeedInitialize(): boolean {
    let needed = true;
    if (this.groups[0] && this.groups[0].length > 0) {
      needed = false;
    }
    return needed;
  }

  firstInitialize() {
    this.tabbarHandler = this.layoutService.getTabbarHandler('terminal');

    if (this.tabbarHandler.isActivated()) {
      if (this._checkIfNeedInitialize()) {
        this.createGroup(true);
        this.addWidget();
      } else {
        this.selectGroup(0);
      }
    }

    this.service.onError((error: ITerminalError) => {
      const { id: sessionId, stopped, reconnected = true } = error;

      if (!stopped) {
        return;
      }

      const [[widgetId]] = Array.from(this._clientsMap.entries())
        .filter(([_, client]) => client.id === sessionId);

      // 进行一次重试
      try {
        if (reconnected) {
          this.retryTerminalClient(widgetId);
        } else {
          this.errors.set(widgetId, error);
        }
      } catch {
        this.errors.set(widgetId, error);
      }
    });

    this.tabbarHandler.onActivate(() => {
      if (!this.currentGroup) {
        if (!this.groups[0]) {
          this.createGroup(true);
          this.addWidget();
        } else {
          this.selectGroup(0);
        }
      } else {
        this.currentGroup.widgets.forEach((widget) => {
          this.layoutTerminalClient(widget.id);
        });
      }
    });

    this.themeBackground = this.termTheme.terminalTheme.background || '';
    this.themeService.onThemeChange((theme) => {
      this._clientsMap.forEach((client) => {
        client.updateTheme();
        this.themeBackground = this.termTheme.terminalTheme.background || '';
      });
    });
  }

  private _removeWidgetFromWidgetId(widgetId: string) {
    const group = this.currentGroup;
    const widget = group.widgetsMap.get(widgetId);
    const index = group.widgets.findIndex((w) => w === widget);
    const term = this.focusedTerm;

    if (term && widget) {
      term.dispose();
      this._delWidgetByIndex(index);

      if (this.currentGroup.length === 0) {
        this._removeGroupByIndex(this.state.index);
        this.selectGroup(Math.max(0, this.state.index - 1));

        if (this.groups.length === 0) {
          this.state.index = -1;
          this.layoutService.toggleSlot(SlotLocation.bottom);
          return;
        }
      }
    }
  }

  removeFocused() {
    this._removeWidgetFromWidgetId(this._focusedId);

    if (this.currentGroup &&
      this.currentGroup.length > 0 &&
      this.currentGroup.last) {
      this.focusWidget(this.currentGroup.last.id);
    }
  }

  snapshot(index: number) {
    let name = '';
    const group = this.groups[index];

    if (group) {
      const length = group.length;
      group.widgets.forEach((widget, index) => {
        const client = this._clientsMap.get(widget.id);
        if (client) {
          name += `${client.name}${index !== (length - 1) ? ', ' : ''}`;
        }
      });
    }

    return name || 'Terminal';
  }

  /** resize widget operations */

  private _delWidgetByIndex(index: number) {
    const group = this.currentGroup;
    const widget = group.widgets.find((_, i) => index === i);

    if (!widget) {
      throw new Error('widget not found');
    }

    const client = this._clientsMap.get(widget.id);

    if (!client) {
      throw new Error('session not found');
    }

    this._clientsMap.delete(widget.id);

    client.dispose();
    group.removeWidgetByIndex(index);
  }

  private _addWidgetToGroup(index: number, restoreClient?: TerminalClient, options?: TerminalOptions) {
    const group = this.groups[index];
    const widget = restoreClient ? (restoreClient.widget as Widget) : new Widget(uuid());
    const client = restoreClient || this._createTerminalClientInstance(widget, undefined, options);
    this._clientsMap.set(widget.id, client);
    // 必须要延迟将 widget 添加到 group 的步骤
    group.createWidget(widget);

    if (this.currentGroup) {
      this.focusWidget(widget.id);
    }

    return widget.id;
  }

  addWidget(restoreClient?: TerminalClient, options: TerminalOptions = {}) {
    return this._addWidgetToGroup(this.state.index, restoreClient, options);
  }

  focusWidget(widgetId: string) {
    const widget = this.currentGroup.widgetsMap.get(widgetId);
    const client = this._clientsMap.get(widgetId);

    if (client && widget) {
      client.focus();
      this._focusedId = widget.id;
      this._onDidChangeActiveTerminal.fire(client.id);
    }
  }

  removeWidget(widgetId: string) {
    const widget = this.currentGroup.widgetsMap.get(widgetId);
    const client = this._clientsMap.get(widgetId);

    if (widget && client) {
      this.focusWidget(widgetId);
      this.removeFocused();
      this._clientsMap.delete(widgetId);
      this.service.disposeById(client.id);
      client.dispose();
    }
  }

  /** end */

  /** resize view group operation */

  private _removeGroupByIndex(index: number) {
    this.groups.splice(index, 1);
  }

  selectGroup(index: number) {
    this.state.index = index;
  }

  createGroup(selected: boolean = true) {
    const group = new WidgetGroup();
    this.groups.push(group);
    if (selected) {
      this.selectGroup(this.groups.length - 1);
    }
    return this.groups.length - 1;
  }

  /** end */

  /** terminal client operations */

  async drawTerminalClient(dom: HTMLDivElement, widgetId: string, restore: boolean = false) {
    let meta: string;
    const client = this._clientsMap.get(widgetId);

    if (client) {
      try {
        meta = restore ? this.service.meta(widgetId) : '';
      } catch {
        meta = '';
        restore = false;
      }
      client.applyDomNode(dom);
      try {
        await client.attach(restore, meta);
        this.errors.delete(widgetId);
      } catch {
        client.dispose();
        this.errors.set(widgetId, {
          id: client.id,
          stopped: true,
          reconnected: false,
          message: 'terminal attached error',
        });
      }
    }
  }

  async showTerminalClient(widgetId: string) {
    const client = this._clientsMap.get(widgetId);
    if (client) {
      await client.show();
    }
  }

  async retryTerminalClient(widgetId: string) {
    const last = this._clientsMap.get(widgetId);

    if (!last) {
      throw new Error('widget not found');
    }

    const widget = last.widget;
    const dom = last.container.parentNode;

    if (!dom) {
      throw new Error('widget is not rendered');
    }

    const next = this._createTerminalClientInstance(widget, last.id, last.options);
    last.dispose();
    this._clientsMap.set(widgetId, next);
    await this.drawTerminalClient(dom as HTMLDivElement, widgetId, true);
  }

  layoutTerminalClient(widgetId: string) {
    const client = this._clientsMap.get(widgetId);
    if (client) {
      client.layout();
    }
  }

  eraseTerminalClient(widgetId: string) {
    const client = this._clientsMap.get(widgetId);

    if (client) {
      client.hide();
    }
  }

  /** end */

  /** layout resize event */

  @OnEvent(ResizeEvent)
  onResize(e: ResizeEvent) {
    if (e.payload.slotLocation === getSlotLocation('@ali/ide-terminal-next', this.config.layoutConfig)) {
      this.currentGroup && this.currentGroup.widgets.forEach((widget) => {
        this.layoutTerminalClient(widget.id);
      });
    }
  }

  /** end */

  /** save widget ids and client ids */

  toJSON() {
    const groups = this.groups.map((group) => {
      return group.widgets.map((widget, index) => {
        const client = this._clientsMap.get(widget.id);

        if (!client) {
          return null;
        }

        return {
          clientId: client.id,
          meta: this.service.meta(client.id),
          order: index,
        };
      });
    });

    return { groups };
  }

  /** end */

  /** terminal operation*/

  get terminals() {
    const infos: TerminalInfo[] = [];
    this._clientsMap.forEach((client) => {
      infos.push({
        id: client.id,
        name: client.name,
        isActive: client.widget.id === this._focusedId,
      });
    });
    return infos;
  }

  createTerminal(options: TerminalOptions): ITerminalClient {
    this.createGroup(true);
    const widgetId = this.addWidget(undefined, options);
    const client = this._clientsMap.get(widgetId);

    if (!client) {
      throw new Error('session not find');
    }

    const target = client;
    const self = this;

    return {
      get id() { return target.id; },
      get processId() { return target.pid; },
      get name() { return target.name; },
      show() {
        self.tabbarHandler.activate();
        self.showTerm(client.id, true);
        self._focusedId = widgetId;
      },
      hide() { /** do nothing */ },
      dispose() {
        self._removeWidgetFromWidgetId(widgetId);
      },
    };
  }

  getProcessId(sessionId: string) {
    return this.service.getProcessId(sessionId);
  }

  onDidOpenTerminal = this._onDidOpenTerminal.event;
  onDidCloseTerminal = this._onDidCloseTerminal.event;
  onDidChangeActiveTerminal = this._onDidChangeActiveTerminal.event;

  showTerm(clientId: string, preserveFocus: boolean = true) {
    let index: number = -1;

    const [[widgetId]] = Array.from(this._clientsMap.entries())
      .filter(([_, client]) => client.id === clientId);
    const client = this._clientsMap.get(widgetId);

    this.groups.forEach((group, i) => {
      if (group.widgetsMap.has(widgetId)) {
        index = i;
      }
    });

    if (index > -1 && client) {
      this._focusedId = widgetId;
      this.selectGroup(index);

      if (preserveFocus) {
        client.attach();
        client.focus();
      }
    }
  }

  isTermActive(clientId: string) {
    const current = this._clientsMap.get(this._focusedId);

    return !!(current && (current.id === clientId));
  }

  hideTerm(_: string) {
    // TODO: why should do this,
  }

  removeTerm(clientId: string) {
    const [[widgetId]] = Array.from(this._clientsMap.entries())
      .filter(([_, client]) => client.id === clientId);

    this._removeWidgetFromWidgetId(widgetId);
  }

  sendText(id: string, text: string, addNewLine = true) {
    this.service.sendText(id, `${text}${addNewLine ? '\r\n' : ''}`);
  }

  /** end */
}<|MERGE_RESOLUTION|>--- conflicted
+++ resolved
@@ -39,13 +39,10 @@
   @Autowired(IMainLayoutService)
   layoutService: IMainLayoutService;
 
-<<<<<<< HEAD
   @Autowired(ILogger)
   logger: ILogger;
-=======
   @Autowired(IThemeService)
   themeService: IThemeService;
->>>>>>> dafe5016
 
   tabbarHandler: TabBarHandler;
 
