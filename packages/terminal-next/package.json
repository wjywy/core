--- conflicted
+++ resolved
@@ -1,10 +1,6 @@
 {
   "name": "@opensumi/ide-terminal-next",
-<<<<<<< HEAD
-  "version": "2.22.4",
-=======
   "version": "2.22.6",
->>>>>>> 2f7fd479
   "files": [
     "lib",
     "src"
