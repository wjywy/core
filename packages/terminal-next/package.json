{
  "name": "@ali/ide-terminal-next",
  "version": "1.32.0",
  "files": [
    "lib"
  ],
  "private": false,
  "main": "lib/index.js",
  "typings": "lib/index.d.ts",
  "scripts": {
    "start": "run-p start:client:open start:server",
    "start:client": "webpack-dev-server --config ./webpack.config.js",
    "start:server": "NODE_ENV=development EXT_MODE=js KTLOG_SHOW_DEBUG=1 node --inspect=9999 -r ts-node/register ./entry/web/server.ts",
    "start:no-inspect:client": "webpack-dev-server --config ./webpack.config.js",
    "start:no-inspect:server": "EXT_MODE=js KTLOG_SHOW_DEBUG=1 node -r ts-node/register ./entry/web/server.ts",
    "start:client:open": "KAITIAN_DEV_OPEN_BROWSER=1 webpack-dev-server --config ./webpack.config.js",
    "start:server:extjs": "EXT_MODE=js NODE_ENV=development KTLOG_SHOW_DEBUG=1 node --inspect=9999 -r ts-node/register ./entry/web/server.ts",
    "start:electron": "node ./scripts/start.js ",
    "start:electron-app": "npm run rebuild:electron && NODE_ENV=development KTLOG_SHOW_DEBUG=1 electron --inspect=9229 -r ts-node/register -r tsconfig-paths/register entry/electron/index.ts",
    "rebuild:electron": "node ../../scripts/rebuild-native.js --target=electron --electronVersion=3.1.5",
    "build": "tsc --build ../../configs/ts/references/tsconfig.terminal-next.json"
  },
  "repository": {
    "type": "git",
    "url": "git@gitlab.alibaba-inc.com:kaitian/ide-framework.git"
  },
  "publishConfig": {
    "registry": "http://registry.npm.alibaba-inc.com"
  },
  "dependencies": {
<<<<<<< HEAD
    "@ali/ide-components": "1.31.1",
    "@ali/ide-core-browser": "1.31.1",
    "@ali/ide-core-common": "1.31.1",
    "@ali/ide-connection": "1.31.1",
    "@ali/ide-core-node": "1.31.1",
    "@ali/ide-editor": "1.31.1",
    "@ali/ide-file-service": "1.31.1",
    "@ali/ide-main-layout": "1.31.1",
    "@ali/ide-theme": "1.31.1",
    "@ali/ide-workspace": "1.31.1",
=======
    "@ali/ide-components": "1.32.0",
    "@ali/ide-core-browser": "1.32.0",
    "@ali/ide-core-common": "1.32.0",
    "@ali/ide-connection": "1.32.0",
    "@ali/ide-core-node": "1.32.0",
    "@ali/ide-editor": "1.32.0",
    "@ali/ide-file-service": "1.32.0",
    "@ali/ide-main-layout": "1.32.0",
    "@ali/ide-theme": "1.32.0",
    "@ali/ide-workspace": "1.32.0",
    "shell-path": "^2.1.0",
>>>>>>> da06bea0
    "os-locale": "^4.0.0",
    "lodash.omit": "^4.1.1",
    "event-kit": "^2.5.3",
    "node-pty": "^0.9.0",
    "xterm": "4.5.0",
    "xterm-addon-fit": "^0.3.0",
    "xterm-addon-search": "^0.6.0",
    "xterm-addon-web-links": "^0.2.1"
  },
  "devDependencies": {
    "@ali/ide-dev-tool": "^1.1.0",
    "@types/event-kit": "^2.4.0",
    "@types/http-proxy": "^1.17.2",
    "@types/puppeteer": "^2.0.0",
    "http-proxy": "^1.18.0",
    "npm-run-all": "^4.1.5",
    "puppeteer": "^2.0.0",
    "ts-node": "8.0.2",
    "webpack-dev-server": "^3.3.1"
  }
}<|MERGE_RESOLUTION|>--- conflicted
+++ resolved
@@ -28,18 +28,6 @@
     "registry": "http://registry.npm.alibaba-inc.com"
   },
   "dependencies": {
-<<<<<<< HEAD
-    "@ali/ide-components": "1.31.1",
-    "@ali/ide-core-browser": "1.31.1",
-    "@ali/ide-core-common": "1.31.1",
-    "@ali/ide-connection": "1.31.1",
-    "@ali/ide-core-node": "1.31.1",
-    "@ali/ide-editor": "1.31.1",
-    "@ali/ide-file-service": "1.31.1",
-    "@ali/ide-main-layout": "1.31.1",
-    "@ali/ide-theme": "1.31.1",
-    "@ali/ide-workspace": "1.31.1",
-=======
     "@ali/ide-components": "1.32.0",
     "@ali/ide-core-browser": "1.32.0",
     "@ali/ide-core-common": "1.32.0",
@@ -50,8 +38,6 @@
     "@ali/ide-main-layout": "1.32.0",
     "@ali/ide-theme": "1.32.0",
     "@ali/ide-workspace": "1.32.0",
-    "shell-path": "^2.1.0",
->>>>>>> da06bea0
     "os-locale": "^4.0.0",
     "lodash.omit": "^4.1.1",
     "event-kit": "^2.5.3",
