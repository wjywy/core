{
  "name": "@ali/ide-addons",
<<<<<<< HEAD
  "version": "1.38.3",
=======
  "version": "1.39.0",
>>>>>>> a41e7044
  "files": [
    "lib"
  ],
  "private": false,
  "main": "lib/index.js",
  "typings": "lib/index.d.ts",
  "scripts": {
    "start": "run-p start:client start:server",
    "start:client": "webpack-dev-server --config ./webpack.config.js",
    "start:server": "node --inspect -r ts-node/register ./entry/server.ts"
  },
  "repository": {
    "type": "git",
    "url": "git@code.alipay.com:kaitian/ide-framework.git"
  },
  "publishConfig": {
    "registry": "http://registry.npm.alibaba-inc.com"
  },
  "dependencies": {
<<<<<<< HEAD
    "@ali/ide-core-common": "1.38.3",
    "@ali/ide-core-node": "1.38.3"
  },
  "devDependencies": {
    "@ali/ide-components": "1.38.3",
    "@ali/ide-core-browser": "1.38.3",
    "@ali/ide-dev-tool": "^1.1.0",
    "@ali/ide-editor": "1.38.3",
    "@ali/ide-file-search": "1.38.3",
    "@ali/ide-quick-open": "1.38.3",
    "@ali/ide-workspace": "1.38.3",
    "@ali/ide-overlay": "1.38.3",
    "@ali/ide-file-service": "1.38.3",
=======
    "@ali/ide-core-common": "1.39.0",
    "@ali/ide-core-node": "1.39.0"
  },
  "devDependencies": {
    "@ali/ide-components": "1.39.0",
    "@ali/ide-core-browser": "1.39.0",
    "@ali/ide-dev-tool": "^1.1.0",
    "@ali/ide-editor": "1.39.0",
    "@ali/ide-file-search": "1.39.0",
    "@ali/ide-quick-open": "1.39.0",
    "@ali/ide-workspace": "1.39.0",
    "@ali/ide-overlay": "1.39.0",
    "@ali/ide-file-service": "1.39.0",
>>>>>>> a41e7044
    "npm-run-all": "^4.1.5",
    "ts-node": "8.0.2",
    "webpack-dev-server": "^3.3.1"
  }
}<|MERGE_RESOLUTION|>--- conflicted
+++ resolved
@@ -1,10 +1,6 @@
 {
   "name": "@ali/ide-addons",
-<<<<<<< HEAD
-  "version": "1.38.3",
-=======
   "version": "1.39.0",
->>>>>>> a41e7044
   "files": [
     "lib"
   ],
@@ -24,21 +20,6 @@
     "registry": "http://registry.npm.alibaba-inc.com"
   },
   "dependencies": {
-<<<<<<< HEAD
-    "@ali/ide-core-common": "1.38.3",
-    "@ali/ide-core-node": "1.38.3"
-  },
-  "devDependencies": {
-    "@ali/ide-components": "1.38.3",
-    "@ali/ide-core-browser": "1.38.3",
-    "@ali/ide-dev-tool": "^1.1.0",
-    "@ali/ide-editor": "1.38.3",
-    "@ali/ide-file-search": "1.38.3",
-    "@ali/ide-quick-open": "1.38.3",
-    "@ali/ide-workspace": "1.38.3",
-    "@ali/ide-overlay": "1.38.3",
-    "@ali/ide-file-service": "1.38.3",
-=======
     "@ali/ide-core-common": "1.39.0",
     "@ali/ide-core-node": "1.39.0"
   },
@@ -52,7 +33,6 @@
     "@ali/ide-workspace": "1.39.0",
     "@ali/ide-overlay": "1.39.0",
     "@ali/ide-file-service": "1.39.0",
->>>>>>> a41e7044
     "npm-run-all": "^4.1.5",
     "ts-node": "8.0.2",
     "webpack-dev-server": "^3.3.1"
