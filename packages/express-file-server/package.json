{
  "name": "@opensumi/ide-express-file-server",
  "version": "2.21.12",
  "files": [
    "lib",
    "src"
  ],
  "license": "MIT",
  "main": "lib/index.js",
  "typings": "lib/index.d.ts",
  "scripts": {
    "prepublishOnly": "yarn run build",
    "build": "tsc --build ../../configs/ts/references/tsconfig.express-file-server.json"
  },
  "repository": {
    "type": "git",
    "url": "git@github.com:opensumi/core.git"
  },
  "dependencies": {
<<<<<<< HEAD
    "@opensumi/ide-core-common": "workspace:*",
    "@opensumi/ide-core-node": "workspace:*",
    "@opensumi/ide-static-resource": "workspace:*",
    "koa-mount": "^4.0.0"
  },
  "devDependencies": {
    "@opensumi/ide-core-browser": "workspace:*",
    "@opensumi/ide-dev-tool": "workspace:*",
=======
    "@opensumi/ide-core-common": "2.21.12",
    "@opensumi/ide-core-node": "2.21.12",
    "@opensumi/ide-static-resource": "2.21.12",
    "koa-mount": "^4.0.0"
  },
  "devDependencies": {
    "@opensumi/ide-core-browser": "2.21.12",
    "@opensumi/ide-dev-tool": "^1.3.1",
>>>>>>> 47eea095
    "@types/koa-mount": "^4.0.1",
    "superagent": "^5.1.0"
  }
}<|MERGE_RESOLUTION|>--- conflicted
+++ resolved
@@ -17,7 +17,6 @@
     "url": "git@github.com:opensumi/core.git"
   },
   "dependencies": {
-<<<<<<< HEAD
     "@opensumi/ide-core-common": "workspace:*",
     "@opensumi/ide-core-node": "workspace:*",
     "@opensumi/ide-static-resource": "workspace:*",
@@ -26,16 +25,6 @@
   "devDependencies": {
     "@opensumi/ide-core-browser": "workspace:*",
     "@opensumi/ide-dev-tool": "workspace:*",
-=======
-    "@opensumi/ide-core-common": "2.21.12",
-    "@opensumi/ide-core-node": "2.21.12",
-    "@opensumi/ide-static-resource": "2.21.12",
-    "koa-mount": "^4.0.0"
-  },
-  "devDependencies": {
-    "@opensumi/ide-core-browser": "2.21.12",
-    "@opensumi/ide-dev-tool": "^1.3.1",
->>>>>>> 47eea095
     "@types/koa-mount": "^4.0.1",
     "superagent": "^5.1.0"
   }
