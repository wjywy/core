--- conflicted
+++ resolved
@@ -17,14 +17,9 @@
     "url": "git@github.com:opensumi/core.git"
   },
   "dependencies": {
-<<<<<<< HEAD
-    "@opensumi/ide-core-node": "2.21.10",
-    "@opensumi/ide-static-resource": "2.21.10",
-=======
     "@opensumi/ide-core-common": "2.21.11",
     "@opensumi/ide-core-node": "2.21.11",
     "@opensumi/ide-static-resource": "2.21.11",
->>>>>>> b4576924
     "koa-mount": "^4.0.0"
   },
   "devDependencies": {
