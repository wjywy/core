--- conflicted
+++ resolved
@@ -1,10 +1,6 @@
 {
   "name": "@ali/ide-workspace",
-<<<<<<< HEAD
-  "version": "1.0.6-alpha.9",
-=======
   "version": "1.0.6-alpha.12",
->>>>>>> 27e264bb
   "files": [
     "lib"
   ],
@@ -23,15 +19,6 @@
     "registry": "https://registry.npm.alibaba-inc.com"
   },
   "dependencies": {
-<<<<<<< HEAD
-    "@ali/ide-core-browser": "^1.0.6-alpha.9",
-    "@ali/ide-file-service": "^1.0.6-alpha.9",
-    "@ali/ide-window": "^1.0.6-alpha.9"
-  },
-  "devDependencies": {
-    "@ali/ide-core-node": "^1.0.6-alpha.9",
-    "@ali/ide-dev-tool": "^1.0.6-alpha.9",
-=======
     "@ali/ide-core-browser": "^1.0.6-alpha.12",
     "@ali/ide-file-service": "^1.0.6-alpha.12",
     "@ali/ide-window": "^1.0.6-alpha.12"
@@ -39,7 +26,6 @@
   "devDependencies": {
     "@ali/ide-core-node": "^1.0.6-alpha.12",
     "@ali/ide-dev-tool": "^1.0.6-alpha.12",
->>>>>>> 27e264bb
     "npm-run-all": "^4.1.5",
     "ts-node": "8.0.2",
     "webpack-dev-server": "^3.3.1"
