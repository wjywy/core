--- conflicted
+++ resolved
@@ -1,8 +1,4 @@
-<<<<<<< HEAD
-import { URI, MaybePromise, Event, Command } from '@ali/ide-core-common';
-=======
 import { URI, Event, Command } from '@ali/ide-core-common';
->>>>>>> c2db05fd
 import { FileStat } from '@ali/ide-file-service';
 import * as Ajv from 'ajv';
 
