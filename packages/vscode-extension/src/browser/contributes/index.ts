--- conflicted
+++ resolved
@@ -1,11 +1,8 @@
 import { CommandsSchema, CommandsContributionPoint } from './commands';
 import { Disposable, ConstructorOf, getLogger } from '@ali/ide-core-browser';
 import { Autowired, Injectable, INJECTOR_TOKEN, Injector } from '@ali/common-di';
-<<<<<<< HEAD
-import { ThemesSchema, ThemesContributionPoint } from './theme';
-=======
+import { ThemesSchema } from './theme';
 import { VscodeContributionPoint, CONTRIBUTE_NAME_KEY } from './common';
->>>>>>> dd688c68
 
 export interface ContributesSchema {
 
@@ -33,33 +30,18 @@
     super();
   }
 
-<<<<<<< HEAD
-  run(extPath: string) {
-
-    if (this.contributes) {
-      if (this.contributes.commands) {
-        const commandsContributionPoint = this.injector.get(CommandsContributionPoint, [this.contributes.commands, extPath]);
-        this.addDispose(commandsContributionPoint);
-        commandsContributionPoint.contribute();
-      }
-      if (this.contributes.themes) {
-        const themesContributionPoint = this.injector.get(ThemesContributionPoint, [this.contributes.themes, extPath]);
-        this.addDispose(themesContributionPoint);
-        themesContributionPoint.contribute();
-=======
-  async run() {
+  async run(extPath: string) {
 
     for (const contributionCls of VscodeContributesRunner.ContributionPoints) {
       const contributesName = Reflect.getMetadata(CONTRIBUTE_NAME_KEY, contributionCls);
       if (this.contributes[contributesName] !== undefined) {
         try {
-          const contributionPoint = this.injector.get(contributionCls, [this.contributes[contributesName], this.contributes]);
+          const contributionPoint = this.injector.get(contributionCls, [this.contributes[contributesName], this.contributes, extPath]);
           this.addDispose(contributionPoint);
           await contributionPoint.contribute();
         } catch (e) {
           getLogger().error(e);
         }
->>>>>>> dd688c68
       }
     }
 
