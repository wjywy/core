import { IRPCProtocol } from '@ali/ide-connection';
import { IExtensionProcessService, ExtHostAPIIdentifier } from '../../common';
import { ExtHostMessage, createWindowApiFactory } from './ext.host.window.api.impl';
import { createDocumentModelApiFactory } from './ext.host.doc';
import { createLanguagesApiFactory } from './ext.languages.host.api.impl';
import { ExtensionDocumentDataManagerImpl } from '../doc';
import { Hover, Uri } from '../../common/ext-types';
import { ExtHostCommands, createCommandsApiFactory } from './ext.host.command';
import { ExtHostWorkspace, createWorkspaceApiFactory } from './ext.host.workspace';
import { ExtHostPreference } from './ext.host.preference';
import { createExtensionsApiFactory } from './ext.host.extensions';

export function createApiFactory(
  rpcProtocol: IRPCProtocol,
  extensionService: IExtensionProcessService,
) {
  const extHostDocs = rpcProtocol.set(ExtHostAPIIdentifier.ExtHostDocuments, new ExtensionDocumentDataManagerImpl(rpcProtocol));
  rpcProtocol.set(ExtHostAPIIdentifier.ExtHostExtensionService, extensionService);

  createDocumentModelApiFactory(rpcProtocol);
  const extHostCommands = rpcProtocol.set(ExtHostAPIIdentifier.ExtHostCommands, new ExtHostCommands(rpcProtocol));
  const extHostMessage = rpcProtocol.set(ExtHostAPIIdentifier.ExtHostMessage, new ExtHostMessage(rpcProtocol));
  const extHostWorkspace = rpcProtocol.set(ExtHostAPIIdentifier.ExtHostWorkspace, new ExtHostWorkspace(rpcProtocol)) as ExtHostWorkspace;
  const extHostPreference = rpcProtocol.set(ExtHostAPIIdentifier.ExtHostPreference, new ExtHostPreference(rpcProtocol, extHostWorkspace)) as ExtHostPreference;

  return (extension) => {
    return {
      commands: createCommandsApiFactory(extHostCommands),
      window: createWindowApiFactory(rpcProtocol),
      languages: createLanguagesApiFactory(rpcProtocol, extHostDocs),
<<<<<<< HEAD
      workspace: createWorkspaceApiFactory(extHostWorkspace, extHostDocs),
=======
      workspace: createWorkspaceApiFactory(extHostWorkspace, extHostPreference),
>>>>>>> 8b03566c
      env: {},
      // version: require('../../../package-lock.json').version,
      comment: {},
      languageServer: {},
      extensions: createExtensionsApiFactory(rpcProtocol, extensionService),
      debug: {},
      tasks: {},
      scm: {},
      // 类型定义
      Hover,
      Uri,
    };
  };
}<|MERGE_RESOLUTION|>--- conflicted
+++ resolved
@@ -28,11 +28,7 @@
       commands: createCommandsApiFactory(extHostCommands),
       window: createWindowApiFactory(rpcProtocol),
       languages: createLanguagesApiFactory(rpcProtocol, extHostDocs),
-<<<<<<< HEAD
-      workspace: createWorkspaceApiFactory(extHostWorkspace, extHostDocs),
-=======
-      workspace: createWorkspaceApiFactory(extHostWorkspace, extHostPreference),
->>>>>>> 8b03566c
+      workspace: createWorkspaceApiFactory(extHostWorkspace, extHostPreference, extHostDocs),
       env: {},
       // version: require('../../../package-lock.json').version,
       comment: {},
