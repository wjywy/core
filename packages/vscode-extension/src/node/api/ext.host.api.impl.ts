import { IRPCProtocol } from '@ali/ide-connection';
import { IExtensionProcessService, ExtHostAPIIdentifier } from '../../common';
import { ExtHostMessage, createWindowApiFactory } from './ext.host.window.api.impl';
import { createDocumentModelApiFactory } from './ext.doc.host.api.impl';
import { createLanguagesApiFactory } from './ext.languages.host.api.impl';
import { ExtensionDocumentDataManagerImpl } from '../doc';
import { Hover, Uri } from '../../common/ext-types';
import { ExtHostCommands, createCommandsApiFactory } from './ext.host.command';
import { ExtHostWorkspace, createWorkspaceApiFactory } from './ext.host.workspace';

export function createApiFactory(
  rpcProtocol: IRPCProtocol,
  extensionService: IExtensionProcessService,
) {
  const extHostDocs = rpcProtocol.set(ExtHostAPIIdentifier.ExtHostDocuments, new ExtensionDocumentDataManagerImpl(rpcProtocol));
  rpcProtocol.set(ExtHostAPIIdentifier.ExtHostExtensionService, extensionService);

  createDocumentModelApiFactory(rpcProtocol);
  const extHostCommands = rpcProtocol.set(ExtHostAPIIdentifier.ExtHostCommands, new ExtHostCommands(rpcProtocol));
<<<<<<< HEAD
=======
  const extHostMessage = rpcProtocol.set(ExtHostAPIIdentifier.ExtHostMessage, new ExtHostMessage(rpcProtocol));
  const extHostWorkspace = rpcProtocol.set(ExtHostAPIIdentifier.ExtHostWorkspace, new ExtHostWorkspace(rpcProtocol)) as ExtHostWorkspace;
>>>>>>> e879e3df

  return (extension) => {
    return {
      commands: createCommandsApiFactory(extHostCommands),
      window: createWindowApiFactory(rpcProtocol),
      languages: createLanguagesApiFactory(rpcProtocol, extHostDocs),
      workspace: createWorkspaceApiFactory(extHostWorkspace),
      env: {},
      version: require('../../../package-lock.json').version,
      comment: {},
      languageServer: {},
      extensions: {},
      debug: {},
      tasks: {},
      scm: {},
      // 类型定义
      Hover,
      Uri,
    };
  };
}<|MERGE_RESOLUTION|>--- conflicted
+++ resolved
@@ -17,11 +17,8 @@
 
   createDocumentModelApiFactory(rpcProtocol);
   const extHostCommands = rpcProtocol.set(ExtHostAPIIdentifier.ExtHostCommands, new ExtHostCommands(rpcProtocol));
-<<<<<<< HEAD
-=======
   const extHostMessage = rpcProtocol.set(ExtHostAPIIdentifier.ExtHostMessage, new ExtHostMessage(rpcProtocol));
   const extHostWorkspace = rpcProtocol.set(ExtHostAPIIdentifier.ExtHostWorkspace, new ExtHostWorkspace(rpcProtocol)) as ExtHostWorkspace;
->>>>>>> e879e3df
 
   return (extension) => {
     return {
@@ -30,7 +27,7 @@
       languages: createLanguagesApiFactory(rpcProtocol, extHostDocs),
       workspace: createWorkspaceApiFactory(extHostWorkspace),
       env: {},
-      version: require('../../../package-lock.json').version,
+      // version: require('../../../package-lock.json').version,
       comment: {},
       languageServer: {},
       extensions: {},
