import * as vscode from 'vscode';
import URI from 'vscode-uri';
import { illegalArgument } from './utils';
import { CharCode } from './char-code';
import { FileOperationOptions, SymbolKind } from './model.api';
import { startsWithIgnoreCase } from '.';
import {
  UriComponents,
  ICommand,
} from './models';
<<<<<<< HEAD
import { Event, IDisposable, SelectableTreeNode, ExpandableTreeNode, CompositeTreeNode } from '@ali/ide-core-common';
=======
import { SelectableTreeNode, ExpandableTreeNode, CompositeTreeNode } from '@ali/ide-core-browser/lib/components/';
>>>>>>> 52383ceb

export * from './models';

export class DiagnosticRelatedInformation {
  location: Location;
  message: string;

  constructor(location: Location, message: string) {
    this.location = location;
    this.message = message;
  }
}

export class Diagnostic {
  range: Range;
  message: string;
  severity: DiagnosticSeverity;
  source?: string;
  code?: string | number;
  relatedInformation?: DiagnosticRelatedInformation[];
  tags?: DiagnosticTag[];

  constructor(range: Range, message: string, severity: DiagnosticSeverity = DiagnosticSeverity.Error) {
    this.range = range;
    this.message = message;
    this.severity = severity;
  }
}

export class CodeAction {
  title: string;

  command?: vscode.Command;

  edit?: WorkspaceEdit;

  diagnostics?: Diagnostic[];

  kind?: CodeActionKind;

  constructor(title: string, kind?: CodeActionKind) {
    this.title = title;
    this.kind = kind;
  }
}

export enum ProgressLocation {

  /**
   * Show progress for the source control viewlet, as overlay for the icon and as progress bar
   * inside the viewlet (when visible). Neither supports cancellation nor discrete progress.
   */
  SourceControl = 1,

  /**
   * Show progress in the status bar of the editor. Neither supports cancellation nor discrete progress.
   */
  Window = 10,

  /**
   * Show progress as notification with an optional cancel button. Supports to show infinite and discrete progress.
   */
  Notification = 15,
}

export enum IndentAction {
  /**
   * Insert new line and copy the previous line's indentation.
   */
  None = 0,
  /**
   * Insert new line and indent once (relative to the previous line's indentation).
   */
  Indent = 1,
  /**
   * Insert two new lines:
   *  - the first one indented which will hold the cursor
   *  - the second one at the same indentation level
   */
  IndentOutdent = 2,
  /**
   * Insert new line and outdent once (relative to the previous line's indentation).
   */
  Outdent = 3,
}

export class CodeLens {

  range: Range;

  command: vscode.Command | undefined;

  constructor(range: Range, command?: vscode.Command) {
    this.range = range;
    this.command = command;
  }

  get isResolved(): boolean {
    return !!this.command;
  }
}

export enum Schemas {
  untitled = 'untitled',
}

export class Position {

  static Min(...positions: Position[]): Position {
    if (positions.length === 0) {
      throw new TypeError();
    }
    let result = positions[0];
    for (let i = 1; i < positions.length; i++) {
      const p = positions[i];
      if (p.isBefore(result!)) {
        result = p;
      }
    }
    return result;
  }

  static Max(...positions: Position[]): Position {
    if (positions.length === 0) {
      throw new TypeError();
    }
    let result = positions[0];
    for (let i = 1; i < positions.length; i++) {
      const p = positions[i];
      if (p.isAfter(result!)) {
        result = p;
      }
    }
    return result;
  }

  static isPosition(other: any): other is Position {
    if (!other) {
      return false;
    }
    if (other instanceof Position) {
      return true;
    }
    const { line, character } = other as Position;
    if (typeof line === 'number' && typeof character === 'number') {
      return true;
    }
    return false;
  }

  private _line: number;
  private _character: number;

  get line(): number {
    return this._line;
  }

  get character(): number {
    return this._character;
  }

  constructor(line: number, character: number) {
    if (line < 0) {
      throw new Error('illegal argument: line must be non-negative');
    }
    if (character < 0) {
      throw new Error('illegal argument: character must be non-negative');
    }
    this._line = line;
    this._character = character;
  }

  isBefore(other: Position): boolean {
    if (this._line < other._line) {
      return true;
    }
    if (other._line < this._line) {
      return false;
    }
    return this._character < other._character;
  }

  isBeforeOrEqual(other: Position): boolean {
    if (this._line < other._line) {
      return true;
    }
    if (other._line < this._line) {
      return false;
    }
    return this._character <= other._character;
  }

  isAfter(other: Position): boolean {
    return !this.isBeforeOrEqual(other);
  }

  isAfterOrEqual(other: Position): boolean {
    return !this.isBefore(other);
  }

  isEqual(other: Position): boolean {
    return this._line === other._line && this._character === other._character;
  }

  compareTo(other: Position): number {
    if (this._line < other._line) {
      return -1;
    } else if (this._line > other.line) {
      return 1;
    } else {
      // equal line
      if (this._character < other._character) {
        return -1;
      } else if (this._character > other._character) {
        return 1;
      } else {
        // equal line and character
        return 0;
      }
    }
  }

  translate(change: { lineDelta?: number; characterDelta?: number; }): Position;
  translate(lineDelta?: number, characterDelta?: number): Position;
  translate(lineDeltaOrChange: number | undefined | { lineDelta?: number; characterDelta?: number; }, characterDelta: number = 0): Position {

    if (lineDeltaOrChange === null || characterDelta === null) {
      throw new Error('illegal argument');
    }

    let lineDelta: number;
    if (typeof lineDeltaOrChange === 'undefined') {
      lineDelta = 0;
    } else if (typeof lineDeltaOrChange === 'number') {
      lineDelta = lineDeltaOrChange;
    } else {
      lineDelta = typeof lineDeltaOrChange.lineDelta === 'number' ? lineDeltaOrChange.lineDelta : 0;
      characterDelta = typeof lineDeltaOrChange.characterDelta === 'number' ? lineDeltaOrChange.characterDelta : 0;
    }

    if (lineDelta === 0 && characterDelta === 0) {
      return this;
    }
    return new Position(this.line + lineDelta, this.character + characterDelta);
  }

  with(change: { line?: number; character?: number; }): Position;
  with(line?: number, character?: number): Position;
  with(lineOrChange: number | undefined | { line?: number; character?: number; }, character: number = this.character): Position {

    if (lineOrChange === null || character === null) {
      throw new Error('illegal argument');
    }

    let line: number;
    if (typeof lineOrChange === 'undefined') {
      line = this.line;

    } else if (typeof lineOrChange === 'number') {
      line = lineOrChange;

    } else {
      line = typeof lineOrChange.line === 'number' ? lineOrChange.line : this.line;
      character = typeof lineOrChange.character === 'number' ? lineOrChange.character : this.character;
    }

    if (line === this.line && character === this.character) {
      return this;
    }
    return new Position(line, character);
  }

  toJSON(): any {
    return { line: this.line, character: this.character };
  }
}

export class Range {

  static isRange(thing: any): thing is vscode.Range {
    if (thing instanceof Range) {
      return true;
    }
    if (!thing) {
      return false;
    }
    return Position.isPosition((thing as Range).start)
      && Position.isPosition((thing as Range).end);
  }

  protected _start: Position;
  protected _end: Position;

  get start(): Position {
    return this._start;
  }

  get end(): Position {
    return this._end;
  }

  constructor(start: Position, end: Position);
  constructor(startLine: number, startColumn: number, endLine: number, endColumn: number);
  constructor(startLineOrStart: number | Position, startColumnOrEnd: number | Position, endLine?: number, endColumn?: number) {
    let start: Position | undefined;
    let end: Position | undefined;

    if (typeof startLineOrStart === 'number' && typeof startColumnOrEnd === 'number' && typeof endLine === 'number' && typeof endColumn === 'number') {
      start = new Position(startLineOrStart, startColumnOrEnd);
      end = new Position(endLine, endColumn);
    } else if (startLineOrStart instanceof Position && startColumnOrEnd instanceof Position) {
      start = startLineOrStart;
      end = startColumnOrEnd;
    }

    if (!start || !end) {
      throw new Error('Invalid arguments');
    }

    if (start.isBefore(end)) {
      this._start = start;
      this._end = end;
    } else {
      this._start = end;
      this._end = start;
    }
  }

  contains(positionOrRange: Position | Range): boolean {
    if (positionOrRange instanceof Range) {
      return this.contains(positionOrRange._start)
        && this.contains(positionOrRange._end);

    } else if (positionOrRange instanceof Position) {
      if (positionOrRange.isBefore(this._start)) {
        return false;
      }
      if (this._end.isBefore(positionOrRange)) {
        return false;
      }
      return true;
    }
    return false;
  }

  isEqual(other: Range): boolean {
    return this._start.isEqual(other._start) && this._end.isEqual(other._end);
  }

  intersection(other: Range): Range | undefined {
    const start = Position.Max(other.start, this._start);
    const end = Position.Min(other.end, this._end);
    if (start.isAfter(end)) {
      // this happens when there is no overlap:
      // |-----|
      //          |----|
      return undefined;
    }
    return new Range(start, end);
  }

  union(other: Range): Range {
    if (this.contains(other)) {
      return this;
    } else if (other.contains(this)) {
      return other;
    }
    const start = Position.Min(other.start, this._start);
    const end = Position.Max(other.end, this.end);
    return new Range(start, end);
  }

  get isEmpty(): boolean {
    return this._start.isEqual(this._end);
  }

  get isSingleLine(): boolean {
    return this._start.line === this._end.line;
  }

  with(change: { start?: Position, end?: Position }): Range;
  with(start?: Position, end?: Position): Range;
  with(startOrChange: Position | undefined | { start?: Position, end?: Position }, end: Position = this.end): Range {

    if (startOrChange === null || end === null) {
      throw new Error('illegal argument');
    }

    let start: Position;
    if (!startOrChange) {
      start = this.start;

    } else if (Position.isPosition(startOrChange)) {
      start = startOrChange;

    } else {
      start = startOrChange.start || this.start;
      end = startOrChange.end || this.end;
    }

    if (start.isEqual(this._start) && end.isEqual(this.end)) {
      return this;
    }
    return new Range(start, end);
  }

  toJSON(): any {
    return [this.start, this.end];
  }
}

export enum EndOfLine {
  LF = 1,
  CRLF = 2,
}

export class RelativePattern {

  base: string;

  constructor(base: vscode.WorkspaceFolder | string, public pattern: string) {
    if (typeof base !== 'string') {
      if (!base || !URI.isUri(base.uri)) {
        throw new Error('illegalArgument: base');
      }
    }

    if (typeof pattern !== 'string') {
      throw new Error('illegalArgument: pattern');
    }

    this.base = typeof base === 'string' ? base : base.uri.fsPath;
  }

  pathToRelative(from: string, to: string): string {
    // return relative(from, to);
    return 'not implement!';
  }
}
export class Location {
  static isLocation(thing: any): thing is Location {
    if (thing instanceof Location) {
      return true;
    }
    if (!thing) {
      return false;
    }
    return Range.isRange((thing as Location).range)
      && URI.isUri((thing as Location).uri);
  }

  uri: URI;
  range: Range;

  constructor(uri: URI, rangeOrPosition: Range | Position) {
    this.uri = uri;

    if (!rangeOrPosition) {
      // that's OK
    } else if (rangeOrPosition instanceof Range) {
      this.range = rangeOrPosition;
    } else if (rangeOrPosition instanceof Position) {
      this.range = new Range(rangeOrPosition, rangeOrPosition);
    } else {
      throw new Error('Illegal argument');
    }
  }

  toJSON(): any {
    return {
      uri: this.uri,
      range: this.range,
    };
  }
}

export class Disposable {
  private disposable: undefined | (() => void);

  // tslint:disable-next-line:no-any
  static from(...disposables: { dispose(): any }[]): Disposable {
    return new Disposable(() => {
      if (disposables) {
        for (const disposable of disposables) {
          if (disposable && typeof disposable.dispose === 'function') {
            disposable.dispose();
          }
        }
      }
    });
  }

  constructor(func: () => void) {
    this.disposable = func;
  }
  /**
   * Dispose this object.
   */
  dispose(): void {
    if (this.disposable) {
      this.disposable();
      this.disposable = undefined;
    }
  }

  static create(func: () => void): Disposable {
    return new Disposable(func);
  }
}

export class Hover {

  public contents: MarkdownString[] | vscode.MarkedString[];
  public range?: Range;

  constructor(
    contents: MarkdownString | vscode.MarkedString | MarkdownString[] | vscode.MarkedString[],
    range?: Range,
  ) {
    if (!contents) {
      throw new Error('illegalArgument：contents must be defined');
    }
    if (Array.isArray(contents)) {
      this.contents = contents as MarkdownString[] | vscode.MarkedString[];
    } else if (isMarkdownString(contents)) {
      this.contents = [contents];
    } else {
      this.contents = [contents];
    }
    this.range = range;
  }
}

export class MarkdownString {

  value: string;
  isTrusted?: boolean;

  constructor(value?: string) {
    this.value = value || '';
  }

  appendText(value: string): MarkdownString {
    // escape markdown syntax tokens: http://daringfireball.net/projects/markdown/syntax#backslash
    this.value += value.replace(/[\\`*_{}[\]()#+\-.!]/g, '\\$&');
    return this;
  }

  appendMarkdown(value: string): MarkdownString {
    this.value += value;
    return this;
  }

  appendCodeblock(code: string, language: string = ''): MarkdownString {
    this.value += '\n```';
    this.value += language;
    this.value += '\n';
    this.value += code;
    this.value += '\n```\n';
    return this;
  }
}

// tslint:disable-next-line:no-any
export function isMarkdownString(thing: any): thing is MarkdownString {
  if (thing instanceof MarkdownString) {
    return true;
  } else if (thing && typeof thing === 'object') {
    return typeof (thing as MarkdownString).value === 'string'
      && (typeof (thing as MarkdownString).isTrusted === 'boolean' || (thing as MarkdownString).isTrusted === void 0);
  }
  return false;
}

export class SnippetString {

  static isSnippetString(thing: {}): thing is SnippetString {
    if (thing instanceof SnippetString) {
      return true;
    }
    if (!thing) {
      return false;
    }
    return typeof (thing as SnippetString).value === 'string';
  }

  private static _escape(value: string): string {
    return value.replace(/\$|}|\\/g, '\\$&');
  }

  private _tabstop: number = 1;

  value: string;

  constructor(value?: string) {
    this.value = value || '';
  }

  appendText(str: string): SnippetString {
    this.value += SnippetString._escape(str);
    return this;
  }

  appendTabstop(num: number = this._tabstop++): SnippetString {
    this.value += '$';
    this.value += num;
    return this;
  }

  appendPlaceholder(value: string | ((snippet: SnippetString) => void), num: number = this._tabstop++): SnippetString {

    if (typeof value === 'function') {
      const nested = new SnippetString();
      nested._tabstop = this._tabstop;
      value(nested);
      this._tabstop = nested._tabstop;
      value = nested.value;
    } else {
      value = SnippetString._escape(value);
    }

    this.value += '${';
    this.value += num;
    this.value += ':';
    this.value += value;
    this.value += '}';

    return this;
  }

  appendVariable(name: string, defaultValue?: string | ((snippet: SnippetString) => void)): SnippetString {

    if (typeof defaultValue === 'function') {
      const nested = new SnippetString();
      nested._tabstop = this._tabstop;
      defaultValue(nested);
      this._tabstop = nested._tabstop;
      defaultValue = nested.value;

    } else if (typeof defaultValue === 'string') {
      defaultValue = defaultValue.replace(/\$|}/g, '\\$&');
    }

    this.value += '${';
    this.value += name;
    if (defaultValue) {
      this.value += ':';
      this.value += defaultValue;
    }
    this.value += '}';

    return this;
  }
}

export class TextEdit {

  protected _range: Range;
  protected _newText: string;
  protected _newEol: EndOfLine;

  get range(): Range {
    return this._range;
  }

  set range(value: Range) {
    if (value && !Range.isRange(value)) {
      throw illegalArgument('range');
    }
    this._range = value;
  }

  get newText(): string {
    return this._newText || '';
  }

  set newText(value: string) {
    if (value && typeof value !== 'string') {
      throw illegalArgument('newText');
    }
    this._newText = value;
  }

  get newEol(): EndOfLine {
    return this._newEol;
  }

  set newEol(value: EndOfLine) {
    if (value && typeof value !== 'number') {
      throw illegalArgument('newEol');
    }
    this._newEol = value;
  }

  constructor(range: Range | undefined, newText: string | undefined) {
    this.range = range!;
    this.newText = newText!;
  }

  static isTextEdit(thing: {}): thing is TextEdit {
    if (thing instanceof TextEdit) {
      return true;
    }
    if (!thing) {
      return false;
    }
    return Range.isRange((thing as TextEdit).range)
      && typeof (thing as TextEdit).newText === 'string';
  }

  static replace(range: Range, newText: string): TextEdit {
    return new TextEdit(range, newText);
  }

  static insert(position: Position, newText: string): TextEdit {
    return TextEdit.replace(new Range(position, position), newText);
  }

  static delete(range: Range): TextEdit {
    return TextEdit.replace(range, '');
  }

  static setEndOfLine(eol: EndOfLine): TextEdit {
    const ret = new TextEdit(undefined, undefined);
    ret.newEol = eol;
    return ret;
  }
}

export enum CompletionTriggerKind {
  Invoke = 0,
  TriggerCharacter = 1,
  TriggerForIncompleteCompletions = 2,
}

export enum CompletionItemKind {
  Text = 0,
  Method = 1,
  Function = 2,
  Constructor = 3,
  Field = 4,
  Variable = 5,
  Class = 6,
  Interface = 7,
  Module = 8,
  Property = 9,
  Unit = 10,
  Value = 11,
  Enum = 12,
  Keyword = 13,
  Snippet = 14,
  Color = 15,
  File = 16,
  Reference = 17,
  Folder = 18,
  EnumMember = 19,
  Constant = 20,
  Struct = 21,
  Event = 22,
  Operator = 23,
  TypeParameter = 24,
}
export class CompletionItem implements vscode.CompletionItem {

  label: string;
  kind: CompletionItemKind | undefined;
  detail?: string;
  documentation?: string | MarkdownString;
  sortText?: string;
  filterText?: string;
  preselect?: boolean;
  insertText: string | SnippetString;
  keepWhitespace?: boolean;
  range: Range;
  commitCharacters?: string[];
  textEdit: TextEdit;
  additionalTextEdits: TextEdit[];
  command: vscode.Command;

  constructor(label: string, kind?: CompletionItemKind) {
    this.label = label;
    this.kind = kind;
  }

  toJSON(): any {
    return {
      label: this.label,
      kind: this.kind && CompletionItemKind[this.kind],
      detail: this.detail,
      documentation: this.documentation,
      sortText: this.sortText,
      filterText: this.filterText,
      preselect: this.preselect,
      insertText: this.insertText,
      textEdit: this.textEdit,
    };
  }
}

export class CompletionList {

  isIncomplete?: boolean;

  items: vscode.CompletionItem[];

  constructor(items: vscode.CompletionItem[] = [], isIncomplete: boolean = false) {
    this.items = items;
    this.isIncomplete = isIncomplete;
  }
}
export class Uri extends URI {

}

export enum ConfigurationTarget {
  /**
   * Global configuration
  */
  Global = 1,

  /**
   * Workspace configuration
   */
  Workspace = 2,

  /**
   * Workspace folder configuration
   */
  WorkspaceFolder = 3,
}

export enum TextEditorLineNumbersStyle {
  /**
   * Do not render the line numbers.
   */
  Off = 0,
  /**
   * Render the line numbers.
   */
  On = 1,
  /**
   * Render the line numbers with values relative to the primary cursor location.
   */
  Relative = 2,
}

export class ThemeColor {
  id: string;
  constructor(id: string) {
    this.id = id;
  }
}

/**
 * These values match very carefully the values of `TrackedRangeStickiness`
 */
export enum DecorationRangeBehavior {
  /**
   * TrackedRangeStickiness.AlwaysGrowsWhenTypingAtEdges
   */
  OpenOpen = 0,
  /**
   * TrackedRangeStickiness.NeverGrowsWhenTypingAtEdges
   */
  ClosedClosed = 1,
  /**
   * TrackedRangeStickiness.GrowsOnlyWhenTypingBefore
   */
  OpenClosed = 2,
  /**
   * TrackedRangeStickiness.GrowsOnlyWhenTypingAfter
   */
  ClosedOpen = 3,
}

export class FoldingRange {
  start: number;
  end: number;
  kind?: FoldingRangeKind;

  constructor(start: number, end: number, kind?: FoldingRangeKind) {
    this.start = start;
    this.end = end;
    this.kind = kind;
  }
}

export enum FoldingRangeKind {
  Comment = 1,
  Imports = 2,
  Region = 3,
}
export class Color {
  readonly red: number;
  readonly green: number;
  readonly blue: number;
  readonly alpha: number;

  constructor(red: number, green: number, blue: number, alpha: number) {
    this.red = red;
    this.green = green;
    this.blue = blue;
    this.alpha = alpha;
  }
}

export enum DocumentHighlightKind {
  Text = 0,
  Read = 1,
  Write = 2,
}

export class DocumentHighlight {

  public range: Range;
  public kind?: DocumentHighlightKind;

  constructor(
    range: Range,
    kind?: DocumentHighlightKind,
  ) {
    this.range = range;
    this.kind = kind;
  }
}

export class ColorPresentation {
  label: string;
  textEdit?: TextEdit;
  additionalTextEdits?: TextEdit[];

  constructor(label: string) {
    if (!label || typeof label !== 'string') {
      throw illegalArgument('label');
    }
    this.label = label;
  }
}

export enum DiagnosticSeverity {
  Error = 0,
  Warning = 1,
  Information = 2,
  Hint = 3,
}

export enum DiagnosticTag {
  Unnecessary = 1,
}

export class CodeActionKind {
  private static readonly sep = '.';

  public static readonly Empty = new CodeActionKind('');
  public static readonly QuickFix = CodeActionKind.Empty.append('quickfix');
  public static readonly Refactor = CodeActionKind.Empty.append('refactor');
  public static readonly RefactorExtract = CodeActionKind.Refactor.append('extract');
  public static readonly RefactorInline = CodeActionKind.Refactor.append('inline');
  public static readonly RefactorRewrite = CodeActionKind.Refactor.append('rewrite');
  public static readonly Source = CodeActionKind.Empty.append('source');
  public static readonly SourceOrganizeImports = CodeActionKind.Source.append('organizeImports');

  constructor(
    public readonly value: string,
  ) { }

  public append(parts: string): CodeActionKind {
    return new CodeActionKind(this.value ? this.value + CodeActionKind.sep + parts : parts);
  }

  public contains(other: CodeActionKind): boolean {
    return this.value === other.value || startsWithIgnoreCase(other.value, this.value + CodeActionKind.sep);
  }

  public intersects(other: CodeActionKind): boolean {
    return this.contains(other) || other.contains(this);
  }
}

export function isAsciiLetter(code: number): boolean {
  return isLowerAsciiLetter(code) || isUpperAsciiLetter(code);
}

export function isUpperAsciiLetter(code: number): boolean {
  return code >= CharCode.A && code <= CharCode.Z;
}

export function isLowerAsciiLetter(code: number): boolean {
  return code >= CharCode.a && code <= CharCode.z;
}

export enum MarkerSeverity {
  Hint = 1,
  Info = 2,
  Warning = 4,
  Error = 8,
}

export enum MarkerTag {
  Unnecessary = 1,
}

export class Selection extends Range {

  static isSelection(thing: any): thing is Selection {
    if (thing instanceof Selection) {
      return true;
    }
    if (!thing) {
      return false;
    }
    return Range.isRange(thing)
      && Position.isPosition((thing as Selection).anchor)
      && Position.isPosition((thing as Selection).active)
      && typeof (thing as Selection).isReversed === 'boolean';
  }

  private _anchor: Position;

  public get anchor(): Position {
    return this._anchor;
  }

  private _active: Position;

  public get active(): Position {
    return this._active;
  }

  constructor(anchor: Position, active: Position);
  constructor(anchorLine: number, anchorColumn: number, activeLine: number, activeColumn: number);
  constructor(anchorLineOrAnchor: number | Position, anchorColumnOrActive: number | Position, activeLine?: number, activeColumn?: number) {
    let anchor: Position | undefined;
    let active: Position | undefined;

    if (typeof anchorLineOrAnchor === 'number' && typeof anchorColumnOrActive === 'number' && typeof activeLine === 'number' && typeof activeColumn === 'number') {
      anchor = new Position(anchorLineOrAnchor, anchorColumnOrActive);
      active = new Position(activeLine, activeColumn);
    } else if (anchorLineOrAnchor instanceof Position && anchorColumnOrActive instanceof Position) {
      anchor = anchorLineOrAnchor;
      active = anchorColumnOrActive;
    }

    if (!anchor || !active) {
      throw new Error('Invalid arguments');
    }

    super(anchor, active);

    this._anchor = anchor;
    this._active = active;
  }

  get isReversed(): boolean {
    return this._anchor === this._end;
  }

  toJSON() {
    return {
      start: this.start,
      end: this.end,
      active: this.active,
      anchor: this.anchor,
    };
  }
}

export interface FileOperationOptions {
  overwrite?: boolean;
  ignoreIfExists?: boolean;
  ignoreIfNotExists?: boolean;
  recursive?: boolean;
}

export interface FileOperation {
  _type: 1;
  from: URI | undefined;
  to: URI | undefined;
  options?: FileOperationOptions;
}

export interface FileTextEdit {
  _type: 2;
  uri: URI;
  edit: TextEdit;
}

export class WorkspaceEdit implements vscode.WorkspaceEdit {

  private _edits = new Array<FileOperation | FileTextEdit | undefined>();

  renameFile(from: vscode.Uri, to: vscode.Uri, options?: { overwrite?: boolean, ignoreIfExists?: boolean }): void {
    this._edits.push({ _type: 1, from, to, options });
  }

  createFile(uri: vscode.Uri, options?: { overwrite?: boolean, ignoreIfExists?: boolean }): void {
    this._edits.push({ _type: 1, from: undefined, to: uri, options });
  }

  deleteFile(uri: vscode.Uri, options?: { recursive?: boolean, ignoreIfNotExists?: boolean }): void {
    this._edits.push({ _type: 1, from: uri, to: undefined, options });
  }

  replace(uri: URI, range: Range, newText: string): void {
    this._edits.push({ _type: 2, uri, edit: new TextEdit(range, newText) });
  }

  insert(resource: URI, position: Position, newText: string): void {
    this.replace(resource, new Range(position, position), newText);
  }

  delete(resource: URI, range: Range): void {
    this.replace(resource, range, '');
  }

  has(uri: URI): boolean {
    for (const edit of this._edits) {
      if (edit && edit._type === 2 && edit.uri.toString() === uri.toString()) {
        return true;
      }
    }
    return false;
  }

  set(uri: URI, edits: TextEdit[]): void {
    if (!edits) {
      // remove all text edits for `uri`
      for (let i = 0; i < this._edits.length; i++) {
        const element = this._edits[i];
        if (element && element._type === 2 && element.uri.toString() === uri.toString()) {
          this._edits[i] = undefined;
        }
      }
      this._edits = this._edits.filter((e) => !!e);
    } else {
      // append edit to the end
      for (const edit of edits) {
        if (edit) {
          this._edits.push({ _type: 2, uri, edit });
        }
      }
    }
  }

  get(uri: URI): TextEdit[] {
    const res: TextEdit[] = [];
    for (const candidate of this._edits) {
      if (candidate && candidate._type === 2 && candidate.uri.toString() === uri.toString()) {
        res.push(candidate.edit);
      }
    }
    if (res.length === 0) {
      return undefined!;
    }
    return res;
  }

  entries(): [URI, TextEdit[]][] {
    const textEdits = new Map<string, [URI, TextEdit[]]>();
    for (const candidate of this._edits) {
      if (candidate && candidate._type === 2) {
        let textEdit = textEdits.get(candidate.uri.toString());
        if (!textEdit) {
          textEdit = [candidate.uri, []];
          textEdits.set(candidate.uri.toString(), textEdit);
        }
        textEdit[1].push(candidate.edit);
      }
    }
    const result: [URI, TextEdit[]][] = [];
    textEdits.forEach((v) => result.push(v));
    return result;
  }

  _allEntries(): ([URI, TextEdit[]] | [URI, URI, FileOperationOptions])[] {
    const res: ([URI, TextEdit[]] | [URI, URI, FileOperationOptions])[] = [];
    for (const edit of this._edits) {
      if (!edit) {
        continue;
      }
      if (edit._type === 1) {
        res.push([edit.from!, edit.to!, edit.options!]);
      } else {
        res.push([edit.uri, [edit.edit]]);
      }
    }
    return res;
  }

  get size(): number {
    return this.entries().length;
  }

  // tslint:disable-next-line:no-any
  toJSON(): any {
    return this.entries();
  }
}

export class DocumentLink {
  range: Range;
  target: URI;

  constructor(range: Range, target: URI) {
    if (target && !(target instanceof URI)) {
      throw illegalArgument('target');
    }
    if (!Range.isRange(range) || range.isEmpty) {
      throw illegalArgument('range');
    }
    this.range = range;
    this.target = target;
  }
}

/**
 * Represents the alignment of status bar items.
 */
export enum StatusBarAlignment {

  /**
   * Aligned to the left side.
   */
  Left = 1,

  /**
   * Aligned to the right side.
   */
  Right = 2,
}

/**
 * A status bar item is a status bar contribution that can
 * show text and icons and run a command on click.
 */
export interface StatusBarItem {

  /**
   * The alignment of this item.
   */
  readonly alignment: StatusBarAlignment;

  /**
   * The priority of this item. Higher value means the item should
   * be shown more to the left.
   */
  readonly priority?: number;

  /**
   * The text to show for the entry. You can embed icons in the text by leveraging the syntax:
   *
   * `My text $(icon-name) contains icons like $(icon-name) this one.`
   *
   * Where the icon-name is taken from the [octicon](https://octicons.github.com) icon set, e.g.
   * `light-bulb`, `thumbsup`, `zap` etc.
   */
  text: string;

  /**
   * The tooltip text when you hover over this entry.
   */
  tooltip: string | undefined;

  /**
   * The foreground color for this entry.
   */
  color: string | ThemeColor | undefined;

  /**
   * The identifier of a command to run on click. The command must be
   * [known](#commands.getCommands).
   */
  command: string | undefined;

  /**
   * Shows the entry in the status bar.
   */
  show(): void;

  /**
   * Hide the entry in the status bar.
   */
  hide(): void;

  /**
   * Dispose and free associated resources. Call
   * [hide](#StatusBarItem.hide).
   */
  dispose(): void;
}

export interface Memento {
  get<T>(key: string): T | undefined;
  get<T>(key: string, defaultValue: T): T;
  update(key: string, value: any): Promise<void>;
}

export interface OutputChannel {

  /**
   * The name of this output channel.
   */
  readonly name: string;

  /**
   * Append the given value to the channel.
   *
   * @param value
   */
  append(value: string): void;

  /**
   * Append the given value and a line feed character
   * to the channel.
   *
   * @param value
   */
  appendLine(value: string): void;

  /**
   * Removes all output from the channel.
   */
  clear(): void;

  /**
   * Reveal this channel in the UI.
   *
   * @param preserveFocus When 'true' the channel will not take focus.
   */
  show(preserveFocus?: boolean): void;

  /**
   * Hide this channel from the UI.
   */
  hide(): void;

  /**
   * Dispose and free associated resources.
   */
  dispose(): void;
}

export class SymbolInformation {

  static validate(candidate: SymbolInformation): void {
    if (!candidate.name) {
      throw new Error('Should provide a name inside candidate field');
    }
  }

  name: string;
  location: Location;
  kind: SymbolKind;
  containerName: undefined | string;
  constructor(name: string, kind: SymbolKind, containerName: string, location: Location);
  constructor(name: string, kind: SymbolKind, range: Range, uri?: URI, containerName?: string);
  constructor(name: string, kind: SymbolKind, rangeOrContainer: string | Range, locationOrUri?: Location | URI, containerName?: string) {
    this.name = name;
    this.kind = kind;
    this.containerName = containerName;

    if (typeof rangeOrContainer === 'string') {
      this.containerName = rangeOrContainer;
    }

    if (locationOrUri instanceof Location) {
      this.location = locationOrUri;
    } else if (rangeOrContainer instanceof Range) {
      this.location = new Location(locationOrUri!, rangeOrContainer);
    }

    SymbolInformation.validate(this);
  }

  // tslint:disable-next-line:no-any
  toJSON(): any {
    return {
      name: this.name,
      kind: SymbolKind[this.kind],
      location: this.location,
      containerName: this.containerName,
    };
  }
}

export class DocumentSymbol {

  static validate(candidate: DocumentSymbol): void {
    if (!candidate.name) {
      throw new Error('Should provide a name inside candidate field');
    }
    if (!candidate.range.contains(candidate.selectionRange)) {
      throw new Error('selectionRange must be contained in fullRange');
    }
    if (candidate.children) {
      candidate.children.forEach(DocumentSymbol.validate);
    }
  }

  name: string;
  detail: string;
  kind: SymbolKind;
  range: Range;
  selectionRange: Range;
  children: DocumentSymbol[];

  constructor(name: string, detail: string, kind: SymbolKind, range: Range, selectionRange: Range) {
    this.name = name;
    this.detail = detail;
    this.kind = kind;
    this.range = range;
    this.selectionRange = selectionRange;
    this.children = [];

    DocumentSymbol.validate(this);
  }
}
/**
   * How a [`SignatureHelpProvider`](#SignatureHelpProvider) was triggered.
   */
export enum SignatureHelpTriggerKind {
  /**
   * Signature help was invoked manually by the user or by a command.
   */
  Invoke = 1,

  /**
   * Signature help was triggered by a trigger character.
   */
  TriggerCharacter = 2,

  /**
   * Signature help was triggered by the cursor moving or by the document content changing.
   */
  ContentChange = 3,
}
export class ParameterInformation {
  label: string;
  documentation?: string | MarkdownString;

  constructor(label: string, documentation?: string | MarkdownString) {
    this.label = label;
    this.documentation = documentation;
  }
}

export class SignatureInformation {
  label: string;
  documentation?: string | MarkdownString;
  parameters: ParameterInformation[];

  constructor(label: string, documentation?: string | MarkdownString) {
    this.label = label;
    this.documentation = documentation;
  }
}

export class SignatureHelp {
  signatures: SignatureInformation[];
  activeSignature: number;
  activeParameter: number;
}

// TreeView API Interface dependencies

export type IconUrl = string | { light: string; dark: string; };

export class TreeViewItem {

  id: string;

  label: string;

  icon?: string;
  iconUrl?: IconUrl;

  themeIconId?: 'folder' | 'file';

  resourceUri?: UriComponents;

  tooltip?: string;

  collapsibleState?: TreeViewItemCollapsibleState;

  contextValue?: string;

  command?: ICommand;

}

<<<<<<< HEAD
export interface TreeView<T> extends IDisposable {

  /**
   * 当节点展开时触发的事件
   */
  readonly onDidExpandElement: Event<TreeViewExpansionEvent<T>>;

  /**
   * 当节点折叠时触发的事件
   */
  readonly onDidCollapseElement: Event<TreeViewExpansionEvent<T>>;

  /**
   * 当前选中的节点
   */
  readonly selection: ReadonlyArray<T>;

  /**
   * 展示节点，默认情况下展示的节点为选中状态
   *
   * 当希望显示的节点不带选中状态时，可以设置options内的select属性为false
   *
   * **NOTE:** 需要在实现TreeDataProvider.getParent接口情况下该接口才可用.
   */
  reveal(element: T, options?: { select?: boolean, focus?: boolean, expand?: boolean | number }): PromiseLike<void>;
}
=======
>>>>>>> 52383ceb
export interface TreeViewNode extends SelectableTreeNode {
  contextValue?: string;
  command?: ICommand;
}

export interface CompositeTreeViewNode extends TreeViewNode, ExpandableTreeNode, CompositeTreeNode {
}

export interface TreeViewSelection {
  treeViewId: string;
  treeItemId: string;
}
export namespace TreeViewSelection {
  export function is(arg: any): arg is TreeViewSelection {
<<<<<<< HEAD
    return !!arg && typeof arg === 'object' && 'treeViewId' in arg && 'treeItemId' in arg;
=======
      return !!arg && typeof arg === 'object' && 'treeViewId' in arg && 'treeItemId' in arg;
>>>>>>> 52383ceb
  }
}

// 树节点状态
export enum TreeViewItemCollapsibleState {
  // 只能被折叠的节点，不存在子节点
  None = 0,
  // 折叠的节点
  Collapsed = 1,
  // 展开的节点
  Expanded = 2,
<<<<<<< HEAD
}

/**
  * The event that is fired when an element in the [TreeView](#TreeView) is expanded or collapsed
*/
export interface TreeViewExpansionEvent<T> {

  /**
   * Element that is expanded or collapsed.
   */
  readonly element: T;

=======
>>>>>>> 52383ceb
}<|MERGE_RESOLUTION|>--- conflicted
+++ resolved
@@ -8,11 +8,7 @@
   UriComponents,
   ICommand,
 } from './models';
-<<<<<<< HEAD
 import { Event, IDisposable, SelectableTreeNode, ExpandableTreeNode, CompositeTreeNode } from '@ali/ide-core-common';
-=======
-import { SelectableTreeNode, ExpandableTreeNode, CompositeTreeNode } from '@ali/ide-core-browser/lib/components/';
->>>>>>> 52383ceb
 
 export * from './models';
 
@@ -1503,9 +1499,7 @@
 
 }
 
-<<<<<<< HEAD
 export interface TreeView<T> extends IDisposable {
-
   /**
    * 当节点展开时触发的事件
    */
@@ -1530,8 +1524,6 @@
    */
   reveal(element: T, options?: { select?: boolean, focus?: boolean, expand?: boolean | number }): PromiseLike<void>;
 }
-=======
->>>>>>> 52383ceb
 export interface TreeViewNode extends SelectableTreeNode {
   contextValue?: string;
   command?: ICommand;
@@ -1546,11 +1538,7 @@
 }
 export namespace TreeViewSelection {
   export function is(arg: any): arg is TreeViewSelection {
-<<<<<<< HEAD
     return !!arg && typeof arg === 'object' && 'treeViewId' in arg && 'treeItemId' in arg;
-=======
-      return !!arg && typeof arg === 'object' && 'treeViewId' in arg && 'treeItemId' in arg;
->>>>>>> 52383ceb
   }
 }
 
@@ -1562,7 +1550,6 @@
   Collapsed = 1,
   // 展开的节点
   Expanded = 2,
-<<<<<<< HEAD
 }
 
 /**
@@ -1575,6 +1562,4 @@
    */
   readonly element: T;
 
-=======
->>>>>>> 52383ceb
 }