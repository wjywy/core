import * as vscode from 'vscode';
import {
  IDocumentModelContentChange,
  ExtensionDocumentDataManager as ExtensionDocumentDataManagerProxy,
} from '@ali/ide-doc-model/lib/common';
<<<<<<< HEAD
import { IDisposable, URI, Event } from '@ali/ide-core-common';
=======
import { IDisposable } from '@ali/ide-core-common';
import URI from 'vscode-uri';
>>>>>>> b238a618

export interface IModelChangedEvent {
  /**
	 * The actual changes.
	 */
  readonly changes: IDocumentModelContentChange[];
  /**
	 * The (new) end-of-line character.
	 */
  readonly eol: string;
  /**
	 * The new version id the model has transitioned to.
	 */
  readonly versionId: number;
}

export interface IMainThreadDocumentsShape extends IDisposable {
  $tryCreateDocument(options?: { language?: string; content?: string; }): Promise<string>;
  $tryOpenDocument(uri: string): Promise<void>;
  $trySaveDocument(uri: string): Promise<boolean>;
}

// tslint:disable-next-line:no-empty-interface
export interface ExtensionDocumentDataManager extends ExtensionDocumentDataManagerProxy {
  getDocumentData(resource: URI | string): any;
  openTextDocument(path: URI | string): Promise<vscode.TextDocument | undefined>;
  onDidOpenTextDocument: Event<vscode.TextDocument>;
  onDidCloseTextDocument: Event<vscode.TextDocument>;
  onDidChangeTextDocument: Event<vscode.TextDocumentChangeEvent>;
  onWillSaveTextDocument: Event<vscode.TextDocument>;
  onDidSaveTextDocument: Event<vscode.TextDocument>;
}<|MERGE_RESOLUTION|>--- conflicted
+++ resolved
@@ -3,12 +3,8 @@
   IDocumentModelContentChange,
   ExtensionDocumentDataManager as ExtensionDocumentDataManagerProxy,
 } from '@ali/ide-doc-model/lib/common';
-<<<<<<< HEAD
-import { IDisposable, URI, Event } from '@ali/ide-core-common';
-=======
-import { IDisposable } from '@ali/ide-core-common';
+import { IDisposable, Event } from '@ali/ide-core-common';
 import URI from 'vscode-uri';
->>>>>>> b238a618
 
 export interface IModelChangedEvent {
   /**
