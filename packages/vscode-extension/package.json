--- conflicted
+++ resolved
@@ -1,10 +1,6 @@
 {
   "name": "@ali/ide-vscode-extension",
-<<<<<<< HEAD
-  "version": "1.0.6-alpha.9",
-=======
   "version": "1.0.6-alpha.12",
->>>>>>> 27e264bb
   "files": [
     "lib",
     "typings",
@@ -25,27 +21,6 @@
     "registry": "https://registry.npm.alibaba-inc.com"
   },
   "dependencies": {
-<<<<<<< HEAD
-    "@ali/ide-activation-event": "^1.0.6-alpha.9",
-    "@ali/ide-connection": "^1.0.6-alpha.9",
-    "@ali/ide-core-browser": "^1.0.6-alpha.9",
-    "@ali/ide-core-common": "^1.0.6-alpha.9",
-    "@ali/ide-core-node": "^1.0.6-alpha.9",
-    "@ali/ide-doc-model": "^1.0.6-alpha.9",
-    "@ali/ide-editor": "^1.0.6-alpha.9",
-    "@ali/ide-extension-storage": "^1.0.6-alpha.9",
-    "@ali/ide-file-service": "^1.0.6-alpha.9",
-    "@ali/ide-language": "^1.0.6-alpha.4",
-    "@ali/ide-main-layout": "^1.0.6-alpha.9",
-    "@ali/ide-monaco": "^1.0.6-alpha.9",
-    "@ali/ide-output": "^1.0.6-alpha.9",
-    "@ali/ide-overlay": "^1.0.6-alpha.9",
-    "@ali/ide-quick-open": "^1.0.6-alpha.9",
-    "@ali/ide-search": "^1.0.6-alpha.9",
-    "@ali/ide-status-bar": "^1.0.6-alpha.9",
-    "@ali/ide-theme": "^1.0.6-alpha.9",
-    "@ali/ide-workspace": "^1.0.6-alpha.9",
-=======
     "@ali/ide-activation-event": "^1.0.6-alpha.12",
     "@ali/ide-connection": "^1.0.6-alpha.12",
     "@ali/ide-core-browser": "^1.0.6-alpha.12",
@@ -65,7 +40,6 @@
     "@ali/ide-status-bar": "^1.0.6-alpha.12",
     "@ali/ide-theme": "^1.0.6-alpha.12",
     "@ali/ide-workspace": "^1.0.6-alpha.12",
->>>>>>> 27e264bb
     "getmac": "^1.4.6",
     "glob-to-regexp": "^0.4.1",
     "lodash.clonedeep": "^4.5.0",
@@ -74,13 +48,8 @@
     "vscode-languageserver-types": "^3.14.0"
   },
   "devDependencies": {
-<<<<<<< HEAD
-    "@ali/ide-dev-tool": "^1.0.6-alpha.9",
-    "@ali/ide-feature-extension": "^1.0.6-alpha.9",
-=======
     "@ali/ide-dev-tool": "^1.0.6-alpha.12",
     "@ali/ide-feature-extension": "^1.0.6-alpha.12",
->>>>>>> 27e264bb
     "npm-run-all": "^4.1.5",
     "ts-node": "8.0.2",
     "webpack-dev-server": "^3.3.1"
