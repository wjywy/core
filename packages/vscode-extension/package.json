--- conflicted
+++ resolved
@@ -29,15 +29,11 @@
     "@ali/ide-doc-model": "^1.0.6-alpha.0",
     "@ali/ide-status-bar": "^1.0.6-alpha.0",
     "@ali/ide-theme": "^1.0.6-alpha.0",
-<<<<<<< HEAD
     "@ali/ide-workspace": "^1.0.6-alpha.0",
     "@ali/ide-file-service": "^1.0.6-alpha.0",
     "@ali/ide-overlay": "^1.0.6-alpha.0",
+    "@ali/ide-monaco": "^1.0.6-alpha.0",
     "lodash.clonedeep": "^4.5.0"
-=======
-    "@ali/ide-monaco": "^1.0.6-alpha.0",
-    "@ali/ide-activation-event": "^1.0.6-alpha.0"
->>>>>>> 139931bd
   },
   "devDependencies": {
     "@ali/ide-dev-tool": "^1.0.6-alpha.0",
