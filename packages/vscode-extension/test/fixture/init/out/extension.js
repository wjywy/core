"use strict";
var __awaiter = (this && this.__awaiter) || function (thisArg, _arguments, P, generator) {
    return new (P || (P = Promise))(function (resolve, reject) {
        function fulfilled(value) { try { step(generator.next(value)); } catch (e) { reject(e); } }
        function rejected(value) { try { step(generator["throw"](value)); } catch (e) { reject(e); } }
        function step(result) { result.done ? resolve(result.value) : new P(function (resolve) { resolve(result.value); }).then(fulfilled, rejected); }
        step((generator = generator.apply(thisArg, _arguments || [])).next());
    });
};
Object.defineProperty(exports, "__esModule", { value: true });
// tslint:disable
// The module 'vscode' contains the VS Code extensibility API
// Import the module and reference it with the alias vscode in your code below
const vscode = require("vscode");
const testSelector = 'javascript';
// this method is called when your extension is activated
// your extension is activated the very first time the command is executed
function activate(context) {
    // Use the console to output diagnostic information (console.log) and errors (console.error)
    // This line of code will only be executed once when your extension is activated
    console.log('Congratulations, your extension "init" is now active!');
    // The command has been defined in the package.json file
    // Now provide the implementation of the command with registerCommand
    // The commandId parameter must match the command field in package.json
    const disposable = vscode.commands.registerCommand('extension.helloWorld', () => {
        // The code you place here will be executed every time your command is executed
        console.log('hello world from ext-host');
<<<<<<< HEAD
        console.log('Congratulations ===> ', vscode.workspace.getConfiguration('application').get('confirmExit'));
=======
>>>>>>> 89daddd7
        // vscode.window.showInformationMessage('info');
        vscode.window.showErrorMessage('error', {
            modal: true
        });
<<<<<<< HEAD
        vscode.window.showInformationMessage('info');
        // vscode.window.showErrorMessage('error', {
        //   modal: true
        // });
        // 插件执行主进程命令
        // vscode.commands.executeCommand('core.about');
        // Display a message box to the user
        // vscode.window.showInformationMessage('Hello World!');
    });
    let statusbar;
    vscode.workspace.onDidChangeConfiguration((event) => {
        console.log('Configuration Change ==> ', event);
        const section = 'application.confirmExit';
        console.log(`section ${section} has change ? `, event.affectsConfiguration(section));
    });
    vscode.commands.registerCommand('extension.setStatusBar', () => {
        statusbar = vscode.window.setStatusBarMessage('set status bar success', 3 * 1000);
    });
    vscode.commands.registerCommand('extension.disposeStatusBar', () => {
        if (statusbar) {
            statusbar.dispose();
        }
    });
    const disposableMessage = vscode.commands.registerCommand('extension.showInformationMessage', () => __awaiter(this, void 0, void 0, function* () {
        const selected = yield vscode.window.showInformationMessage('info', { modal: true }, 'btn1', 'btn2');
        console.log('selected');
        console.log(selected);
    }));
    const disposableMessageModal = vscode.commands.registerCommand('extension.showErrorMessageModal', () => __awaiter(this, void 0, void 0, function* () {
        const selected = yield vscode.window.showErrorMessage('error', 'btn1', 'btn2');
        console.log('selected');
        console.log(selected);
    }));
    vscode.languages.registerHoverProvider('javascript', {
        provideHover(document, position, token) {
            return new vscode.Hover('I am a hover!');
        },
    });
    extensionApi();
    context.subscriptions.push(disposable);
=======
        // 插件执行主进程命令
        // vscode.commands.executeCommand('core.about');
        // Display a message box to the user
        const disposable = vscode.commands.registerCommand('extension.helloWorld', () => {
            // The code you place here will be executed every time your command is executed
            console.log('hello world from ext-host');
            console.log('Congratulations ===> ', vscode.workspace.getConfiguration('application').get('confirmExit'));
            // vscode.window.showInformationMessage('info');
            vscode.window.showErrorMessage('error', {
                modal: true
            });
            vscode.window.showInformationMessage('info');
            // vscode.window.showErrorMessage('error', {
            //   modal: true
            // });
            // 插件执行主进程命令
            // vscode.commands.executeCommand('core.about');
            // Display a message box to the user
            // vscode.window.showInformationMessage('Hello World!');
        });
        let statusbar;
        vscode.commands.registerCommand('extension.setStatusBar', () => {
            statusbar = vscode.window.setStatusBarMessage('set status bar success', 3 * 1000);
        });
        vscode.commands.registerCommand('extension.disposeStatusBar', () => {
            if (statusbar) {
                statusbar.dispose();
            }
        });
        const disposableMessage = vscode.commands.registerCommand('extension.showInformationMessage', () => {
            vscode.window.showInformationMessage('info');
        });
        const disposableMessageModal = vscode.commands.registerCommand('extension.showErrorMessageModal', () => {
            vscode.window.showErrorMessage('error', {
                modal: true
            });
            let statusbar;
            vscode.workspace.onDidChangeConfiguration((event) => {
                console.log('Configuration Change ==> ', event);
                const section = 'application.confirmExit';
                console.log(`section ${section} has change ? `, event.affectsConfiguration(section));
            });
            vscode.commands.registerCommand('extension.setStatusBar', () => {
                statusbar = vscode.window.setStatusBarMessage('set status bar success', 3 * 1000);
            });
            vscode.commands.registerCommand('extension.disposeStatusBar', () => {
                if (statusbar) {
                    statusbar.dispose();
                }
            });
            const disposableMessage = vscode.commands.registerCommand('extension.showInformationMessage', () => __awaiter(this, void 0, void 0, function* () {
                const selected = yield vscode.window.showInformationMessage('info', { modal: true }, 'btn1', 'btn2');
                console.log('selected');
                console.log(selected);
            }));
            const disposableMessageModal = vscode.commands.registerCommand('extension.showErrorMessageModal', () => __awaiter(this, void 0, void 0, function* () {
                const selected = yield vscode.window.showErrorMessage('error', 'btn1', 'btn2');
                console.log('selected');
                console.log(selected);
            }));
            vscode.languages.registerHoverProvider('javascript', {
                provideHover(document, position, token) {
                    return new vscode.Hover('I am a hover!');
                },
            });
        });
        vscode.languages.registerHoverProvider(testSelector, {
            provideHover(document, position, token) {
                return new vscode.Hover('I am a hover!');
            },
        });
        vscode.languages.registerCompletionItemProvider(testSelector, {
            provideCompletionItems(document, position, token, context) {
                // a simple completion item which inserts `Hello World!`
                const simpleCompletion = new vscode.CompletionItem('Hello World!');
                // a completion item that inserts its text as snippet,
                // the `insertText`-property is a `SnippetString` which we will
                // honored by the editor.
                // TODO 还未实现
                const snippetCompletion = new vscode.CompletionItem('Good part of the day');
                snippetCompletion.insertText = new vscode.SnippetString('Good ${1|morning,afternoon,evening|}. It is ${1}, right?');
                snippetCompletion.documentation = new vscode.MarkdownString("Inserts a snippet that lets you select the _appropriate_ part of the day for your greeting.");
                // a completion item that can be accepted by a commit character,
                // the `commitCharacters`-property is set which means that the completion will
                // be inserted and then the character will be typed.
                // TODO 还未实现
                const commitCharacterCompletion = new vscode.CompletionItem('console');
                commitCharacterCompletion.commitCharacters = ['.'];
                commitCharacterCompletion.documentation = new vscode.MarkdownString('Press `.` to get `console.`');
                // a completion item that retriggers IntelliSense when being accepted,
                // the `command`-property is set which the editor will execute after 
                // completion has been inserted. Also, the `insertText` is set so that 
                // a space is inserted after `new`
                const commandCompletion = new vscode.CompletionItem('new');
                commandCompletion.kind = vscode.CompletionItemKind.Keyword;
                commandCompletion.insertText = 'new ';
                commandCompletion.command = { command: 'editor.action.triggerSuggest', title: 'Re-trigger completions...' };
                // return all completion items as array
                return [
                    {
                        label: 'getIniDouble',
                        kind: 2,
                        insertText: 'getIniDouble(${1:sec}, ${2: key})',
                        // insertTextRules: monaco.languages.CompletionItemInsertTextRule.InsertAsSnippet,
                        documentation: '从ini类型的数据中，根据section和key，获取key对应的值，作为浮点数返回'
                    },
                    simpleCompletion,
                    snippetCompletion,
                    commitCharacterCompletion,
                    commandCompletion
                ];
            }
        }, '.');
        const testStartPos = new vscode.Position(1, 1);
        const testEndPos = new vscode.Position(2, 1);
        const testRange = new vscode.Range(testStartPos, testEndPos);
        vscode.languages.registerDefinitionProvider(testSelector, {
            provideDefinition: (document, position, token) => {
                let new_position = new vscode.Position(position.line + 1, position.character);
                let newUri = vscode.Uri.parse(document.uri.toString().replace(/\d/, '6'));
                return new vscode.Location(newUri, new_position);
            }
        });
        vscode.languages.registerTypeDefinitionProvider(testSelector, {
            provideTypeDefinition: (document, position) => {
                let new_position = new vscode.Position(position.line + 2, position.character + 2);
                let newUri = vscode.Uri.parse(document.uri.toString().replace(/\d/, '1'));
                return new vscode.Location(newUri, new_position);
            }
        });
        vscode.languages.registerColorProvider(testSelector, {
            provideColorPresentations: (color, context, token) => {
                return [
                    {
                        label: "color picker title text"
                    }
                ];
            },
            provideDocumentColors: (doc, token) => {
                return [
                    {
                        color: new vscode.Color(255, 0, 0, 0.5),
                        range: testRange,
                    },
                ];
            }
        });
        vscode.languages.registerFoldingRangeProvider(testSelector, {
            provideFoldingRanges: (doc, context, token) => {
                return [new vscode.FoldingRange(0, 2, vscode.FoldingRangeKind.Comment)];
            }
        });
        vscode.languages.registerDocumentHighlightProvider(testSelector, {
            provideDocumentHighlights: (doc, pos, token) => {
                return [new vscode.DocumentHighlight(testRange, vscode.DocumentHighlightKind.Write)];
            }
        });
        // vscode.languages.registerSelectionRangeProvider(testSelector, {
        // provideSelectionRanges: (doc, postions, token) => {
        // return new vscode.SelectionRange(new vscode.Range())
        // }
        // });
        // context.subscriptions.push(disposable);
        extensionApi();
        context.subscriptions.push(disposable);
    });
>>>>>>> 89daddd7
}
exports.activate = activate;
// this method is called when your extension is deactivated
function deactivate() { }
exports.deactivate = deactivate;
function extensionApi() {
    const ktInit = vscode.extensions.getExtension('kt.init');
    console.log('vscode.extension.getExtension', ktInit && ktInit.id);
}
exports.extensionApi = extensionApi;
//# sourceMappingURL=extension.js.map<|MERGE_RESOLUTION|>--- conflicted
+++ resolved
@@ -25,56 +25,10 @@
     const disposable = vscode.commands.registerCommand('extension.helloWorld', () => {
         // The code you place here will be executed every time your command is executed
         console.log('hello world from ext-host');
-<<<<<<< HEAD
-        console.log('Congratulations ===> ', vscode.workspace.getConfiguration('application').get('confirmExit'));
-=======
->>>>>>> 89daddd7
         // vscode.window.showInformationMessage('info');
         vscode.window.showErrorMessage('error', {
             modal: true
         });
-<<<<<<< HEAD
-        vscode.window.showInformationMessage('info');
-        // vscode.window.showErrorMessage('error', {
-        //   modal: true
-        // });
-        // 插件执行主进程命令
-        // vscode.commands.executeCommand('core.about');
-        // Display a message box to the user
-        // vscode.window.showInformationMessage('Hello World!');
-    });
-    let statusbar;
-    vscode.workspace.onDidChangeConfiguration((event) => {
-        console.log('Configuration Change ==> ', event);
-        const section = 'application.confirmExit';
-        console.log(`section ${section} has change ? `, event.affectsConfiguration(section));
-    });
-    vscode.commands.registerCommand('extension.setStatusBar', () => {
-        statusbar = vscode.window.setStatusBarMessage('set status bar success', 3 * 1000);
-    });
-    vscode.commands.registerCommand('extension.disposeStatusBar', () => {
-        if (statusbar) {
-            statusbar.dispose();
-        }
-    });
-    const disposableMessage = vscode.commands.registerCommand('extension.showInformationMessage', () => __awaiter(this, void 0, void 0, function* () {
-        const selected = yield vscode.window.showInformationMessage('info', { modal: true }, 'btn1', 'btn2');
-        console.log('selected');
-        console.log(selected);
-    }));
-    const disposableMessageModal = vscode.commands.registerCommand('extension.showErrorMessageModal', () => __awaiter(this, void 0, void 0, function* () {
-        const selected = yield vscode.window.showErrorMessage('error', 'btn1', 'btn2');
-        console.log('selected');
-        console.log(selected);
-    }));
-    vscode.languages.registerHoverProvider('javascript', {
-        provideHover(document, position, token) {
-            return new vscode.Hover('I am a hover!');
-        },
-    });
-    extensionApi();
-    context.subscriptions.push(disposable);
-=======
         // 插件执行主进程命令
         // vscode.commands.executeCommand('core.about');
         // Display a message box to the user
@@ -241,7 +195,6 @@
         extensionApi();
         context.subscriptions.push(disposable);
     });
->>>>>>> 89daddd7
 }
 exports.activate = activate;
 // this method is called when your extension is deactivated
