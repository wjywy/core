--- conflicted
+++ resolved
@@ -51,31 +51,23 @@
     }
   });
 
-<<<<<<< HEAD
   const disposableMessage = vscode.commands.registerCommand('extension.showInformationMessage', async () => {
-    const selected = await vscode.window.showInformationMessage('info', { modal: true }, 'btn1', 'btn2');
+    // const selected = await vscode.window.showInformationMessage('info', { modal : true}, 'btn1', 'btn2');
+    // console.log('selected');
+    // console.log(selected);
+
+    const selected = await vscode.window.showQuickPick([{
+      label: '1111',
+      description: '1111 description'
+    }, {
+      label: '2222'
+    }], {
+        placeHolder: '哈哈哈'
+      });
+    // const selected = await vscode.window.showQuickPick(['333', '444']);
     console.log('selected');
     console.log(selected);
   });
-=======
-    const disposableMessage = vscode.commands.registerCommand('extension.showInformationMessage', async () => {
-      // const selected = await vscode.window.showInformationMessage('info', { modal : true}, 'btn1', 'btn2');
-      // console.log('selected');
-      // console.log(selected);
-      
-      const selected = await vscode.window.showQuickPick([{
-        label: '1111',
-        description: '1111 description'
-      }, {
-        label: '2222'
-      }], {
-        placeHolder: '哈哈哈'
-      });
-      // const selected = await vscode.window.showQuickPick(['333', '444']);
-      console.log('selected');
-      console.log(selected);
-    });
->>>>>>> b238a618
 
   const disposableMessageModal = vscode.commands.registerCommand('extension.showErrorMessageModal', async () => {
     const selected = await vscode.window.showErrorMessage('error', 'btn1', 'btn2');
@@ -88,25 +80,25 @@
     },
   });
 
-vscode.languages.registerHoverProvider('javascript', {
-  provideHover(document, position, token) {
-    return new vscode.Hover('I am a hover!');
-  },
-});
+  vscode.languages.registerHoverProvider('javascript', {
+    provideHover(document, position, token) {
+      return new vscode.Hover('I am a hover!');
+    },
+  });
 
-vscode.workspace.onDidOpenTextDocument((doc) => {
-  console.log('from extension:\n', doc.getText());
-})
-vscode.commands.registerCommand('extension.openTextDocument', () => {
-  if (vscode.workspace.rootPath) {
-    vscode.workspace.openTextDocument(
-      join(vscode.workspace.rootPath, 'src/index.1.js')
-    );
-  }
-})
+  vscode.workspace.onDidOpenTextDocument((doc) => {
+    console.log('from extension:\n', doc.getText());
+  })
+  vscode.commands.registerCommand('extension.openTextDocument', () => {
+    if (vscode.workspace.rootPath) {
+      vscode.workspace.openTextDocument(
+        join(vscode.workspace.rootPath, 'src/index.1.js')
+      );
+    }
+  })
 
-extensionApi();
-context.subscriptions.push(disposable);
+  extensionApi();
+  context.subscriptions.push(disposable);
 }
 
 // this method is called when your extension is deactivated
