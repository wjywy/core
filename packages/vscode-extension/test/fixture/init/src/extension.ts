// tslint:disable
// The module 'vscode' contains the VS Code extensibility API
// Import the module and reference it with the alias vscode in your code below
import * as vscode from 'vscode';
import { join } from 'path';

// this method is called when your extension is activated
// your extension is activated the very first time the command is executed
export function activate(context: vscode.ExtensionContext) {

  // Use the console to output diagnostic information (console.log) and errors (console.error)
  // This line of code will only be executed once when your extension is activated
  console.log('Congratulations, your extension "init" is now active!');
  console.log('Congratulations ===> ', vscode.workspace.getConfiguration('application').get('confirmExit'))
  console.log('vscode.workspace.rootPath ===> ', vscode.workspace.rootPath);
  console.log('vscode.workspace.workspaceFolders ===> ', vscode.workspace.workspaceFolders);
  console.log('vscode.workspace.getWorkspaceFolder ===> ', vscode.workspace.getWorkspaceFolder);

  // The command has been defined in the package.json file
  // Now provide the implementation of the command with registerCommand
  // The commandId parameter must match the command field in package.json
<<<<<<< HEAD
  const disposable = vscode.commands.registerCommand('extension.helloWorld', () => {
    // The code you place here will be executed every time your command is executed
    console.log('hello world from ext-host');
    console.log('Congratulations ===> ', vscode.workspace.getConfiguration('application').get('confirmExit'))
    // vscode.window.showInformationMessage('info');
    vscode.window.showErrorMessage('error', {
      modal: true
    });
    vscode.window.showInformationMessage('info');
    // vscode.window.showErrorMessage('error', {
    //   modal: true
    // });
    // 插件执行主进程命令
    // vscode.commands.executeCommand('core.about');
    // Display a message box to the user
=======
    const disposable = vscode.commands.registerCommand('extension.helloWorld', () => {
      // The code you place here will be executed every time your command is executed
      console.log('hello world from ext-host');
      // vscode.window.showInformationMessage('info');
      vscode.window.showErrorMessage('error', {
        modal: true
      });
      vscode.window.showInformationMessage('info');
      // vscode.window.showErrorMessage('error', {
      //   modal: true
      // });
      // 插件执行主进程命令
      // vscode.commands.executeCommand('core.about');
      // Display a message box to the user
>>>>>>> 94332d92

      // vscode.window.showInformationMessage('Hello World!');
      testEditorDecoration();

  });

  let statusbar: vscode.Disposable;
  vscode.workspace.onDidChangeConfiguration((event) => {
    console.log('Configuration Change ==> ', event)
    const section = 'application.confirmExit'
    console.log(`section ${section} has change ? `, event.affectsConfiguration(section))
  })

  vscode.commands.registerCommand('extension.setStatusBar', () => {
    statusbar = vscode.window.setStatusBarMessage('set status bar success', 3 * 1000);
  });
  vscode.commands.registerCommand('extension.disposeStatusBar', () => {
    if (statusbar) {
      statusbar.dispose();
    }
  });

  const disposableMessage = vscode.commands.registerCommand('extension.showInformationMessage', async () => {
    // const selected = await vscode.window.showInformationMessage('info', { modal : true}, 'btn1', 'btn2');
    // console.log('selected');
    // console.log(selected);

    const selected = await vscode.window.showQuickPick([{
      label: '1111',
      description: '1111 description'
    }, {
      label: '2222'
    }], {
        placeHolder: '哈哈哈'
      });
    // const selected = await vscode.window.showQuickPick(['333', '444']);
    console.log('selected');
    console.log(selected);
  });

  const disposableMessageModal = vscode.commands.registerCommand('extension.showErrorMessageModal', async () => {
    const selected = await vscode.window.showErrorMessage('error', 'btn1', 'btn2');
    console.log('selected');
    console.log(selected);
  });
  vscode.languages.registerHoverProvider('javascript', {
    provideHover(document, position, token) {
      return new vscode.Hover('I am a hover!');
    },
  });

  vscode.languages.registerHoverProvider('javascript', {
    provideHover(document, position, token) {
      return new vscode.Hover('I am a hover!');
    },
  });

  vscode.workspace.onDidOpenTextDocument((doc) => {
    console.log('from extension:\n', doc.getText());
  })
  vscode.commands.registerCommand('extension.openTextDocument', () => {
    if (vscode.workspace.rootPath) {
      vscode.workspace.openTextDocument(
        join(vscode.workspace.rootPath, 'src/index.1.js')
      );
    }
  })

  extensionApi();
  context.subscriptions.push(disposable);
}

export function testEditorDecoration() {
  const type = vscode.window.createTextEditorDecorationType({
		backgroundColor: 'red',
		isWholeLine: true,
	})
	const type2 = vscode.window.createTextEditorDecorationType({
		backgroundColor: 'yellow',
		isWholeLine: true,
	})
    let a = 0;
	let c;
	let c2;
	vscode.window.onDidChangeActiveTextEditor(() => {
		console.log('==>visibleTextEditor', vscode.window.visibleTextEditors[0].document.getText());
		const editor = vscode.window.activeTextEditor;
		a = 0;
		if (c) {
			clearInterval(c);
			clearInterval(c2);
		}
		c = setInterval(() => {
				if (editor) {
					editor.setDecorations(type, [new vscode.Range(a,0,a,1)]);
					a ++;
				}
		},1000);
		c2 = setInterval(() => {
				if (editor) {
					editor.setDecorations(type2, [new vscode.Range(a+1,0,a+1,1)]);
					a ++;
				}
		},1500)
	})
}

// this method is called when your extension is deactivated
export function deactivate() { }

export function extensionApi() {
  const ktInit = vscode.extensions.getExtension('kt.init');
  console.log('vscode.extension.getExtension', ktInit && ktInit.id);
}<|MERGE_RESOLUTION|>--- conflicted
+++ resolved
@@ -19,26 +19,10 @@
   // The command has been defined in the package.json file
   // Now provide the implementation of the command with registerCommand
   // The commandId parameter must match the command field in package.json
-<<<<<<< HEAD
-  const disposable = vscode.commands.registerCommand('extension.helloWorld', () => {
-    // The code you place here will be executed every time your command is executed
-    console.log('hello world from ext-host');
-    console.log('Congratulations ===> ', vscode.workspace.getConfiguration('application').get('confirmExit'))
-    // vscode.window.showInformationMessage('info');
-    vscode.window.showErrorMessage('error', {
-      modal: true
-    });
-    vscode.window.showInformationMessage('info');
-    // vscode.window.showErrorMessage('error', {
-    //   modal: true
-    // });
-    // 插件执行主进程命令
-    // vscode.commands.executeCommand('core.about');
-    // Display a message box to the user
-=======
     const disposable = vscode.commands.registerCommand('extension.helloWorld', () => {
       // The code you place here will be executed every time your command is executed
       console.log('hello world from ext-host');
+      console.log('Congratulations ===> ', vscode.workspace.getConfiguration('application').get('confirmExit'))
       // vscode.window.showInformationMessage('info');
       vscode.window.showErrorMessage('error', {
         modal: true
@@ -50,7 +34,6 @@
       // 插件执行主进程命令
       // vscode.commands.executeCommand('core.about');
       // Display a message box to the user
->>>>>>> 94332d92
 
       // vscode.window.showInformationMessage('Hello World!');
       testEditorDecoration();
