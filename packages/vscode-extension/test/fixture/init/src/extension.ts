// tslint:disable
// The module 'vscode' contains the VS Code extensibility API
// Import the module and reference it with the alias vscode in your code below
import * as vscode from 'vscode';

// this method is called when your extension is activated
// your extension is activated the very first time the command is executed
export function activate(context: vscode.ExtensionContext) {

  // Use the console to output diagnostic information (console.log) and errors (console.error)
  // This line of code will only be executed once when your extension is activated
  console.log('Congratulations, your extension "init" is now active!');
<<<<<<< HEAD
=======

>>>>>>> 6f22be79
  // The command has been defined in the package.json file
  // Now provide the implementation of the command with registerCommand
  // The commandId parameter must match the command field in package.json
    const disposable = vscode.commands.registerCommand('extension.helloWorld', () => {
      // The code you place here will be executed every time your command is executed
      console.log('hello world from ext-host');
<<<<<<< HEAD
      console.log('Congratulations ===> ', vscode.workspace.getConfiguration('application').get('confirmExit'))
      // vscode.window.showInformationMessage('info');
      vscode.window.showErrorMessage('error', {
        modal: true
      });
=======
      vscode.window.showInformationMessage('info');
      // vscode.window.showErrorMessage('error', {
      //   modal: true
      // });
>>>>>>> 6f22be79
      // 插件执行主进程命令
      // vscode.commands.executeCommand('core.about');
      // Display a message box to the user

      // vscode.window.showInformationMessage('Hello World!');


    });

<<<<<<< HEAD
    vscode.workspace.onDidChangeConfiguration((event) => {
      console.log('Configuration Change ==> ', event)
      const section = 'application.confirmExit'
      console.log(`section ${section} has change ? `, event.affectsConfiguration(section))
    })

    const disposableMessage = vscode.commands.registerCommand('extension.showInformationMessage', () => {
      vscode.window.showInformationMessage('info');
=======
    let statusbar: vscode.Disposable;
    vscode.commands.registerCommand('extension.setStatusBar', () => {
      statusbar = vscode.window.setStatusBarMessage('set status bar success', 3 * 1000);
>>>>>>> 6f22be79
    });
    vscode.commands.registerCommand('extension.disposeStatusBar', () => {
      if(statusbar){
        statusbar.dispose();
      }
    });

    const disposableMessage = vscode.commands.registerCommand('extension.showInformationMessage', async () => {
      const selected = await vscode.window.showInformationMessage('info', { modal : true}, 'btn1', 'btn2');

      console.log('selected');
      console.log(selected);
    });

    const disposableMessageModal = vscode.commands.registerCommand('extension.showErrorMessageModal', async () => {
      const selected = await vscode.window.showErrorMessage('error', 'btn1', 'btn2');
      console.log('selected');
      console.log(selected);
    });
    vscode.languages.registerHoverProvider('javascript', {
      provideHover(document, position, token) {
          return new vscode.Hover('I am a hover!');
      },
    });

  context.subscriptions.push(disposable);

}

// this method is called when your extension is deactivated
export function deactivate() {}<|MERGE_RESOLUTION|>--- conflicted
+++ resolved
@@ -10,28 +10,21 @@
   // Use the console to output diagnostic information (console.log) and errors (console.error)
   // This line of code will only be executed once when your extension is activated
   console.log('Congratulations, your extension "init" is now active!');
-<<<<<<< HEAD
-=======
-
->>>>>>> 6f22be79
   // The command has been defined in the package.json file
   // Now provide the implementation of the command with registerCommand
   // The commandId parameter must match the command field in package.json
     const disposable = vscode.commands.registerCommand('extension.helloWorld', () => {
       // The code you place here will be executed every time your command is executed
       console.log('hello world from ext-host');
-<<<<<<< HEAD
       console.log('Congratulations ===> ', vscode.workspace.getConfiguration('application').get('confirmExit'))
       // vscode.window.showInformationMessage('info');
       vscode.window.showErrorMessage('error', {
         modal: true
       });
-=======
       vscode.window.showInformationMessage('info');
       // vscode.window.showErrorMessage('error', {
       //   modal: true
       // });
->>>>>>> 6f22be79
       // 插件执行主进程命令
       // vscode.commands.executeCommand('core.about');
       // Display a message box to the user
@@ -41,20 +34,15 @@
 
     });
 
-<<<<<<< HEAD
+    let statusbar: vscode.Disposable;
     vscode.workspace.onDidChangeConfiguration((event) => {
       console.log('Configuration Change ==> ', event)
       const section = 'application.confirmExit'
       console.log(`section ${section} has change ? `, event.affectsConfiguration(section))
     })
 
-    const disposableMessage = vscode.commands.registerCommand('extension.showInformationMessage', () => {
-      vscode.window.showInformationMessage('info');
-=======
-    let statusbar: vscode.Disposable;
     vscode.commands.registerCommand('extension.setStatusBar', () => {
       statusbar = vscode.window.setStatusBarMessage('set status bar success', 3 * 1000);
->>>>>>> 6f22be79
     });
     vscode.commands.registerCommand('extension.disposeStatusBar', () => {
       if(statusbar){
@@ -64,7 +52,6 @@
 
     const disposableMessage = vscode.commands.registerCommand('extension.showInformationMessage', async () => {
       const selected = await vscode.window.showInformationMessage('info', { modal : true}, 'btn1', 'btn2');
-
       console.log('selected');
       console.log(selected);
     });
