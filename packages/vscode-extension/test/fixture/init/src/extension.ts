// tslint:disable
// The module 'vscode' contains the VS Code extensibility API
// Import the module and reference it with the alias vscode in your code below
import * as vscode from 'vscode';
const testSelector = 'javascript';
// this method is called when your extension is activated
// your extension is activated the very first time the command is executed
export function activate(context: vscode.ExtensionContext) {

  // Use the console to output diagnostic information (console.log) and errors (console.error)
  // This line of code will only be executed once when your extension is activated
  console.log('Congratulations, your extension "init" is now active!');
  // The command has been defined in the package.json file
  // Now provide the implementation of the command with registerCommand
  // The commandId parameter must match the command field in package.json
<<<<<<< HEAD
  const disposable = vscode.commands.registerCommand('extension.helloWorld', () => {
    // The code you place here will be executed every time your command is executed
    console.log('hello world from ext-host');
    // vscode.window.showInformationMessage('info');
    vscode.window.showErrorMessage('error', {
      modal: true
    });
    // 插件执行主进程命令
    // vscode.commands.executeCommand('core.about');
    // Display a message box to the user
=======
    const disposable = vscode.commands.registerCommand('extension.helloWorld', () => {
      // The code you place here will be executed every time your command is executed
      console.log('hello world from ext-host');
      console.log('Congratulations ===> ', vscode.workspace.getConfiguration('application').get('confirmExit'))
      // vscode.window.showInformationMessage('info');
      vscode.window.showErrorMessage('error', {
        modal: true
      });
      vscode.window.showInformationMessage('info');
      // vscode.window.showErrorMessage('error', {
      //   modal: true
      // });
      // 插件执行主进程命令
      // vscode.commands.executeCommand('core.about');
      // Display a message box to the user
>>>>>>> 8b03566c

    // vscode.window.showInformationMessage('Hello World!');


  });

<<<<<<< HEAD
  let statusbar: vscode.Disposable;
  vscode.commands.registerCommand('extension.setStatusBar', () => {
    statusbar = vscode.window.setStatusBarMessage('set status bar success', 3 * 1000);
  });
  vscode.commands.registerCommand('extension.disposeStatusBar', () => {
    if (statusbar) {
      statusbar.dispose();
    }
  });

  const disposableMessage = vscode.commands.registerCommand('extension.showInformationMessage', () => {
    vscode.window.showInformationMessage('info');
  });

  const disposableMessageModal = vscode.commands.registerCommand('extension.showErrorMessageModal', () => {
    vscode.window.showErrorMessage('error', {
      modal: true
=======
    let statusbar: vscode.Disposable;
    vscode.workspace.onDidChangeConfiguration((event) => {
      console.log('Configuration Change ==> ', event)
      const section = 'application.confirmExit'
      console.log(`section ${section} has change ? `, event.affectsConfiguration(section))
    })

    vscode.commands.registerCommand('extension.setStatusBar', () => {
      statusbar = vscode.window.setStatusBarMessage('set status bar success', 3 * 1000);
    });
    vscode.commands.registerCommand('extension.disposeStatusBar', () => {
      if(statusbar){
        statusbar.dispose();
      }
    });

    const disposableMessage = vscode.commands.registerCommand('extension.showInformationMessage', async () => {
      const selected = await vscode.window.showInformationMessage('info', { modal : true}, 'btn1', 'btn2');
      console.log('selected');
      console.log(selected);
    });

    const disposableMessageModal = vscode.commands.registerCommand('extension.showErrorMessageModal', async () => {
      const selected = await vscode.window.showErrorMessage('error', 'btn1', 'btn2');
      console.log('selected');
      console.log(selected);
    });
    vscode.languages.registerHoverProvider('javascript', {
      provideHover(document, position, token) {
          return new vscode.Hover('I am a hover!');
      },
>>>>>>> 8b03566c
    });
  });
  vscode.languages.registerHoverProvider(testSelector, {
    provideHover(document, position, token) {
      return new vscode.Hover('I am a hover!');
    },
  });
  vscode.languages.registerCompletionItemProvider(testSelector, {
    provideCompletionItems(document: vscode.TextDocument, position: vscode.Position, token: vscode.CancellationToken, context: vscode.CompletionContext) {

      // a simple completion item which inserts `Hello World!`
      const simpleCompletion = new vscode.CompletionItem('Hello World!');

      // a completion item that inserts its text as snippet,
      // the `insertText`-property is a `SnippetString` which we will
      // honored by the editor.
      // TODO 还未实现
      const snippetCompletion = new vscode.CompletionItem('Good part of the day');
      snippetCompletion.insertText = new vscode.SnippetString('Good ${1|morning,afternoon,evening|}. It is ${1}, right?');
      snippetCompletion.documentation = new vscode.MarkdownString("Inserts a snippet that lets you select the _appropriate_ part of the day for your greeting.");

      // a completion item that can be accepted by a commit character,
      // the `commitCharacters`-property is set which means that the completion will
      // be inserted and then the character will be typed.
      // TODO 还未实现
      const commitCharacterCompletion = new vscode.CompletionItem('console');
      commitCharacterCompletion.commitCharacters = ['.'];
      commitCharacterCompletion.documentation = new vscode.MarkdownString('Press `.` to get `console.`');

      // a completion item that retriggers IntelliSense when being accepted,
      // the `command`-property is set which the editor will execute after 
      // completion has been inserted. Also, the `insertText` is set so that 
      // a space is inserted after `new`
      const commandCompletion = new vscode.CompletionItem('new');
      commandCompletion.kind = vscode.CompletionItemKind.Keyword;
      commandCompletion.insertText = 'new ';
      commandCompletion.command = { command: 'editor.action.triggerSuggest', title: 'Re-trigger completions...' };

<<<<<<< HEAD
      // return all completion items as array
      return [
        {
          label: 'getIniDouble',
          kind: 2,
          insertText: 'getIniDouble(${1:sec}, ${2: key})',
          // insertTextRules: monaco.languages.CompletionItemInsertTextRule.InsertAsSnippet,
          documentation: '从ini类型的数据中，根据section和key，获取key对应的值，作为浮点数返回'
        },
        simpleCompletion,
        snippetCompletion,
        commitCharacterCompletion,
        commandCompletion
      ];
    }
  }, '.');
  const testStartPos = new vscode.Position(1, 1);
  const testEndPos = new vscode.Position(2, 1);
  const testRange = new vscode.Range(testStartPos, testEndPos);
  vscode.languages.registerDefinitionProvider(testSelector, {
    provideDefinition: (document, position, token) => {
      let new_position = new vscode.Position(position.line + 1, position.character)
      let newUri = vscode.Uri.parse(document.uri.toString().replace(/\d/, '6'));
      return new vscode.Location(newUri, new_position);
    }
  });
  vscode.languages.registerTypeDefinitionProvider(testSelector, {
    provideTypeDefinition: (document, position) => {
      let new_position = new vscode.Position(position.line + 2, position.character + 2)
      let newUri = vscode.Uri.parse(document.uri.toString().replace(/\d/, '1'));
      return new vscode.Location(newUri, new_position);
    }
  })
  vscode.languages.registerColorProvider(testSelector, {
    provideColorPresentations: (color, context, token) => {
      return [
        {
          label: "color picker title text"
        }
      ]
    },
    provideDocumentColors: (doc, token) => {
      return [
        {
          color: new vscode.Color(255, 0, 0, 0.5),
          range: testRange,
        },
      ]
    }
  })
  vscode.languages.registerFoldingRangeProvider(testSelector, {
    provideFoldingRanges: (doc, context, token) => {
      return [new vscode.FoldingRange(0, 2, vscode.FoldingRangeKind.Comment)];
    }
  })
  vscode.languages.registerDocumentHighlightProvider(testSelector, {
    provideDocumentHighlights: (doc, pos, token) => {
      return [new vscode.DocumentHighlight(testRange, vscode.DocumentHighlightKind.Write)];
    }
  })
  // vscode.languages.registerSelectionRangeProvider(testSelector, {
  // provideSelectionRanges: (doc, postions, token) => {
  // return new vscode.SelectionRange(new vscode.Range())
  // }
  // });
  // context.subscriptions.push(disposable);
=======
  extensionApi();
>>>>>>> 8b03566c
  context.subscriptions.push(disposable);
}

// this method is called when your extension is deactivated
<<<<<<< HEAD
export function deactivate() { }
=======
export function deactivate() {}

export function extensionApi() {
    const ktInit = vscode.extensions.getExtension('kt.init');
    console.log('vscode.extension.getExtension', ktInit && ktInit.id);
}
>>>>>>> 8b03566c
<|MERGE_RESOLUTION|>--- conflicted
+++ resolved
@@ -13,7 +13,6 @@
   // The command has been defined in the package.json file
   // Now provide the implementation of the command with registerCommand
   // The commandId parameter must match the command field in package.json
-<<<<<<< HEAD
   const disposable = vscode.commands.registerCommand('extension.helloWorld', () => {
     // The code you place here will be executed every time your command is executed
     console.log('hello world from ext-host');
@@ -24,7 +23,6 @@
     // 插件执行主进程命令
     // vscode.commands.executeCommand('core.about');
     // Display a message box to the user
-=======
     const disposable = vscode.commands.registerCommand('extension.helloWorld', () => {
       // The code you place here will be executed every time your command is executed
       console.log('hello world from ext-host');
@@ -40,183 +38,174 @@
       // 插件执行主进程命令
       // vscode.commands.executeCommand('core.about');
       // Display a message box to the user
->>>>>>> 8b03566c
-
-    // vscode.window.showInformationMessage('Hello World!');
-
-
-  });
-
-<<<<<<< HEAD
-  let statusbar: vscode.Disposable;
-  vscode.commands.registerCommand('extension.setStatusBar', () => {
-    statusbar = vscode.window.setStatusBarMessage('set status bar success', 3 * 1000);
-  });
-  vscode.commands.registerCommand('extension.disposeStatusBar', () => {
-    if (statusbar) {
-      statusbar.dispose();
-    }
-  });
-
-  const disposableMessage = vscode.commands.registerCommand('extension.showInformationMessage', () => {
-    vscode.window.showInformationMessage('info');
-  });
-
-  const disposableMessageModal = vscode.commands.registerCommand('extension.showErrorMessageModal', () => {
-    vscode.window.showErrorMessage('error', {
-      modal: true
-=======
+
+      // vscode.window.showInformationMessage('Hello World!');
+
+
+    });
+
     let statusbar: vscode.Disposable;
-    vscode.workspace.onDidChangeConfiguration((event) => {
-      console.log('Configuration Change ==> ', event)
-      const section = 'application.confirmExit'
-      console.log(`section ${section} has change ? `, event.affectsConfiguration(section))
-    })
-
     vscode.commands.registerCommand('extension.setStatusBar', () => {
       statusbar = vscode.window.setStatusBarMessage('set status bar success', 3 * 1000);
     });
     vscode.commands.registerCommand('extension.disposeStatusBar', () => {
-      if(statusbar){
+      if (statusbar) {
         statusbar.dispose();
       }
     });
 
-    const disposableMessage = vscode.commands.registerCommand('extension.showInformationMessage', async () => {
-      const selected = await vscode.window.showInformationMessage('info', { modal : true}, 'btn1', 'btn2');
-      console.log('selected');
-      console.log(selected);
-    });
-
-    const disposableMessageModal = vscode.commands.registerCommand('extension.showErrorMessageModal', async () => {
-      const selected = await vscode.window.showErrorMessage('error', 'btn1', 'btn2');
-      console.log('selected');
-      console.log(selected);
-    });
-    vscode.languages.registerHoverProvider('javascript', {
+    const disposableMessage = vscode.commands.registerCommand('extension.showInformationMessage', () => {
+      vscode.window.showInformationMessage('info');
+    });
+
+    const disposableMessageModal = vscode.commands.registerCommand('extension.showErrorMessageModal', () => {
+      vscode.window.showErrorMessage('error', {
+        modal: true
+      });
+      let statusbar: vscode.Disposable;
+      vscode.workspace.onDidChangeConfiguration((event) => {
+        console.log('Configuration Change ==> ', event)
+        const section = 'application.confirmExit'
+        console.log(`section ${section} has change ? `, event.affectsConfiguration(section))
+      })
+
+      vscode.commands.registerCommand('extension.setStatusBar', () => {
+        statusbar = vscode.window.setStatusBarMessage('set status bar success', 3 * 1000);
+      });
+      vscode.commands.registerCommand('extension.disposeStatusBar', () => {
+        if (statusbar) {
+          statusbar.dispose();
+        }
+      });
+
+      const disposableMessage = vscode.commands.registerCommand('extension.showInformationMessage', async () => {
+        const selected = await vscode.window.showInformationMessage('info', { modal: true }, 'btn1', 'btn2');
+        console.log('selected');
+        console.log(selected);
+      });
+
+      const disposableMessageModal = vscode.commands.registerCommand('extension.showErrorMessageModal', async () => {
+        const selected = await vscode.window.showErrorMessage('error', 'btn1', 'btn2');
+        console.log('selected');
+        console.log(selected);
+      });
+      vscode.languages.registerHoverProvider('javascript', {
+        provideHover(document, position, token) {
+          return new vscode.Hover('I am a hover!');
+        },
+      });
+    });
+    vscode.languages.registerHoverProvider(testSelector, {
       provideHover(document, position, token) {
-          return new vscode.Hover('I am a hover!');
+        return new vscode.Hover('I am a hover!');
       },
->>>>>>> 8b03566c
-    });
-  });
-  vscode.languages.registerHoverProvider(testSelector, {
-    provideHover(document, position, token) {
-      return new vscode.Hover('I am a hover!');
-    },
-  });
-  vscode.languages.registerCompletionItemProvider(testSelector, {
-    provideCompletionItems(document: vscode.TextDocument, position: vscode.Position, token: vscode.CancellationToken, context: vscode.CompletionContext) {
-
-      // a simple completion item which inserts `Hello World!`
-      const simpleCompletion = new vscode.CompletionItem('Hello World!');
-
-      // a completion item that inserts its text as snippet,
-      // the `insertText`-property is a `SnippetString` which we will
-      // honored by the editor.
-      // TODO 还未实现
-      const snippetCompletion = new vscode.CompletionItem('Good part of the day');
-      snippetCompletion.insertText = new vscode.SnippetString('Good ${1|morning,afternoon,evening|}. It is ${1}, right?');
-      snippetCompletion.documentation = new vscode.MarkdownString("Inserts a snippet that lets you select the _appropriate_ part of the day for your greeting.");
-
-      // a completion item that can be accepted by a commit character,
-      // the `commitCharacters`-property is set which means that the completion will
-      // be inserted and then the character will be typed.
-      // TODO 还未实现
-      const commitCharacterCompletion = new vscode.CompletionItem('console');
-      commitCharacterCompletion.commitCharacters = ['.'];
-      commitCharacterCompletion.documentation = new vscode.MarkdownString('Press `.` to get `console.`');
-
-      // a completion item that retriggers IntelliSense when being accepted,
-      // the `command`-property is set which the editor will execute after 
-      // completion has been inserted. Also, the `insertText` is set so that 
-      // a space is inserted after `new`
-      const commandCompletion = new vscode.CompletionItem('new');
-      commandCompletion.kind = vscode.CompletionItemKind.Keyword;
-      commandCompletion.insertText = 'new ';
-      commandCompletion.command = { command: 'editor.action.triggerSuggest', title: 'Re-trigger completions...' };
-
-<<<<<<< HEAD
-      // return all completion items as array
-      return [
-        {
-          label: 'getIniDouble',
-          kind: 2,
-          insertText: 'getIniDouble(${1:sec}, ${2: key})',
-          // insertTextRules: monaco.languages.CompletionItemInsertTextRule.InsertAsSnippet,
-          documentation: '从ini类型的数据中，根据section和key，获取key对应的值，作为浮点数返回'
-        },
-        simpleCompletion,
-        snippetCompletion,
-        commitCharacterCompletion,
-        commandCompletion
-      ];
-    }
-  }, '.');
-  const testStartPos = new vscode.Position(1, 1);
-  const testEndPos = new vscode.Position(2, 1);
-  const testRange = new vscode.Range(testStartPos, testEndPos);
-  vscode.languages.registerDefinitionProvider(testSelector, {
-    provideDefinition: (document, position, token) => {
-      let new_position = new vscode.Position(position.line + 1, position.character)
-      let newUri = vscode.Uri.parse(document.uri.toString().replace(/\d/, '6'));
-      return new vscode.Location(newUri, new_position);
-    }
-  });
-  vscode.languages.registerTypeDefinitionProvider(testSelector, {
-    provideTypeDefinition: (document, position) => {
-      let new_position = new vscode.Position(position.line + 2, position.character + 2)
-      let newUri = vscode.Uri.parse(document.uri.toString().replace(/\d/, '1'));
-      return new vscode.Location(newUri, new_position);
-    }
+    });
+    vscode.languages.registerCompletionItemProvider(testSelector, {
+      provideCompletionItems(document: vscode.TextDocument, position: vscode.Position, token: vscode.CancellationToken, context: vscode.CompletionContext) {
+
+        // a simple completion item which inserts `Hello World!`
+        const simpleCompletion = new vscode.CompletionItem('Hello World!');
+
+        // a completion item that inserts its text as snippet,
+        // the `insertText`-property is a `SnippetString` which we will
+        // honored by the editor.
+        // TODO 还未实现
+        const snippetCompletion = new vscode.CompletionItem('Good part of the day');
+        snippetCompletion.insertText = new vscode.SnippetString('Good ${1|morning,afternoon,evening|}. It is ${1}, right?');
+        snippetCompletion.documentation = new vscode.MarkdownString("Inserts a snippet that lets you select the _appropriate_ part of the day for your greeting.");
+
+        // a completion item that can be accepted by a commit character,
+        // the `commitCharacters`-property is set which means that the completion will
+        // be inserted and then the character will be typed.
+        // TODO 还未实现
+        const commitCharacterCompletion = new vscode.CompletionItem('console');
+        commitCharacterCompletion.commitCharacters = ['.'];
+        commitCharacterCompletion.documentation = new vscode.MarkdownString('Press `.` to get `console.`');
+
+        // a completion item that retriggers IntelliSense when being accepted,
+        // the `command`-property is set which the editor will execute after 
+        // completion has been inserted. Also, the `insertText` is set so that 
+        // a space is inserted after `new`
+        const commandCompletion = new vscode.CompletionItem('new');
+        commandCompletion.kind = vscode.CompletionItemKind.Keyword;
+        commandCompletion.insertText = 'new ';
+        commandCompletion.command = { command: 'editor.action.triggerSuggest', title: 'Re-trigger completions...' };
+
+        // return all completion items as array
+        return [
+          {
+            label: 'getIniDouble',
+            kind: 2,
+            insertText: 'getIniDouble(${1:sec}, ${2: key})',
+            // insertTextRules: monaco.languages.CompletionItemInsertTextRule.InsertAsSnippet,
+            documentation: '从ini类型的数据中，根据section和key，获取key对应的值，作为浮点数返回'
+          },
+          simpleCompletion,
+          snippetCompletion,
+          commitCharacterCompletion,
+          commandCompletion
+        ];
+      }
+    }, '.');
+    const testStartPos = new vscode.Position(1, 1);
+    const testEndPos = new vscode.Position(2, 1);
+    const testRange = new vscode.Range(testStartPos, testEndPos);
+    vscode.languages.registerDefinitionProvider(testSelector, {
+      provideDefinition: (document, position, token) => {
+        let new_position = new vscode.Position(position.line + 1, position.character)
+        let newUri = vscode.Uri.parse(document.uri.toString().replace(/\d/, '6'));
+        return new vscode.Location(newUri, new_position);
+      }
+    });
+    vscode.languages.registerTypeDefinitionProvider(testSelector, {
+      provideTypeDefinition: (document, position) => {
+        let new_position = new vscode.Position(position.line + 2, position.character + 2)
+        let newUri = vscode.Uri.parse(document.uri.toString().replace(/\d/, '1'));
+        return new vscode.Location(newUri, new_position);
+      }
+    })
+    vscode.languages.registerColorProvider(testSelector, {
+      provideColorPresentations: (color, context, token) => {
+        return [
+          {
+            label: "color picker title text"
+          }
+        ]
+      },
+      provideDocumentColors: (doc, token) => {
+        return [
+          {
+            color: new vscode.Color(255, 0, 0, 0.5),
+            range: testRange,
+          },
+        ]
+      }
+    })
+    vscode.languages.registerFoldingRangeProvider(testSelector, {
+      provideFoldingRanges: (doc, context, token) => {
+        return [new vscode.FoldingRange(0, 2, vscode.FoldingRangeKind.Comment)];
+      }
+    })
+    vscode.languages.registerDocumentHighlightProvider(testSelector, {
+      provideDocumentHighlights: (doc, pos, token) => {
+        return [new vscode.DocumentHighlight(testRange, vscode.DocumentHighlightKind.Write)];
+      }
+    })
+    // vscode.languages.registerSelectionRangeProvider(testSelector, {
+    // provideSelectionRanges: (doc, postions, token) => {
+    // return new vscode.SelectionRange(new vscode.Range())
+    // }
+    // });
+    // context.subscriptions.push(disposable);
+    extensionApi();
+    context.subscriptions.push(disposable);
   })
-  vscode.languages.registerColorProvider(testSelector, {
-    provideColorPresentations: (color, context, token) => {
-      return [
-        {
-          label: "color picker title text"
-        }
-      ]
-    },
-    provideDocumentColors: (doc, token) => {
-      return [
-        {
-          color: new vscode.Color(255, 0, 0, 0.5),
-          range: testRange,
-        },
-      ]
-    }
-  })
-  vscode.languages.registerFoldingRangeProvider(testSelector, {
-    provideFoldingRanges: (doc, context, token) => {
-      return [new vscode.FoldingRange(0, 2, vscode.FoldingRangeKind.Comment)];
-    }
-  })
-  vscode.languages.registerDocumentHighlightProvider(testSelector, {
-    provideDocumentHighlights: (doc, pos, token) => {
-      return [new vscode.DocumentHighlight(testRange, vscode.DocumentHighlightKind.Write)];
-    }
-  })
-  // vscode.languages.registerSelectionRangeProvider(testSelector, {
-  // provideSelectionRanges: (doc, postions, token) => {
-  // return new vscode.SelectionRange(new vscode.Range())
-  // }
-  // });
-  // context.subscriptions.push(disposable);
-=======
-  extensionApi();
->>>>>>> 8b03566c
-  context.subscriptions.push(disposable);
 }
 
 // this method is called when your extension is deactivated
-<<<<<<< HEAD
 export function deactivate() { }
-=======
-export function deactivate() {}
 
 export function extensionApi() {
-    const ktInit = vscode.extensions.getExtension('kt.init');
-    console.log('vscode.extension.getExtension', ktInit && ktInit.id);
-}
->>>>>>> 8b03566c
+  const ktInit = vscode.extensions.getExtension('kt.init');
+  console.log('vscode.extension.getExtension', ktInit && ktInit.id);
+}