// tslint:disable
// The module 'vscode' contains the VS Code extensibility API
// Import the module and reference it with the alias vscode in your code below
import * as vscode from 'vscode';

// this method is called when your extension is activated
// your extension is activated the very first time the command is executed
export function activate(context: vscode.ExtensionContext) {

  // Use the console to output diagnostic information (console.log) and errors (console.error)
  // This line of code will only be executed once when your extension is activated
  console.log('Congratulations, your extension "init" is now active!');

  // The command has been defined in the package.json file
  // Now provide the implementation of the command with registerCommand
  // The commandId parameter must match the command field in package.json
    const disposable = vscode.commands.registerCommand('extension.helloWorld', () => {
      // The code you place here will be executed every time your command is executed
      console.log('hello world from ext-host');
      // vscode.window.showInformationMessage('info');
      vscode.window.showErrorMessage('error', {
        modal: true
      });
      // 插件执行主进程命令
      // vscode.commands.executeCommand('core.about');
      // Display a message box to the user

      // vscode.window.showInformationMessage('Hello World!');


    });

<<<<<<< HEAD

    vscode.commands.registerCommand('extension.setStatusBar', () => {
      vscode.window.setStatusBarMessage('hello');
    });

=======
    const disposableMessage = vscode.commands.registerCommand('extension.showInformationMessage', () => {
      vscode.window.showInformationMessage('info');
    });

    const disposableMessageModal = vscode.commands.registerCommand('extension.showErrorMessageModal', () => {
      vscode.window.showErrorMessage('error', {
        modal: true
      });
    });
>>>>>>> 55e24b4b
    vscode.languages.registerHoverProvider('javascript', {
      provideHover(document, position, token) {
          return new vscode.Hover('I am a hover!');
      },
    });


  // context.subscriptions.push(disposable);

}

// this method is called when your extension is deactivated
export function deactivate() {}<|MERGE_RESOLUTION|>--- conflicted
+++ resolved
@@ -30,13 +30,10 @@
 
     });
 
-<<<<<<< HEAD
-
     vscode.commands.registerCommand('extension.setStatusBar', () => {
       vscode.window.setStatusBarMessage('hello');
     });
 
-=======
     const disposableMessage = vscode.commands.registerCommand('extension.showInformationMessage', () => {
       vscode.window.showInformationMessage('info');
     });
@@ -46,7 +43,6 @@
         modal: true
       });
     });
->>>>>>> 55e24b4b
     vscode.languages.registerHoverProvider('javascript', {
       provideHover(document, position, token) {
           return new vscode.Hover('I am a hover!');
