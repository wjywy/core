--- conflicted
+++ resolved
@@ -20,14 +20,9 @@
     "registry": "http://registry.npm.alibaba-inc.com"
   },
   "dependencies": {
-<<<<<<< HEAD
     "@ali/ide-core-common": "2.5.5",
-    "@ali/ide-core-node": "2.5.5"
-=======
-    "@ali/ide-core-common": "2.5.4",
-    "@ali/ide-core-node": "2.5.4",
-    "@ali/ide-monaco": "2.5.4"
->>>>>>> 0e851670
+    "@ali/ide-core-node": "2.5.5",
+    "@ali/ide-monaco": "2.5.5"
   },
   "devDependencies": {
     "@ali/ide-core-browser": "2.5.5",
