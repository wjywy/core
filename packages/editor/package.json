{
  "name": "@ali/ide-editor",
<<<<<<< HEAD
  "version": "1.38.3",
=======
  "version": "1.39.0",
>>>>>>> a41e7044
  "files": [
    "lib"
  ],
  "main": "lib/index.js",
  "typings": "lib/index.d.ts",
  "scripts": {
    "start": "run-p start:client start:server",
    "start:client": "webpack-dev-server --config ./webpack.config.js",
    "start:server": "node --inspect -r ts-node/register ./example/server.ts"
  },
  "repository": {
    "type": "git",
    "url": "git@code.alipay.com:kaitian/ide-framework.git"
  },
  "publishConfig": {
    "registry": "http://registry.npm.alibaba-inc.com"
  },
  "dependencies": {
<<<<<<< HEAD
    "@ali/ide-core-common": "1.38.3",
    "@ali/ide-core-node": "1.38.3",
    "@ali/ide-theme": "1.38.3",
    "@ali/ide-workspace": "1.38.3",
    "@ali/ide-overlay": "1.38.3",
    "@ali/ide-file-service": "1.38.3",
    "@ali/ide-components": "1.38.3",
    "@ali/ide-main-layout": "1.38.3",
=======
    "@ali/ide-core-common": "1.39.0",
    "@ali/ide-core-node": "1.39.0",
    "@ali/ide-theme": "1.39.0",
    "@ali/ide-workspace": "1.39.0",
    "@ali/ide-overlay": "1.39.0",
    "@ali/ide-file-service": "1.39.0",
    "@ali/ide-components": "1.39.0",
    "@ali/ide-main-layout": "1.39.0",
>>>>>>> a41e7044
    "lodash.flattendeep": "^4.4.0",
    "md5": "^2.2.1"
  },
  "devDependencies": {
<<<<<<< HEAD
    "@ali/ide-core-browser": "1.38.3",
=======
    "@ali/ide-core-browser": "1.39.0",
>>>>>>> a41e7044
    "@ali/ide-dev-tool": "^1.1.0",
    "npm-run-all": "^4.1.5",
    "ts-node": "8.0.2",
    "webpack-dev-server": "^3.3.1"
  },
  "gitHead": "5dad2ca7b3ea2e1781caefb2552eb1596f146193"
}<|MERGE_RESOLUTION|>--- conflicted
+++ resolved
@@ -1,10 +1,6 @@
 {
   "name": "@ali/ide-editor",
-<<<<<<< HEAD
-  "version": "1.38.3",
-=======
   "version": "1.39.0",
->>>>>>> a41e7044
   "files": [
     "lib"
   ],
@@ -23,16 +19,6 @@
     "registry": "http://registry.npm.alibaba-inc.com"
   },
   "dependencies": {
-<<<<<<< HEAD
-    "@ali/ide-core-common": "1.38.3",
-    "@ali/ide-core-node": "1.38.3",
-    "@ali/ide-theme": "1.38.3",
-    "@ali/ide-workspace": "1.38.3",
-    "@ali/ide-overlay": "1.38.3",
-    "@ali/ide-file-service": "1.38.3",
-    "@ali/ide-components": "1.38.3",
-    "@ali/ide-main-layout": "1.38.3",
-=======
     "@ali/ide-core-common": "1.39.0",
     "@ali/ide-core-node": "1.39.0",
     "@ali/ide-theme": "1.39.0",
@@ -41,16 +27,11 @@
     "@ali/ide-file-service": "1.39.0",
     "@ali/ide-components": "1.39.0",
     "@ali/ide-main-layout": "1.39.0",
->>>>>>> a41e7044
     "lodash.flattendeep": "^4.4.0",
     "md5": "^2.2.1"
   },
   "devDependencies": {
-<<<<<<< HEAD
-    "@ali/ide-core-browser": "1.38.3",
-=======
     "@ali/ide-core-browser": "1.39.0",
->>>>>>> a41e7044
     "@ali/ide-dev-tool": "^1.1.0",
     "npm-run-all": "^4.1.5",
     "ts-node": "8.0.2",
