import { createBrowserInjector } from '../../../../tools/dev-tool/src/injector-helper';
import { EditorCollectionService, WorkbenchEditorService, ResourceService, ILanguageService, EditorGroupSplitAction} from '@ali/ide-editor/lib/common';
import { EditorCollectionServiceImpl } from '@ali/ide-editor/lib/browser/editor-collection.service';
import { WorkbenchEditorServiceImpl, EditorGroup } from '@ali/ide-editor/lib/browser/workbench-editor.service';
import { ResourceServiceImpl } from '@ali/ide-editor/lib/browser/resource.service';
import { EditorComponentRegistry, IEditorDecorationCollectionService, IEditorDocumentModelContentRegistry, IEditorDocumentModelService, EmptyDocCacheImpl, IEditorFeatureRegistry, BrowserEditorContribution } from '@ali/ide-editor/lib/browser';
import { IDocPersistentCacheProvider } from '@ali/ide-editor/lib/common';
import { EditorComponentRegistryImpl } from '@ali/ide-editor/lib/browser/component';
import { EditorDecorationCollectionService } from '@ali/ide-editor/lib/browser/editor.decoration.service';
import { EditorDocumentModelContentRegistryImpl, EditorDocumentModelServiceImpl, SaveTask } from '@ali/ide-editor/lib/browser/doc-model/main';
import { LanguageService } from '@ali/ide-editor/lib/browser/language/language.service';
import { MonacoService } from '@ali/ide-monaco';
import { MockedMonacoService } from '@ali/ide-monaco/lib/__mocks__/monaco.service.mock';
<<<<<<< HEAD
import { URI, Disposable, createContributionProvider } from '@ali/ide-core-common';
=======
import { URI, Disposable, createContributionProvider, ILoggerManagerClient } from '@ali/ide-core-common';
>>>>>>> 70fb6a59
import { TestResourceProvider, TestResourceResolver, TestEditorDocumentProvider, TestResourceResolver2, TestResourceComponent } from './test-providers';
import { useMockStorage } from '@ali/ide-core-browser/lib/mocks/storage';
import { IWorkspaceService } from '@ali/ide-workspace';
import { CorePreferences, IContextKeyService, PreferenceService } from '@ali/ide-core-browser';
import { MockWorkspaceService } from '@ali/ide-workspace/lib/common/mocks';
import { EditorFeatureRegistryImpl } from '@ali/ide-editor/lib/browser/feature';
import { MockContextKeyService } from '@ali/ide-monaco/lib/browser/mocks/monaco.context-key.service';
import { isEditStack, isEOLStack } from '@ali/ide-editor/lib/browser/doc-model/editor-is-fn';
import { IMessageService } from '@ali/ide-overlay';

const injector = createBrowserInjector([]);

injector.addProviders(...[
  {
    token: EditorCollectionService,
    useClass: EditorCollectionServiceImpl,
  },
  {
    token: WorkbenchEditorService,
    useClass: WorkbenchEditorServiceImpl,
  },
  {
    token: ResourceService,
    useClass: ResourceServiceImpl,
  },
  {
    token: EditorComponentRegistry,
    useClass: EditorComponentRegistryImpl,
  },
  {
    token: IEditorDecorationCollectionService,
    useClass: EditorDecorationCollectionService,
  },
  {
    token: IEditorDocumentModelContentRegistry,
    useClass: EditorDocumentModelContentRegistryImpl,
  },
  {
    token: IEditorDocumentModelService,
    useClass: EditorDocumentModelServiceImpl,
  },
  {
    token: ILanguageService,
    useClass: LanguageService,
  },
  {
    token: MonacoService,
    useClass: MockedMonacoService,
  },
  {
    token: IWorkspaceService,
    useClass: MockWorkspaceService,
  },
  {
    token: IDocPersistentCacheProvider,
    useClass: EmptyDocCacheImpl,
  },
  {
    token: IEditorFeatureRegistry,
    useClass: EditorFeatureRegistryImpl,
  },
  {
    token: IContextKeyService,
    useClass: MockContextKeyService,
  },
  {
    token: ILoggerManagerClient,
    useValue: jest.fn(),
  },
  {
    token: IMessageService,
    useValue: {},
  },
]);
useMockStorage(injector);
injector.overrideProviders({
  token: CorePreferences,
  useValue: {
    'editor.previewMode': true,
  },
});
injector.overrideProviders({
  token: PreferenceService,
  useValue: {
    get() { return true; },
    onPreferenceChanged() { return new Disposable(); },
    onPreferencesChanged() { return new Disposable(); },
  },
});
createContributionProvider(injector, BrowserEditorContribution);

describe('editor collection service tests', () => {

  it('should be able to create and dispose editors', async (done) => {
    const editorService: EditorCollectionService = injector.get(EditorCollectionService);
    const editor = await editorService.createCodeEditor(document.createElement('div'));
    expect(editor).toBeDefined();

    expect(editorService.listEditors().length).toBe(1);

    const diffEditor = await editorService.createDiffEditor(document.createElement('div'));
    expect(diffEditor).toBeDefined();

    expect(editorService.listEditors().length).toBe(3);
    expect(editorService.listDiffEditors().length).toBe(1);

    editor.dispose();
    diffEditor.dispose();

    expect(editorService.listEditors().length).toBe(0);
    expect(editorService.listDiffEditors().length).toBe(0);

    done();
  });

});

describe('workbench editor service tests', () => {

  // prepare
  const editorService: WorkbenchEditorService = injector.get(WorkbenchEditorService);

  const resourceService: ResourceService = injector.get(ResourceService);
  const editorComponentRegistry: EditorComponentRegistry = injector.get(EditorComponentRegistry);
  const editorDocModelRegistry: IEditorDocumentModelContentRegistry = injector.get(IEditorDocumentModelContentRegistry);

  const disposer = new Disposable();
  beforeAll(() => {
    injector.mockCommand('explorer.location');
    (editorService as WorkbenchEditorServiceImpl).prepareContextKeyService(injector.get(IContextKeyService));
    disposer.addDispose(resourceService.registerResourceProvider(TestResourceProvider));
    disposer.addDispose(editorComponentRegistry.registerEditorComponent(TestResourceComponent));
    disposer.addDispose(editorComponentRegistry.registerEditorComponentResolver('test', TestResourceResolver));
    disposer.addDispose(editorComponentRegistry.registerEditorComponentResolver('test', TestResourceResolver2));
    disposer.addDispose(editorDocModelRegistry.registerEditorDocumentModelContentProvider(TestEditorDocumentProvider));
    (editorService as any).contributionsReady.resolve();
    editorService.onDidEditorGroupsChanged(() => {
      editorService.editorGroups.forEach((g) => {
        if (!g.codeEditor) {
          (g as EditorGroup).createEditor(document.createElement('div'));
          (g as EditorGroup).createDiffEditor(document.createElement('div'));
        }
      });
    });
  });

  it('should be able to open uri', async (done) => {

    const testCodeUri = new URI('test://testUri1');
    const listener = jest.fn();
    const disposer = (editorService.currentEditorGroup as EditorGroup).onDidEditorGroupTabChanged(listener);

    await editorService.open(testCodeUri);

    expect(editorService.currentResource).toBeDefined();
    expect(editorService.currentResource!.uri.toString()).toBe(testCodeUri.toString());
    expect(listener).toBeCalled();

    await editorService.closeAll();
    disposer.dispose();
    done();
  });

  it('should be able to open component ', async (done) => {

    const testComponentUri = new URI('test://component');
    const listener = jest.fn();
    const disposer = (editorService.currentEditorGroup as EditorGroup).onDidEditorGroupBodyChanged(listener);

    await editorService.open(testComponentUri);
    expect(editorService.editorGroups[0].currentOpenType).toBeDefined();
    expect(editorService.editorGroups[0].currentOpenType!.type).toBe('component');
    expect(listener).toBeCalled();

    await editorService.closeAll();

    await editorService.open(testComponentUri, { preview: false, forceOpenType: { type: 'code' } });
    expect(editorService.editorGroups[0].currentOpenType).toBeDefined();
    expect(editorService.editorGroups[0].currentOpenType!.type).toBe('code');

<<<<<<< HEAD
=======
    // 测试 getState 方法
    expect(editorService.editorGroups[0].getState()).toEqual({
      uris: ['test://component'],
      current: 'test://component',
      previewIndex: -1,
    });

    await editorService.closeAll();

>>>>>>> 70fb6a59
    disposer.dispose();
    done();
  });

  it('should be able to split', async (done) => {
    const testCodeUri = new URI('test://testUri1');
    await editorService.open(testCodeUri);
    await editorService.open(testCodeUri, { split: EditorGroupSplitAction.Right });
    await editorService.open(testCodeUri, { split: EditorGroupSplitAction.Bottom });
    expect(editorService.editorGroups.length).toBe(3);

    await editorService.closeAll();
    done();
  });

  it('preview mode should work', async (done) => {
    const testCodeUri = new URI('test://testUri1');
    await editorService.open(testCodeUri, { preview: true });
    const testCodeUri2 = new URI('test://testUri2');
    await editorService.open(testCodeUri2, { preview: true });
    expect(editorService.editorGroups[0].resources.length).toBe(1);

    await editorService.closeAll();
    done();
  });

  it('pined mode should work', async (done) => {
    const testCodeUri = new URI('test://testUri1');
    await editorService.open(testCodeUri, { preview: false });
    const testCodeUri2 = new URI('test://testUri2');
    await editorService.open(testCodeUri2, { preview: false });
    expect(editorService.editorGroups[0].resources.length).toBe(2);

    await editorService.closeAll();
    done();
  });

  it('side widget registration should be ok', () => {
    editorComponentRegistry.registerEditorSideWidget({
      component: () => null as any,
      id: 'test-1',
      displaysOnResource: (resource) => {
        return resource.uri.scheme === 'testScheme';
      },
    });

    expect(editorComponentRegistry.getSideWidgets('bottom', { uri: new URI('testScheme://tes/t')} as any).length).toBe(1);
    expect(editorComponentRegistry.getSideWidgets('bottom', { uri: new URI('testScheme2://tes/t')} as any).length).toBe(0);

  });

  afterAll(() => {
    disposer.dispose();
  });

});

describe('utils test', () => {

  it('util tests', () => {
    expect(isEditStack({editOperations: []} as any)).toBeTruthy();
    expect(isEditStack({} as any)).toBeFalsy();

    expect(isEOLStack({eol: []} as any)).toBeTruthy();
    expect(isEOLStack({} as any)).toBeFalsy();

  });

  it('save task', async (done) => {
    const service: any = {
      saveEditorDocumentModel: jest.fn((uri, content) => {
        if (content.indexOf('fail') > -1) {
          throw new Error('test fail');
        } else {
          return {
            state: 'success',
          };
        }
      }),
    };
    const saveTask1 = new SaveTask(
      new URI('file:///test/test.js'),
      1,
      1,
      'test success',
      true,
    );

    const res1 = await saveTask1.run(service, 'test begin', [] );

    expect(res1.state).toBe('success');

    const saveTask2 = new SaveTask(
      new URI('file:///test/test.js'),
      1,
      1,
      'test fail',
      true,
    );
    const res2 = await saveTask2.run(service, 'test begin', [] );

    expect(res2.state).toBe('error');
    done();
  });
});<|MERGE_RESOLUTION|>--- conflicted
+++ resolved
@@ -11,11 +11,7 @@
 import { LanguageService } from '@ali/ide-editor/lib/browser/language/language.service';
 import { MonacoService } from '@ali/ide-monaco';
 import { MockedMonacoService } from '@ali/ide-monaco/lib/__mocks__/monaco.service.mock';
-<<<<<<< HEAD
-import { URI, Disposable, createContributionProvider } from '@ali/ide-core-common';
-=======
 import { URI, Disposable, createContributionProvider, ILoggerManagerClient } from '@ali/ide-core-common';
->>>>>>> 70fb6a59
 import { TestResourceProvider, TestResourceResolver, TestEditorDocumentProvider, TestResourceResolver2, TestResourceComponent } from './test-providers';
 import { useMockStorage } from '@ali/ide-core-browser/lib/mocks/storage';
 import { IWorkspaceService } from '@ali/ide-workspace';
@@ -196,8 +192,6 @@
     expect(editorService.editorGroups[0].currentOpenType).toBeDefined();
     expect(editorService.editorGroups[0].currentOpenType!.type).toBe('code');
 
-<<<<<<< HEAD
-=======
     // 测试 getState 方法
     expect(editorService.editorGroups[0].getState()).toEqual({
       uris: ['test://component'],
@@ -207,7 +201,6 @@
 
     await editorService.closeAll();
 
->>>>>>> 70fb6a59
     disposer.dispose();
     done();
   });
