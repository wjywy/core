--- conflicted
+++ resolved
@@ -37,13 +37,10 @@
 
   name: string;
 
-<<<<<<< HEAD
-=======
   createEditor: (dom: HTMLElement) => Promise<void>;
 
   codeEditor: IEditor;
-  
->>>>>>> b5628367
+
 }
 
 @Injectable()
