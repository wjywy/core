import { WorkbenchEditorService, EditorCollectionService, ICodeEditor, IResource, ResourceService, IResourceOpenOptions, IDiffEditor, IDiffResource, IEditor } from '../common';
import { Injectable, Autowired, Injector, INJECTOR_TOKEN, Optinal } from '@ali/common-di';
<<<<<<< HEAD
import { observable, computed, action } from 'mobx';
import { CommandService, URI, getLogger, MaybeNull, Deferred, Emitter as EventEmitter, Event, WithEventBus } from '@ali/ide-core-common';
=======
import { observable, computed, action, reaction, IReactionDisposer } from 'mobx';
import { CommandService, URI, getLogger, MaybeNull, Deferred, Emitter as EventEmitter, Event, DisposableCollection } from '@ali/ide-core-common';
>>>>>>> 1bb1e679
import { EditorComponentRegistry, IEditorComponent, IEditorOpenType } from './types';
import { IGridEditorGroup, EditorGrid, SplitDirection } from './grid/grid.service';
import { makeRandomHexString } from '@ali/ide-core-common/lib/functional';

@Injectable()
export class WorkbenchEditorServiceImpl implements WorkbenchEditorService {

  @observable.shallow
  editorGroups: EditorGroup[] = [];

  @Autowired(INJECTOR_TOKEN)
  private injector!: Injector;

  @Autowired(CommandService)
  private commands: CommandService;

  private readonly _onActiveResourceChange = new EventEmitter<MaybeNull<IResource>>();
  public readonly onActiveResourceChange: Event<MaybeNull<IResource>> = this._onActiveResourceChange.event;

  private _initialize!: Promise<void>;

  public topGrid: EditorGrid;

  @Autowired()
  editorComponentRegistry: EditorComponentRegistry;

  @Autowired()
  resourceService: ResourceService;

  private _currentEditorGroup: EditorGroup;

  private groupChangeDisposer: IReactionDisposer;

  constructor() {
    this.initialize();
  }

  async createMainEditorGroup() {
    this.topGrid = new EditorGrid();
    const group = this.createEditorGroup();
    this.topGrid.setEditorGroup(group);
    this._currentEditorGroup = group;
  }

  setCurrentGroup(editorGroup) {
    if (this._currentEditorGroup === editorGroup) {
      return;
    }
    this._currentEditorGroup = editorGroup;
    this._onActiveResourceChange.fire(editorGroup.currentResource);
  }

  createEditorGroup(): EditorGroup {
    const editorGroup = this.injector.get(EditorGroup, [this.generateRandomEditorGroupName()]);
    this.editorGroups.push(editorGroup);
    this.groupChangeDisposer = reaction(() => editorGroup.currentResource, () => {
      this._onActiveResourceChange.fire(editorGroup.currentResource);
      editorGroup.onDispose(() => {
        this.groupChangeDisposer();
      });
    });
    return editorGroup;
  }

  /**
   * 随机生成一个不重复的editor Group
   */
  private generateRandomEditorGroupName() {
    let name = makeRandomHexString(5);
    while (this.editorGroups.findIndex((g) => g.name === name) !== -1) {
      name = makeRandomHexString(5);
    }
    return name;
  }

  private async initialize() {
    if (!this._initialize) {
      this._initialize = this.createMainEditorGroup();
    }
    return this._initialize;
  }

  public get currentEditor(): IEditor | null {
    return this.currentEditorGroup.currentEditor;
  }

  public get currentCodeEditor(): ICodeEditor | null {
    return this.currentEditorGroup.currentCodeEditor;
  }

  public get currentEditorGroup(): EditorGroup {
    return this._currentEditorGroup;
  }

  async open(uri: URI) {
    await this.initialize();
    await this.currentEditorGroup.open(uri);
    return ;
  }

  getEditorGroup(name: string): EditorGroup | undefined {
    return this.editorGroups.find((g) => g.name === name);
  }

}

export interface IEditorCurrentState {

  currentResource: IResource;

  currentOpenType: IEditorOpenType;

}
/**
 * Editor Group是一个可视的编辑区域
 * 它由tab，editor，diff-editor，富组件container组成
 */
@Injectable({ multiple: true })
export class EditorGroup extends WithEventBus implements IGridEditorGroup {

  @Autowired()
  collectionService!: EditorCollectionService;

  @Autowired()
  resourceService: ResourceService;

  @Autowired()
  editorComponentRegistry: EditorComponentRegistry;

  @Autowired(WorkbenchEditorService)
  workbenchEditorService: WorkbenchEditorServiceImpl;

  codeEditor!: ICodeEditor;

  diffEditor!: IDiffEditor;

  /**
   * 当前打开的所有resource
   */
  @observable.shallow resources: IResource[] = [];

  @observable.ref currentState: IEditorCurrentState | null = null;
  /**
   * 当前resource的打开方式
   */
  private cachedResourcesActiveOpenTypes = new Map<string, IEditorOpenType>();

  private cachedResourcesOpenTypes = new Map<string, IEditorOpenType[]>();

  @observable.ref availableOpenTypes: IEditorOpenType[] = [];

  @observable.shallow activeComponents = new Map<IEditorComponent, IResource[]>();

  public grid: EditorGrid;

  private codeEditorReady: Deferred<any> = new Deferred<any>();

  private diffEditorReady: Deferred<any> = new Deferred<any>();

<<<<<<< HEAD
=======
  public contextResource: IResource<any> | null = null;

  private readonly _onDispose = new EventEmitter<void>();
  public readonly onDispose: Event<void> = this._onDispose.event;

  private _toDispose = new DisposableCollection(this._onDispose);

>>>>>>> 1bb1e679
  constructor(public readonly name: string) {
    super();
  }

  get currentEditor(): IEditor | null {
    if (this.currentOpenType) {
      if (this.currentOpenType.type === 'code') {
        return this.codeEditor;
      } else if (this.currentOpenType.type === 'diff') {
        return this.diffEditor.modifiedEditor;
      } else {
        return null;
      }
    } else {
      return null;
    }
  }

  get currentCodeEditor(): ICodeEditor | null {
    if (this.currentOpenType) {
      if (this.currentOpenType.type === 'code') {
        return this.codeEditor;
      } else {
        return null;
      }
    } else {
      return null;
    }
  }

  async createEditor(dom: HTMLElement) {
    this.codeEditor = await this.collectionService.createCodeEditor(dom);
    this.codeEditor.layout();
    this.codeEditorReady.resolve();
  }

  async createDiffEditor(dom: HTMLElement) {
    this.diffEditor = await this.collectionService.createDiffEditor(dom);
    this.diffEditor.layout();
    this.diffEditorReady.resolve();
  }

  async split(action: EditorGroupSplitAction, resource: IResource) {
    const editorGroup = this.workbenchEditorService.createEditorGroup();
    const direction = ( action === EditorGroupSplitAction.Left ||  action === EditorGroupSplitAction.Right ) ? SplitDirection.Horizontal : SplitDirection.Vertical;
    const before = ( action === EditorGroupSplitAction.Left ||  action === EditorGroupSplitAction.Top ) ? true : false;
    this.grid.split(direction, editorGroup, before);
    editorGroup.open(resource.uri);
  }

  @action.bound
  async open(uri: URI, options?: IResourceOpenOptions): Promise<void> {
    if (this.currentResource && this.currentResource.uri === uri) {
      return; // 就是当前打开的resource
    }
    let resource: IResource | null | undefined = this.resources.find((r) => r.uri.toString() === uri.toString());
    if (!resource) {
      // open new resource
      resource = await this.resourceService.getResource(uri);
      if (!resource) {
        throw new Error('This uri cannot be opened!: ' + uri);
      }
      if (options && options.index !== undefined && options.index < this.resources.length) {
        this.resources.splice(options.index, 0, resource);
      } else {
        this.resources.push(resource);
      }
    }
    await this.displayResourceComponent(resource);
  }

  private async displayResourceComponent(resource: IResource) {
    const result = await this.resolveOpenType(resource);
    if (result) {
      const { activeOpenType, openTypes } = result;

      if (activeOpenType.type === 'code') {
        await this.codeEditorReady.promise;
        await this.codeEditor.open(resource.uri);
      } else if (activeOpenType.type === 'diff') {
        const diffResource = resource as IDiffResource;
        await this.diffEditorReady.promise;
        await this.diffEditor.compare(diffResource.metadata!.original, diffResource.metadata!.modified);
      } else if (activeOpenType.type === 'component') {
        const component = this.editorComponentRegistry.getEditorComponent(activeOpenType.componentId as string);
        if (!component) {
          throw new Error('Cannot find Editor Component with id: ' + activeOpenType.componentId);
        } else {
          if (!!component.multiple) {
            const openedResources = this.activeComponents.get(component) || [];
            const index = openedResources.findIndex((r) => r.uri.toString() === resource.uri.toString());
            if (index === -1 ) {
              openedResources.push(resource);
            }
            this.activeComponents.set(component, openedResources);
          } else {
            this.activeComponents.set(component, [resource]);
          }
        }
      } else {
        return; // other type not handled
      }
      this.currentState = {
        currentResource: resource,
        currentOpenType: activeOpenType,
      };
      this.cachedResourcesActiveOpenTypes.set(resource.uri.toString(), activeOpenType);
      getLogger().log(this.resources);
    }
  }

  private async resolveOpenType(resource: IResource): Promise<{activeOpenType: IEditorOpenType, openTypes: IEditorOpenType[] } | null> {
    const openTypes = this.cachedResourcesOpenTypes.get(resource.uri.toString()) || await this.editorComponentRegistry.resolveEditorComponent(resource);
    const activeOpenType = findSuitableOpenType(openTypes, this.cachedResourcesActiveOpenTypes.get(resource.uri.toString()));
    this.cachedResourcesOpenTypes.set(resource.uri.toString(), openTypes);
    return { activeOpenType, openTypes };
  }

  public async close(uri: URI) {
    const index = this.resources.findIndex((r) => r.uri.toString() === uri.toString());
    if (index !== -1) {
      const resource = this.resources[index];
      if (!await this.shouldClose(resource)) {
        return;
      }
      this.resources.splice(index, 1);
      // 默认打开去除当前关闭目标uri后相同位置的uri, 如果没有，则一直往前找到第一个可用的uri
      if ( resource === this.currentResource) {
        let i = index;
        while (i > 0 && !this.resources[i]) {
          i -- ;
        }
        if (this.resources[i]) {
          this.open(this.resources[i].uri);
        } else {
          this.currentState = null;
        }
      }
      for (const resources of this.activeComponents.values()) {
        const i = resources.indexOf(resource);
        if ( i !== -1) {
          resources.splice(i, 1);
        }
      }
      // TODO dispose document;
    }
    if (this.resources.length === 0) {
      if (this.grid.parent) {
        // 当前不是最后一个 editor Group
        this.dispose();
      }
    }
  }

  private async shouldClose(resource: IResource): Promise<boolean> {
    if (!await this.resourceService.shouldCloseResource(resource, this.workbenchEditorService.editorGroups.map((group) => group.resources))) {
      return false;
    }
    return true;
  }

  /**
   * 关闭全部
   */
  @action.bound
  async closeAll() {
    for (const resource of this.resources) {
      if (!await this.shouldClose(resource)) {
        return;
      }
    }
    this.currentState = null;
    this.resources.splice(0, this.resources.length);
    this.activeComponents.clear();
    this.dispose();
  }

  /**
   * 关闭向右的tab
   * @param uri
   */
  @action.bound
  async closeToRight(uri: URI) {
    const index = this.resources.findIndex((r) => r.uri.toString() === uri.toString());
    if (index !== -1) {
      const resourcesToClose = this.resources.slice(index + 1);
      for (const resource of resourcesToClose) {
        if (!await this.shouldClose(resource)) {
          return;
        }
      }
      this.resources.splice(index + 1);
      for (const resource of resourcesToClose) {
        for (const resources of this.activeComponents.values()) {
          const i = resources.indexOf(resource);
          if ( i !== -1) {
            resources.splice(i, 1);
          }
        }
      }
      this.open(uri);
    }
  }

  /**
   * 当前打开的resource
   */
  @computed
  get currentResource(): MaybeNull<IResource> {
    return this.currentState && this.currentState.currentResource;
  }

  @computed
  get currentOpenType(): MaybeNull<IEditorOpenType> {
    return this.currentState && this.currentState.currentOpenType;
  }

  /**
   * 拖拽drop方法
   */
  public dropUri(uri: URI, targetResource?: IResource) {
    if (!targetResource) {
      this.open(uri);
    } else {
      const targetIndex = this.resources.indexOf(targetResource);
      if (targetIndex === -1) {
        this.open(uri);
      } else {
        const sourceIndex = this.resources.findIndex((resource) => resource.uri.toString() === uri.toString());
        if (sourceIndex === -1) {
          this.open(uri, {
            index: targetIndex,
          });
        } else {
          // just move
          const sourceResource = this.resources[sourceIndex];
          if (sourceIndex > targetIndex) {
            this.resources.splice(sourceIndex, 1);
            this.resources.splice(targetIndex, 0, sourceResource);
            this.open(uri);
          } else if (sourceIndex < targetIndex) {
            this.resources.splice(targetIndex + 1, 0 , sourceResource);
            this.resources.splice(sourceIndex, 1);
            this.open(uri);
          }
        }
      }
    }
  }

  gainFocus() {
    this.workbenchEditorService.setCurrentGroup(this);
  }

  dispose() {
    this.grid.dispose();
    const index = this.workbenchEditorService.editorGroups.findIndex((e) => e === this);
    if (index !== -1) {
      this.workbenchEditorService.editorGroups.splice(index, 1);
    }
    this._onDispose.fire();
    this._toDispose.dispose();
  }
}

function findSuitableOpenType(currentAvailable: IEditorOpenType[], prev: IEditorOpenType | undefined) {
  if (!prev) {
    return currentAvailable[0];
  } else {
    return currentAvailable.find((p) => {
      return payloadSimilar(p, prev);
    }) || currentAvailable[0];
  }
}

function payloadSimilar(a: IEditorOpenType, b: IEditorOpenType) {
  return a.type === b.type && (a.type !== 'component' || a.componentId === b.componentId);
}

export enum EditorGroupSplitAction {
  Top = 1,
  Bottom = 2,
  Left = 3,
  Right = 4,
}<|MERGE_RESOLUTION|>--- conflicted
+++ resolved
@@ -1,12 +1,7 @@
 import { WorkbenchEditorService, EditorCollectionService, ICodeEditor, IResource, ResourceService, IResourceOpenOptions, IDiffEditor, IDiffResource, IEditor } from '../common';
 import { Injectable, Autowired, Injector, INJECTOR_TOKEN, Optinal } from '@ali/common-di';
-<<<<<<< HEAD
-import { observable, computed, action } from 'mobx';
-import { CommandService, URI, getLogger, MaybeNull, Deferred, Emitter as EventEmitter, Event, WithEventBus } from '@ali/ide-core-common';
-=======
 import { observable, computed, action, reaction, IReactionDisposer } from 'mobx';
-import { CommandService, URI, getLogger, MaybeNull, Deferred, Emitter as EventEmitter, Event, DisposableCollection } from '@ali/ide-core-common';
->>>>>>> 1bb1e679
+import { CommandService, URI, getLogger, MaybeNull, Deferred, Emitter as EventEmitter, Event, DisposableCollection, WithEventBus } from '@ali/ide-core-common';
 import { EditorComponentRegistry, IEditorComponent, IEditorOpenType } from './types';
 import { IGridEditorGroup, EditorGrid, SplitDirection } from './grid/grid.service';
 import { makeRandomHexString } from '@ali/ide-core-common/lib/functional';
@@ -166,16 +161,11 @@
 
   private diffEditorReady: Deferred<any> = new Deferred<any>();
 
-<<<<<<< HEAD
-=======
-  public contextResource: IResource<any> | null = null;
-
   private readonly _onDispose = new EventEmitter<void>();
   public readonly onDispose: Event<void> = this._onDispose.event;
 
   private _toDispose = new DisposableCollection(this._onDispose);
 
->>>>>>> 1bb1e679
   constructor(public readonly name: string) {
     super();
   }
