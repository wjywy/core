
import * as React from 'react';
import { observer } from 'mobx-react-lite';
import { useInjectable } from '@ali/ide-core-browser/lib/react-hooks';
import { IResource } from '../common';
import * as styles from './editor.module.less';
import classnames from 'classnames';
import { MaybeNull, IEventBus } from '@ali/ide-core-browser';
import { PerfectScrollbar } from '@ali/ide-core-browser/lib/components';
import { ResizeEvent } from '@ali/ide-main-layout/lib/browser/ide-widget.view';
import { SlotLocation } from '@ali/ide-main-layout';
import { Scroll } from './component/scroll/scroll';
export interface ITabsProps {
  resources: IResource[];
  currentResource: MaybeNull<IResource>;
  onActivate: (resource: IResource) => void;
  onClose: (resource: IResource) => void;
  onDragStart?: (event: React.DragEvent, resource: IResource) => void;
  onContextMenu: (event: React.MouseEvent, resource: IResource) => void;
  onDrop?: (event: React.DragEvent, targetResource?: IResource) => void; // targetResource为undefined表示扔在空白处
}

<<<<<<< HEAD
export const Tabs = observer(({resources, currentResource, onActivate, onClose, onDragStart, onDrop}: ITabsProps) => {
=======
export const Tabs = observer(({resources, currentResource, onActivate, onClose, onDragStart, onDrop, onContextMenu}: ITabsProps) => {
>>>>>>> cf4a2f90
  const currentTabRef = React.useRef<HTMLElement>();
  const tabContainer = React.useRef<HTMLDivElement | null>();

  const eventBus = useInjectable(IEventBus) as IEventBus;

  function scrollToCurrent() {
    if (currentTabRef.current && tabContainer.current) {
      scrollToTabEl(tabContainer.current, currentTabRef.current);
    }
  }

  React.useEffect(() => {

    if (tabContainer.current) {
      tabContainer.current.addEventListener('mousewheel', preventNavigation as any);
    }
    scrollToCurrent();
    const disposer = eventBus.on(ResizeEvent, (event) => {
      if (event.payload.slotLocation === SlotLocation.topPanel) {
        // TODO 监听逻辑可能需要修改
        scrollToCurrent();
      }
    });
    return () => {
      disposer.dispose();
      tabContainer.current!.removeEventListener('mousewheel', preventNavigation as any);
    };
  });

  return <div className={styles.kt_editor_tabs}>
    {/* <PerfectScrollbar style={ {width: '100%', height: '35px'} } options={{suppressScrollY: true}} containerRef={(el) => tabContainer.current = el}> */}
    <Scroll ref={(el) => el ? tabContainer.current = el.ref : null }>
    <div className={styles.kt_editor_tabs_content}>
    {resources.map((resource) => {
      let ref: HTMLDivElement | null;
      return <div draggable={true} className={classnames({
                    [styles.kt_editor_tab]: true,
                    [styles.kt_editor_tab_current]: currentResource === resource,
                  })}
<<<<<<< HEAD
=======
                  onContextMenu={(e) => {
                    onContextMenu(e, resource);
                  }}
>>>>>>> cf4a2f90
                  ref={(el) => {
                    if (el) {
                      ref = el;
                      if ((currentResource === resource)) {
                        currentTabRef.current = el;
                      }
                    }
                  }}
                  key={resource.uri.toString()}
                  onClick={(e) => onActivate(resource)}
                  onDragOver={(e) => {
                    e.preventDefault();
                    if (ref) {
                      ref.classList.add(styles.kt_on_drag_over);
                    }
                  }}
                  onDragLeave={(e) => {
                    if (ref) {
                      ref.classList.remove(styles.kt_on_drag_over);
                    }
                  }}
                  onDrop={(e) => {
                    if (ref) {
                      ref.classList.remove(styles.kt_on_drag_over);
                    }
                    if (onDrop) {
                      onDrop(e, resource);
                    }
                  }}
                  onDragStart={(e) => {
                    if (onDragStart) {
                      onDragStart(e, resource);
                    }
                  }}>
        <span className={resource.icon}> </span>
        <span>{resource.name}</span>
        <span className={styles.close_tab} onClick={(e) => {
          e.stopPropagation();
          onClose(resource);
        }}>
          X {/* TODO 添加icon  */}
        </span>
      </div>;
    })}
  </div>
  </Scroll></div>;
});

/**
   * 获取tab DOM在可视范围的位置
   * @param {HTMLElement} container
   * @param {HTMLElement} el
   * @returns {number} -1左边或骑跨，0可见，1右边
   */
function getTabDOMPosition(container: HTMLElement , el: HTMLElement): number {
  const left = container.scrollLeft;
  const right = left + container.offsetWidth;
  const elLeft = el.offsetLeft;
  const elRight = el.offsetWidth + elLeft;
  if (el.offsetWidth > container.offsetWidth) {
    return -1;
  }
  if (left <= elLeft) {
    if (right >= elRight) {
      return 0;
    } else {
      return 1;
    }
  } else {
    return -1;
  }
}

function scrollToTabEl(container: HTMLElement, el: HTMLElement) {
  const position = getTabDOMPosition(container, el);
  if (position < 0) {
      container.scrollLeft = el.offsetLeft;
    } else if (position > 0) {
      container.scrollLeft = el.offsetLeft + el.offsetWidth - container.offsetWidth;
    }
}

function preventNavigation(this: HTMLDivElement, e: WheelEvent) {
<<<<<<< HEAD
  console.log(e);
=======
>>>>>>> cf4a2f90
  if (this.offsetWidth + this.scrollLeft + e.deltaX > this.scrollWidth) {
    e.preventDefault();
  } else if (this.scrollLeft + e.deltaX < 0) {
    e.preventDefault();
  }
}<|MERGE_RESOLUTION|>--- conflicted
+++ resolved
@@ -20,11 +20,7 @@
   onDrop?: (event: React.DragEvent, targetResource?: IResource) => void; // targetResource为undefined表示扔在空白处
 }
 
-<<<<<<< HEAD
-export const Tabs = observer(({resources, currentResource, onActivate, onClose, onDragStart, onDrop}: ITabsProps) => {
-=======
 export const Tabs = observer(({resources, currentResource, onActivate, onClose, onDragStart, onDrop, onContextMenu}: ITabsProps) => {
->>>>>>> cf4a2f90
   const currentTabRef = React.useRef<HTMLElement>();
   const tabContainer = React.useRef<HTMLDivElement | null>();
 
@@ -64,12 +60,9 @@
                     [styles.kt_editor_tab]: true,
                     [styles.kt_editor_tab_current]: currentResource === resource,
                   })}
-<<<<<<< HEAD
-=======
                   onContextMenu={(e) => {
                     onContextMenu(e, resource);
                   }}
->>>>>>> cf4a2f90
                   ref={(el) => {
                     if (el) {
                       ref = el;
@@ -153,10 +146,6 @@
 }
 
 function preventNavigation(this: HTMLDivElement, e: WheelEvent) {
-<<<<<<< HEAD
-  console.log(e);
-=======
->>>>>>> cf4a2f90
   if (this.offsetWidth + this.scrollLeft + e.deltaX > this.scrollWidth) {
     e.preventDefault();
   } else if (this.scrollLeft + e.deltaX < 0) {
