--- conflicted
+++ resolved
@@ -1,8 +1,4 @@
-<<<<<<< HEAD
-import { URI, IDisposable, DisposableCollection, isOSX, memoize } from '@ali/ide-core-common';
-=======
 import { URI, DisposableCollection, isOSX, memoize } from '@ali/ide-core-common';
->>>>>>> b6d44d0d
 import { Injector, Injectable, Autowired } from '@ali/common-di';
 import { DebugSessionManager } from '../debug-session-manager';
 import { DebugBreakpointWidget } from './debug-breakpoint-widget';
@@ -17,10 +13,7 @@
 import { IDebugModel } from '../../common';
 import { ICtxMenuRenderer, generateMergedCtxMenu, IMenu, MenuId, AbstractMenuService } from '@ali/ide-core-browser/lib/menu/next';
 import { IContextKeyService } from '@ali/ide-core-browser';
-<<<<<<< HEAD
-=======
 import { DebugBreakpointWidgetContext, DebugBreakpointZoneWidget } from './debug-breakpoint-zone-widget';
->>>>>>> b6d44d0d
 
 @Injectable()
 export class DebugModel implements IDebugModel {
@@ -410,22 +403,6 @@
     return contributedContextMenu;
   }
 
-<<<<<<< HEAD
-  protected onMouseDown(event: monaco.editor.IEditorMouseEvent): void {
-    if (event.target && event.target.type === monaco.editor.MouseTargetType.GUTTER_GLYPH_MARGIN) {
-      if (event.event.rightButton) {
-        // 缓存断点位置
-        const menus = this.contributedContextMenu;
-        const menuNodes = generateMergedCtxMenu({ menus });
-        this.ctxMenuRenderer.show({
-          anchor: event.event.browserEvent,
-          menuNodes,
-          context: [ event.target.position! ],
-        });
-        // TODO: 处理右键菜单
-      } else {
-        this.doToggleBreakpoint(event.target.position!);
-=======
   openBreakpointView = (position: monaco.Position, context?: DebugBreakpointWidgetContext, defaultContext?: DebugBreakpointZoneWidget.Context) => {
     this.breakpointWidget.show(position, context, defaultContext);
   }
@@ -474,7 +451,6 @@
     if (event.target && event.target.type === monaco.editor.MouseTargetType.GUTTER_GLYPH_MARGIN) {
       if (!event.event.rightButton) {
         this.toggleBreakpoint(event.target.position!);
->>>>>>> b6d44d0d
       }
     }
     this.hintBreakpoint(event);
