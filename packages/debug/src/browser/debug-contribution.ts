--- conflicted
+++ resolved
@@ -66,13 +66,8 @@
         collapsed: false,
       },
     ], {
-<<<<<<< HEAD
       iconClass: getIcon('debug'),
-      weight: 7,
-=======
-      iconClass: 'volans_icon remote_debug',
       priority: 7,
->>>>>>> 2e0c9838
       title: 'DEBUG',
       containerId: this.containerId,
     });
