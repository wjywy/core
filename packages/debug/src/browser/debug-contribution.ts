import { Domain, ClientAppContribution, isElectronRenderer, localize, CommandContribution, CommandRegistry, KeybindingContribution, JsonSchemaContribution, ISchemaRegistry, PreferenceSchema, PreferenceContribution, IContextKeyService } from '@ali/ide-core-browser';
import { ComponentContribution, ComponentRegistry, Command } from '@ali/ide-core-browser';
import { DebugBreakpointView } from './view/debug-breakpoints.view';
import { DebugStackFrameView } from './view/debug-stack-frames.view';
import { DebugVariableView } from './view/debug-variable.view';
import { DebubgConfigurationView } from './view/debug-configuration.view';
import { MainLayoutContribution, IMainLayoutService } from '@ali/ide-main-layout';
import { Autowired } from '@ali/common-di';
import { DebugModelManager } from './editor/debug-model-manager';
import { BreakpointManager, SelectedBreakpoint } from './breakpoint';
import { DebugConfigurationManager } from './debug-configuration-manager';
import { launchSchema } from './debug-schema-updater';
import { DebugWatchView } from './view/debug-watch.view';

import { getIcon } from '@ali/ide-core-browser';
import { ToolbarRegistry, TabBarToolbarContribution } from '@ali/ide-core-browser/lib/layout';
import { DebugWatchService } from './view/debug-watch.service';
import { DebugBreakpointsService } from './view/debug-breakpoints.service';
import { DebugConfigurationService } from './view/debug-configuration.service';
import { DebugViewModel } from './view/debug-view-model';
import { DebugSession } from './debug-session';
import { DebugSessionManager } from './debug-session-manager';
import { DebugPreferences, debugPreferencesSchema } from './debug-preferences';
import { IDebugSessionManager, launchSchemaUri } from '../common';
import { DebugConsoleService } from './view/debug-console.service';
import { IStatusBarService } from '@ali/ide-status-bar';
import { DebugToolbarService } from './view/debug-toolbar.service';
import { NextMenuContribution, MenuId, IMenuRegistry } from '@ali/ide-core-browser/lib/menu/next';
<<<<<<< HEAD
import { DebugBreakpoint } from './model';
import { DebugBreakpointWidget } from './editor';
=======
>>>>>>> b6d44d0d

export namespace DEBUG_COMMANDS {
  export const ADD_WATCHER = {
    id: 'debug.watch.add.handler',
    iconClass: getIcon('plus'),
  };
  export const COLLAPSE_ALL_WATCHER = {
    id: 'debug.watch.collapse.handler',
    iconClass: getIcon('collapse-all'),
  };
  export const REMOVE_ALL_WATCHER = {
    id: 'debug.watch.close.handler',
    iconClass: getIcon('close-all'),
  };
  export const REMOVE_ALL_BREAKPOINTS = {
    id: 'debug.breakpoints.remove.all',
    iconClass: getIcon('close-all'),
  };
  export const TOGGLE_BREAKPOINTS = {
    id: 'debug.breakpoints.toggle',
    iconClass: getIcon('toggle-breakpoints'),
  };
  export const START = {
    id: 'debug.start',
  };
  export const NEXT = {
    id: 'debug.next',
  };
  export const PREV = {
    id: 'debug.prev',
  };
  export const OVER = {
    id: 'debug.over',
  };
  export const STOP = {
    id: 'debug.stop',
  };
  export const CONTINUE = {
    id: 'debug.continue',
  };
  export const RESTART = {
    id: 'debug.restart',
  };
<<<<<<< HEAD
  export const DELETE_BREAKPOINT = {
    id: 'debug.delete.breakpoint',
    label: '删除断点',
  };
  export const EDIT_BREAKPOINT = {
    id: 'debug.edit.breakpoint',
    label: '编辑断点',
  };
  export const DISABLE_BREAKPOINT = {
    id: 'debug.disable.breakpoint',
    label: '禁用断点',
  };
  export const ENABLE_BREAKPOINT = {
    id: 'debug.enable.breakpoint',
    label: '启用断点',
  };
}

=======
  // menu commands
  export const DELETE_BREAKPOINT = {
    id: 'debug.delete.breakpoint',
    label: localize('debug.menu.delete.breakpoint'),
  };
  export const EDIT_BREAKPOINT = {
    id: 'debug.edit.breakpoint',
    label: localize('debug.menu.edit.breakpoint'),
  };
  export const DISABLE_BREAKPOINT = {
    id: 'debug.disable.breakpoint',
    label: localize('debug.menu.disable.breakpoint'),
  };
  export const ENABLE_BREAKPOINT = {
    id: 'debug.enable.breakpoint',
    label: localize('debug.menu.enable.breakpoint'),
  };
  export const ENABLE_LOGPOINT = {
    id: 'debug.enable.logpoint',
    label: localize('debug.menu.enable.logpoint'),
  };
  export const ADD_BREAKPOINT = {
    id: 'debug.add.breakpoint',
    label: localize('debug.menu.add.breakpoint'),
  };
  export const ADD_LOGPOINT = {
    id: 'debug.add.logpoint',
    label: localize('debug.menu.add.logpoint'),
  };
  export const ADD_CONDITIONAL_BREAKPOINT = {
    id: 'debug.add.conditional',
    label: localize('debug.menu.add.conditional'),
  };
}

export namespace DebugBreakpointWidgetCommands {
  export const ACCEPT = {
    id: 'debug.breakpointWidget.accept',
  };
  export const CLOSE = {
    id: 'debug.breakpointWidget.close',
  };
}

>>>>>>> b6d44d0d
@Domain(ClientAppContribution, ComponentContribution, MainLayoutContribution, TabBarToolbarContribution, CommandContribution, KeybindingContribution, JsonSchemaContribution, PreferenceContribution, NextMenuContribution)
export class DebugContribution implements ComponentContribution, MainLayoutContribution, TabBarToolbarContribution, CommandContribution, KeybindingContribution, JsonSchemaContribution, PreferenceContribution, NextMenuContribution {

  static DEBUG_THREAD_ID: string = 'debug-thread';
  static DEBUG_WATCH_ID: string = 'debug-watch';
  static DEBUG_VARIABLES_ID: string = 'debug-variable';
  static DEBUG_BREAKPOINTS_ID: string = 'debug-breakpoints';
  static DEBUG_STACK_ID: string = 'debug-stack';
  static DEBUG_CONTAINER_ID: string = 'debug';
  static DEBUG_CONSOLE_CONTAINER_ID: string = 'debug-console-constainer';

  schema: PreferenceSchema = debugPreferencesSchema;

  @Autowired(IMainLayoutService)
  protected readonly mainlayoutService: IMainLayoutService;

  @Autowired(BreakpointManager)
  protected readonly breakpointManager: BreakpointManager;

  @Autowired(DebugConfigurationManager)
  protected readonly configurations: DebugConfigurationManager;

  @Autowired(DebugModelManager)
  protected debugEditorController: DebugModelManager;

  @Autowired(DebugWatchService)
  protected debugWatchService: DebugWatchService;

  @Autowired(DebugBreakpointsService)
  protected debugBreakpointsService: DebugBreakpointsService;

  @Autowired(DebugViewModel)
  protected readonly debugModel: DebugViewModel;

  @Autowired(DebugPreferences)
  protected readonly preferences: DebugPreferences;

  @Autowired(DebugConsoleService)
  protected readonly debugConsole: DebugConsoleService;

  @Autowired(DebugConfigurationService)
  protected readonly debugConfigurationService: DebugConfigurationService;

  @Autowired(IDebugSessionManager)
  protected readonly sessionManager: DebugSessionManager;

  @Autowired(IStatusBarService)
  protected readonly statusBar: IStatusBarService;

  @Autowired(DebugToolbarService)
  protected readonly debugToolbarService: DebugToolbarService;

  private firstSessionStart: boolean = true;

  get selectedBreakpoint(): SelectedBreakpoint | undefined {
    const { selectedBreakpoint } = this.breakpointManager;
    return selectedBreakpoint;
  }

  // get breakpoints(): DebugBreakpointWidget | undefined {
  //   const { currentWidget } = this.shell;
  //   return currentWidget instanceof DebugBreakpointWidget && currentWidget || undefined;
  // }

  // get selectedAnyBreakpoint(): DebugBreakpoint | undefined {
  //   const { breakpoints } = this;
  //   return breakpoints && breakpoints.selectedElement instanceof DebugBreakpoint && breakpoints.selectedElement || undefined;
  // }

  // get selectedBreakpoint(): DebugBreakpoint | undefined {
  //   const breakpoint = this.selectedAnyBreakpoint;
  //   return breakpoint && !breakpoint.logMessage ? breakpoint : undefined;
  // }

  registerComponent(registry: ComponentRegistry) {
    registry.register('@ali/ide-debug', [
      {
        component: DebugWatchView,
        id: DebugContribution.DEBUG_WATCH_ID,
        name: localize('debug.watch.title'),
        collapsed: false,
      },
      {
        component: DebugStackFrameView,
        id: DebugContribution.DEBUG_STACK_ID,
        name: localize('debug.callStack.title'),
        collapsed: false,
      },
      {
        component: DebugVariableView,
        id: DebugContribution.DEBUG_VARIABLES_ID,
        name: localize('debug.variables.title'),
        collapsed: false,
      },
      {
        component: DebugBreakpointView,
        id: DebugContribution.DEBUG_BREAKPOINTS_ID,
        name: localize('debug.breakpoints.title'),
        collapsed: false,
      },
    ], {
      iconClass: getIcon('debug'),
      priority: 7,
      title: localize('debug.container.title'),
      containerId: DebugContribution.DEBUG_CONTAINER_ID,
      activateKeyBinding: 'ctrlcmd+shift+d',
    });
  }

  async onStart() {
    this.sessionManager.onDidCreateDebugSession((session: DebugSession) => {
      this.debugModel.init(session);
    });
    this.sessionManager.onDidStartDebugSession((session: DebugSession) => {
      const { noDebug, internalConsole } = session.configuration;
      const openDebug = session.configuration.openDebug || this.preferences['debug.openDebug'];
      if (!noDebug && (openDebug === 'openOnSessionStart' || (openDebug === 'openOnFirstSessionStart' && this.firstSessionStart && (internalConsole === 'internalConsole' || !internalConsole)))) {
        this.openView();
        this.debugModel.init(session);
      }
      this.firstSessionStart = false;
      this.statusBar.setBackgroundColor('var(--statusBar-debuggingBackground)');
      this.statusBar.setColor('var(--statusBar-debuggingForeground)');
    });
    this.sessionManager.onDidStopDebugSession((session) => {
      const { openDebug } = session.configuration;
      if (openDebug === 'openOnDebugBreak') {
        this.openView();
      }
    });
    this.sessionManager.onDidDestroyDebugSession((session) => {
      if (this.sessionManager.sessions.length === 0) {
        this.statusBar.setBackgroundColor('var(--statusBar-background)');
        this.statusBar.setColor('var(--statusBar-foreground)');
      }
    });
    this.debugEditorController.init();
    await this.configurations.load();
    await this.breakpointManager.load();
  }

  openView() {
    const handler = this.mainlayoutService.getTabbarHandler(DebugContribution.DEBUG_CONTAINER_ID);
    if (handler && !handler.isVisible) {
      handler.activate();
    }
    if (!this.debugConsole.isVisible) {
      this.debugConsole.activate();
    }
  }

  async onWillStop() {
    await this.configurations.save();
    await this.breakpointManager.save();
    await this.debugWatchService.save();
  }

  onDidRender() {
    const handler = this.mainlayoutService.getTabbarHandler(DebugContribution.DEBUG_CONTAINER_ID);
    if (handler) {
      handler!.setTitleComponent(DebubgConfigurationView);
    }
  }

  registerCommands(commands: CommandRegistry) {
    commands.registerCommand(DEBUG_COMMANDS.ADD_WATCHER, {
      execute: () => {
        this.debugWatchService.addWatchHandler();
      },
      isVisible: () => {
        const handler = this.mainlayoutService.getTabbarHandler(DebugContribution.DEBUG_CONTAINER_ID);
        return handler && handler.isVisible;
      },
    });
    commands.registerCommand(DEBUG_COMMANDS.COLLAPSE_ALL_WATCHER, {
      execute: (data) => {
        this.debugWatchService.collapseAll();
      },
      isVisible: () => {
        const handler = this.mainlayoutService.getTabbarHandler(DebugContribution.DEBUG_CONTAINER_ID);
        return handler && handler.isVisible;
      },
    });
    commands.registerCommand(DEBUG_COMMANDS.REMOVE_ALL_WATCHER, {
      execute: (data) => {
        this.debugWatchService.removeAll();
      },
      isVisible: () => {
        const handler = this.mainlayoutService.getTabbarHandler(DebugContribution.DEBUG_CONTAINER_ID);
        return handler && handler.isVisible;
      },
    });

    commands.registerCommand(DEBUG_COMMANDS.REMOVE_ALL_BREAKPOINTS, {
      execute: (data) => {
        this.debugBreakpointsService.removeAllBreakpoints();
      },
      isVisible: () => {
        const handler = this.mainlayoutService.getTabbarHandler(DebugContribution.DEBUG_CONTAINER_ID);
        return handler && handler.isVisible;
      },
    });
    commands.registerCommand(DEBUG_COMMANDS.START, {
      execute: (data) => {
        this.debugConfigurationService.start();
      },
    });
    commands.registerCommand(DEBUG_COMMANDS.STOP, {
      execute: (data) => {
        this.debugToolbarService.doStop();
      },
    });
    commands.registerCommand(DEBUG_COMMANDS.NEXT, {
      execute: (data) => {
        this.debugToolbarService.doStepIn();
      },
    });
    commands.registerCommand(DEBUG_COMMANDS.PREV, {
      execute: (data) => {
        this.debugToolbarService.doStepOut();
      },
    });
    commands.registerCommand(DEBUG_COMMANDS.CONTINUE, {
      execute: (data) => {
        this.debugToolbarService.doContinue();
      },
    });
    commands.registerCommand(DEBUG_COMMANDS.OVER, {
      execute: (data) => {
        this.debugToolbarService.doStepOver();
      },
    });
    commands.registerCommand(DEBUG_COMMANDS.RESTART, {
      execute: (data) => {
        this.debugToolbarService.doRestart();
      },
    });
    commands.registerCommand(DEBUG_COMMANDS.TOGGLE_BREAKPOINTS, {
      execute: (data) => {
        this.debugBreakpointsService.toggleBreakpoints();
      },
      isVisible: () => {
        const handler = this.mainlayoutService.getTabbarHandler(DebugContribution.DEBUG_CONTAINER_ID);
        return handler && handler.isVisible;
      },
    });
    commands.registerCommand(DEBUG_COMMANDS.EDIT_BREAKPOINT, {
<<<<<<< HEAD
      execute: async () => {
          // const { selectedBreakpoint } = this;
          // if (selectedBreakpoint) {
          //     await this.editors.editBreakpoint(selectedBreakpoint);
          // }
      },
      // isEnabled: () => !!this.selectedBreakpoint,
      // isVisible: () => !!this.selectedBreakpoint,
    });
    commands.registerCommand(DEBUG_COMMANDS.DISABLE_BREAKPOINT, {
        execute: async () => {
            // const { selectedLogpoint } = this;
            // if (selectedLogpoint) {
            //     await this.editors.editBreakpoint(selectedLogpoint);
            // }
        },
        // isEnabled: () => !!this.selectedLogpoint,
        // isVisible: () => !!this.selectedLogpoint,
    });
    commands.registerCommand(DEBUG_COMMANDS.ENABLE_BREAKPOINT, {
        execute: () => {
            // const { selectedBreakpoint } = this;
            // if (selectedBreakpoint) {
            //     selectedBreakpoint.remove();
            // }
        },
        // isEnabled: () => !!this.selectedBreakpoint,
        // isVisible: () => !!this.selectedBreakpoint,
    });
    commands.registerCommand(DEBUG_COMMANDS.DELETE_BREAKPOINT, {
        execute: () => {
            // const { selectedLogpoint } = this;
            // if (selectedLogpoint) {
            //     selectedLogpoint.remove();
            // }
        },
        // isEnabled: () => !!this.selectedLogpoint,
        // isVisible: () => !!this.selectedLogpoint,
=======
      execute: async (position: monaco.Position) => {
        const { selectedBreakpoint } = this;
        if (selectedBreakpoint) {
          const { openBreakpointView } = selectedBreakpoint.model;
          openBreakpointView(position, selectedBreakpoint.breakpoint && selectedBreakpoint.breakpoint.raw);
        }
      },
      isVisible: () => !!this.selectedBreakpoint && !!this.selectedBreakpoint.breakpoint,
      isEnabled: () => !!this.selectedBreakpoint && !!this.selectedBreakpoint.breakpoint,
    });
    commands.registerCommand(DEBUG_COMMANDS.DISABLE_BREAKPOINT, {
      execute: async (position: monaco.Position) => {
        const { selectedBreakpoint } = this;
        if (selectedBreakpoint) {
          const { uri } = selectedBreakpoint.model;
          const breakpoint = this.sessionManager.getBreakpoint(uri, position.lineNumber);
          if (breakpoint) {
            breakpoint.setEnabled(false);
          }
        }
      },
      isVisible: () => !!this.selectedBreakpoint && !!this.selectedBreakpoint.breakpoint && this.selectedBreakpoint.breakpoint.enabled,
      isEnabled: () => !!this.selectedBreakpoint && !!this.selectedBreakpoint.breakpoint && this.selectedBreakpoint.breakpoint.enabled,
    });
    commands.registerCommand(DEBUG_COMMANDS.ENABLE_BREAKPOINT, {
      execute: async (position: monaco.Position) => {
        const { selectedBreakpoint } = this;
        if (selectedBreakpoint) {
          const { uri } = selectedBreakpoint.model;
          const breakpoint = this.sessionManager.getBreakpoint(uri, position.lineNumber);
          if (breakpoint) {
            breakpoint.setEnabled(true);
          }
        }
      },
      isVisible: () => !!this.selectedBreakpoint && !!this.selectedBreakpoint.breakpoint && !this.selectedBreakpoint.breakpoint.enabled,
      isEnabled: () => !!this.selectedBreakpoint && !!this.selectedBreakpoint.breakpoint && !this.selectedBreakpoint.breakpoint.enabled,
    });
    commands.registerCommand(DEBUG_COMMANDS.DELETE_BREAKPOINT, {
      execute: async (position: monaco.Position) => {
        const { selectedBreakpoint } = this;
        if (selectedBreakpoint) {
          const { uri } = selectedBreakpoint.model;
          const breakpoint = this.sessionManager.getBreakpoint(uri, position.lineNumber);
          if (breakpoint) {
            breakpoint.remove();
          }
        }
      },
      isVisible: () => !!this.selectedBreakpoint && !!this.selectedBreakpoint.breakpoint,
      isEnabled: () => !!this.selectedBreakpoint && !!this.selectedBreakpoint.breakpoint,
    });

    commands.registerCommand(DEBUG_COMMANDS.ADD_CONDITIONAL_BREAKPOINT, {
      execute: async (position: monaco.Position) => {
        const { selectedBreakpoint } = this;
        if (selectedBreakpoint) {
          const { uri, openBreakpointView, toggleBreakpoint } = selectedBreakpoint.model;
          toggleBreakpoint(position);
          const breakpoint = this.breakpointManager.getBreakpoint(uri, position!.lineNumber);
          // 更新当前右键选中的断点
          if (breakpoint) {
            this.breakpointManager.selectedBreakpoint = {
              breakpoint,
              model: selectedBreakpoint.model,
            };
          }
          openBreakpointView(position, selectedBreakpoint.breakpoint && selectedBreakpoint.breakpoint.raw, 'condition');
        }
      },
      isVisible: () => !!this.selectedBreakpoint && !this.selectedBreakpoint.breakpoint,
      isEnabled: () => !!this.selectedBreakpoint && !this.selectedBreakpoint.breakpoint,
    });
    commands.registerCommand(DEBUG_COMMANDS.ADD_LOGPOINT, {
      execute: async (position: monaco.Position) => {
        const { selectedBreakpoint } = this;
        if (selectedBreakpoint) {
          const { openBreakpointView, toggleBreakpoint, uri } = selectedBreakpoint.model;
          toggleBreakpoint(position);
          const breakpoint = this.breakpointManager.getBreakpoint(uri, position!.lineNumber);
          // 更新当前右键选中的断点
          if (breakpoint) {
            this.breakpointManager.selectedBreakpoint = {
              breakpoint,
              model: selectedBreakpoint.model,
            };
          }
          openBreakpointView(position, selectedBreakpoint.breakpoint && selectedBreakpoint.breakpoint.raw, 'logMessage');
        }
      },
      isVisible: () => !!this.selectedBreakpoint && !this.selectedBreakpoint.breakpoint,
      isEnabled: () => !!this.selectedBreakpoint && !this.selectedBreakpoint.breakpoint,
    });
    commands.registerCommand(DEBUG_COMMANDS.ADD_BREAKPOINT, {
      execute: async (position: monaco.Position) => {
        const { selectedBreakpoint } = this;
        if (selectedBreakpoint) {
          const { toggleBreakpoint } = selectedBreakpoint.model;
          toggleBreakpoint(position);
        }
      },
      isVisible: () => !!this.selectedBreakpoint && !this.selectedBreakpoint.breakpoint,
      isEnabled: () => !!this.selectedBreakpoint && !this.selectedBreakpoint.breakpoint,
    });

    commands.registerCommand(DebugBreakpointWidgetCommands.ACCEPT, {
      execute: () => {
        const { selectedBreakpoint } = this;
        if (selectedBreakpoint) {
          const { acceptBreakpoint } = selectedBreakpoint.model;
          acceptBreakpoint();
        }
      },
      isVisible: () => !!this.selectedBreakpoint && !!this.selectedBreakpoint.breakpoint,
      isEnabled: () => !!this.selectedBreakpoint && !!this.selectedBreakpoint.breakpoint,
    });
    commands.registerCommand(DebugBreakpointWidgetCommands.CLOSE, {
      execute: () => {
        const { selectedBreakpoint } = this;
        if (selectedBreakpoint) {
          const { closeBreakpointView } = selectedBreakpoint.model;
          closeBreakpointView();
        }
      },
      isVisible: () => !!this.selectedBreakpoint && !!this.selectedBreakpoint.breakpoint,
      isEnabled: () => !!this.selectedBreakpoint && !!this.selectedBreakpoint.breakpoint,
>>>>>>> b6d44d0d
    });
  }

  registerToolbarItems(registry: ToolbarRegistry) {
    // Watch 面板菜单
    registry.registerItem({
      id: DEBUG_COMMANDS.REMOVE_ALL_WATCHER.id,
      command: DEBUG_COMMANDS.REMOVE_ALL_WATCHER.id,
      viewId: DebugContribution.DEBUG_WATCH_ID,
      tooltip: localize('debug.watch.removeAll'),
    });

    registry.registerItem({
      id: DEBUG_COMMANDS.COLLAPSE_ALL_WATCHER.id,
      command: DEBUG_COMMANDS.COLLAPSE_ALL_WATCHER.id,
      viewId: DebugContribution.DEBUG_WATCH_ID,
      tooltip: localize('debug.watch.collapseAll'),
    });

    registry.registerItem({
      id: DEBUG_COMMANDS.ADD_WATCHER.id,
      command: DEBUG_COMMANDS.ADD_WATCHER.id,
      viewId: DebugContribution.DEBUG_WATCH_ID,
      tooltip: localize('debug.watch.add'),
    });

    registry.registerItem({
      id: DEBUG_COMMANDS.REMOVE_ALL_BREAKPOINTS.id,
      command: DEBUG_COMMANDS.REMOVE_ALL_BREAKPOINTS.id,
      viewId: DebugContribution.DEBUG_BREAKPOINTS_ID,
      tooltip: localize('debug.breakpoint.removeAll'),
    });

    registry.registerItem({
      id: DEBUG_COMMANDS.TOGGLE_BREAKPOINTS.id,
      command: DEBUG_COMMANDS.TOGGLE_BREAKPOINTS.id,
      viewId: DebugContribution.DEBUG_BREAKPOINTS_ID,
      tooltip: localize('debug.breakpoint.toggle'),
    });

  }

  registerSchema(registry: ISchemaRegistry) {
    registry.registerSchema(`${launchSchemaUri}/default`, launchSchema, ['launch.json']);
  }

  registerKeybindings(keybindings) {
    keybindings.registerKeybinding({
      command: DEBUG_COMMANDS.START.id,
      keybinding: 'f5',
      when: '!inDebugMode',
    });
    keybindings.registerKeybinding({
      command: DEBUG_COMMANDS.CONTINUE.id,
      keybinding: 'f5',
      when: 'inDebugMode',
    });
    keybindings.registerKeybinding({
      command: DEBUG_COMMANDS.STOP.id,
      keybinding: 'shift+f5',
      when: 'inDebugMode',
    });
    keybindings.registerKeybinding({
      command: DEBUG_COMMANDS.NEXT.id,
      keybinding: 'f11',
      when: 'inDebugMode',
    });
    keybindings.registerKeybinding({
      command: DEBUG_COMMANDS.PREV.id,
      keybinding: 'shift+f11',
      when: 'inDebugMode',
    });
    keybindings.registerKeybinding({
      command: DEBUG_COMMANDS.OVER.id,
      keybinding: 'f10',
      when: 'inDebugMode',
    });
    keybindings.registerKeybinding({
      command: DEBUG_COMMANDS.RESTART.id,
      keybinding: 'shift+ctrlcmd+f5',
      when: 'inDebugMode',
    });

    keybindings.registerKeybinding({
      command: DebugBreakpointWidgetCommands.ACCEPT.id,
      keybinding: 'enter',
      when: 'breakpointWidgetInputFocus',
    });
    keybindings.registerKeybinding({
      command: DebugBreakpointWidgetCommands.CLOSE.id,
      keybinding: 'esc',
      when: 'breakpointWidgetInputFocus',
    });
  }

  registerNextMenus(menuRegistry: IMenuRegistry) {
    menuRegistry.registerMenuItem(MenuId.DebugBreakpointsContext, {
      command: DEBUG_COMMANDS.DELETE_BREAKPOINT.id,
      group: '1_has_breakpoint',
      order: 1,
    });
    menuRegistry.registerMenuItem(MenuId.DebugBreakpointsContext, {
      command: DEBUG_COMMANDS.EDIT_BREAKPOINT.id,
      group: '1_has_breakpoint',
      order: 2,
    });
    menuRegistry.registerMenuItem(MenuId.DebugBreakpointsContext, {
      command: DEBUG_COMMANDS.DISABLE_BREAKPOINT.id,
      group: '1_has_breakpoint',
      order: 3,
    });
    menuRegistry.registerMenuItem(MenuId.DebugBreakpointsContext, {
      command: DEBUG_COMMANDS.ENABLE_BREAKPOINT.id,
      group: '1_has_breakpoint',
      order: 4,
    });

    menuRegistry.registerMenuItem(MenuId.DebugBreakpointsContext, {
      command: DEBUG_COMMANDS.ADD_BREAKPOINT.id,
      group: '2_has_not_breakpoint',
    });
    menuRegistry.registerMenuItem(MenuId.DebugBreakpointsContext, {
      command: DEBUG_COMMANDS.ADD_CONDITIONAL_BREAKPOINT.id,
      group: '2_has_not_breakpoint',
    });
    menuRegistry.registerMenuItem(MenuId.DebugBreakpointsContext, {
      command: DEBUG_COMMANDS.ADD_LOGPOINT.id,
      group: '2_has_not_breakpoint',
    });
  }

  protected isPosition(position: monaco.Position): boolean {
    return (position instanceof monaco.Position);
  }

  registerNextMenus(menuRegistry: IMenuRegistry): void {
    menuRegistry.registerMenuItem(MenuId.DebugBreakpointsContext, {
      command: DEBUG_COMMANDS.DELETE_BREAKPOINT.id,
      order: 1,
      group: '1_open',
    });
    menuRegistry.registerMenuItem(MenuId.DebugBreakpointsContext, {
      command: DEBUG_COMMANDS.EDIT_BREAKPOINT.id,
      order: 1,
      group: '1_open',
    });
    menuRegistry.registerMenuItem(MenuId.DebugBreakpointsContext, {
      command: DEBUG_COMMANDS.DISABLE_BREAKPOINT.id,
      order: 1,
      group: '1_open',
    });
  }

}<|MERGE_RESOLUTION|>--- conflicted
+++ resolved
@@ -26,11 +26,6 @@
 import { IStatusBarService } from '@ali/ide-status-bar';
 import { DebugToolbarService } from './view/debug-toolbar.service';
 import { NextMenuContribution, MenuId, IMenuRegistry } from '@ali/ide-core-browser/lib/menu/next';
-<<<<<<< HEAD
-import { DebugBreakpoint } from './model';
-import { DebugBreakpointWidget } from './editor';
-=======
->>>>>>> b6d44d0d
 
 export namespace DEBUG_COMMANDS {
   export const ADD_WATCHER = {
@@ -74,26 +69,6 @@
   export const RESTART = {
     id: 'debug.restart',
   };
-<<<<<<< HEAD
-  export const DELETE_BREAKPOINT = {
-    id: 'debug.delete.breakpoint',
-    label: '删除断点',
-  };
-  export const EDIT_BREAKPOINT = {
-    id: 'debug.edit.breakpoint',
-    label: '编辑断点',
-  };
-  export const DISABLE_BREAKPOINT = {
-    id: 'debug.disable.breakpoint',
-    label: '禁用断点',
-  };
-  export const ENABLE_BREAKPOINT = {
-    id: 'debug.enable.breakpoint',
-    label: '启用断点',
-  };
-}
-
-=======
   // menu commands
   export const DELETE_BREAKPOINT = {
     id: 'debug.delete.breakpoint',
@@ -138,7 +113,6 @@
   };
 }
 
->>>>>>> b6d44d0d
 @Domain(ClientAppContribution, ComponentContribution, MainLayoutContribution, TabBarToolbarContribution, CommandContribution, KeybindingContribution, JsonSchemaContribution, PreferenceContribution, NextMenuContribution)
 export class DebugContribution implements ComponentContribution, MainLayoutContribution, TabBarToolbarContribution, CommandContribution, KeybindingContribution, JsonSchemaContribution, PreferenceContribution, NextMenuContribution {
 
@@ -197,21 +171,6 @@
     const { selectedBreakpoint } = this.breakpointManager;
     return selectedBreakpoint;
   }
-
-  // get breakpoints(): DebugBreakpointWidget | undefined {
-  //   const { currentWidget } = this.shell;
-  //   return currentWidget instanceof DebugBreakpointWidget && currentWidget || undefined;
-  // }
-
-  // get selectedAnyBreakpoint(): DebugBreakpoint | undefined {
-  //   const { breakpoints } = this;
-  //   return breakpoints && breakpoints.selectedElement instanceof DebugBreakpoint && breakpoints.selectedElement || undefined;
-  // }
-
-  // get selectedBreakpoint(): DebugBreakpoint | undefined {
-  //   const breakpoint = this.selectedAnyBreakpoint;
-  //   return breakpoint && !breakpoint.logMessage ? breakpoint : undefined;
-  // }
 
   registerComponent(registry: ComponentRegistry) {
     registry.register('@ali/ide-debug', [
@@ -386,46 +345,6 @@
       },
     });
     commands.registerCommand(DEBUG_COMMANDS.EDIT_BREAKPOINT, {
-<<<<<<< HEAD
-      execute: async () => {
-          // const { selectedBreakpoint } = this;
-          // if (selectedBreakpoint) {
-          //     await this.editors.editBreakpoint(selectedBreakpoint);
-          // }
-      },
-      // isEnabled: () => !!this.selectedBreakpoint,
-      // isVisible: () => !!this.selectedBreakpoint,
-    });
-    commands.registerCommand(DEBUG_COMMANDS.DISABLE_BREAKPOINT, {
-        execute: async () => {
-            // const { selectedLogpoint } = this;
-            // if (selectedLogpoint) {
-            //     await this.editors.editBreakpoint(selectedLogpoint);
-            // }
-        },
-        // isEnabled: () => !!this.selectedLogpoint,
-        // isVisible: () => !!this.selectedLogpoint,
-    });
-    commands.registerCommand(DEBUG_COMMANDS.ENABLE_BREAKPOINT, {
-        execute: () => {
-            // const { selectedBreakpoint } = this;
-            // if (selectedBreakpoint) {
-            //     selectedBreakpoint.remove();
-            // }
-        },
-        // isEnabled: () => !!this.selectedBreakpoint,
-        // isVisible: () => !!this.selectedBreakpoint,
-    });
-    commands.registerCommand(DEBUG_COMMANDS.DELETE_BREAKPOINT, {
-        execute: () => {
-            // const { selectedLogpoint } = this;
-            // if (selectedLogpoint) {
-            //     selectedLogpoint.remove();
-            // }
-        },
-        // isEnabled: () => !!this.selectedLogpoint,
-        // isVisible: () => !!this.selectedLogpoint,
-=======
       execute: async (position: monaco.Position) => {
         const { selectedBreakpoint } = this;
         if (selectedBreakpoint) {
@@ -552,7 +471,6 @@
       },
       isVisible: () => !!this.selectedBreakpoint && !!this.selectedBreakpoint.breakpoint,
       isEnabled: () => !!this.selectedBreakpoint && !!this.selectedBreakpoint.breakpoint,
->>>>>>> b6d44d0d
     });
   }
 
@@ -687,23 +605,4 @@
   protected isPosition(position: monaco.Position): boolean {
     return (position instanceof monaco.Position);
   }
-
-  registerNextMenus(menuRegistry: IMenuRegistry): void {
-    menuRegistry.registerMenuItem(MenuId.DebugBreakpointsContext, {
-      command: DEBUG_COMMANDS.DELETE_BREAKPOINT.id,
-      order: 1,
-      group: '1_open',
-    });
-    menuRegistry.registerMenuItem(MenuId.DebugBreakpointsContext, {
-      command: DEBUG_COMMANDS.EDIT_BREAKPOINT.id,
-      order: 1,
-      group: '1_open',
-    });
-    menuRegistry.registerMenuItem(MenuId.DebugBreakpointsContext, {
-      command: DEBUG_COMMANDS.DISABLE_BREAKPOINT.id,
-      order: 1,
-      group: '1_open',
-    });
-  }
-
 }