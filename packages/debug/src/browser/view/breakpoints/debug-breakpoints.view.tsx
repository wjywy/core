import cls from 'classnames';
import { observer } from 'mobx-react-lite';
import React, { useCallback, useEffect, useRef, useState } from 'react';

import { BasicRecycleTree, CheckBox, IBasicTreeData } from '@opensumi/ide-components';
import { Badge } from '@opensumi/ide-components';
import {
  useInjectable,
  CommandService,
  EDITOR_COMMANDS,
  URI,
  getIcon,
  Disposable,
  ViewState,
  Event,
<<<<<<< HEAD
  isUndefined,
  IRange,
  localize,
=======
>>>>>>> 80cd1a59
} from '@opensumi/ide-core-browser';
import { getExternalIcon } from '@opensumi/ide-core-browser';
import { IResourceOpenOptions } from '@opensumi/ide-editor';
import * as monaco from '@opensumi/monaco-editor-core/esm/vs/editor/editor.api';
import { DebugProtocol } from '@opensumi/vscode-debugprotocol/lib/debugProtocol';

import { DEBUG_COMMANDS, IDebugBreakpoint, IDebugSessionManager, ISourceBreakpoint } from '../../../common';
import {
  DebugExceptionBreakpoint,
  isDebugBreakpoint,
  isRuntimeBreakpoint,
  getStatus,
  EXCEPTION_BREAKPOINT_URI,
  BreakpointManager,
} from '../../breakpoint';
import { DebugSessionManager } from '../../debug-session-manager';

import { BreakpointsTreeNode } from './debug-breakpoints-tree.model';
import styles from './debug-breakpoints.module.less';
import { DebugBreakpointsService } from './debug-breakpoints.service';

export interface BreakpointItem {
  name: string;
  id: string;
  description: string;
  onDescriptionChange: Event<string>;
  breakpoint: IDebugBreakpoint | DebugExceptionBreakpoint;
}

export const DebugBreakpointView = observer(({ viewState }: React.PropsWithChildren<{ viewState: ViewState }>) => {
  const debugBreakpointsService: DebugBreakpointsService = useInjectable(DebugBreakpointsService);
  const { enable, toggleBreakpointEnable } = debugBreakpointsService;
  const isDisposed = useRef<boolean>(false);
  const [treeData, setTreeData] = useState<IBasicTreeData[]>([]);

  const getBreakpointClsState = (options: {
    data: BreakpointItem;
    inDebugMode: boolean;
    breakpointEnabled: boolean;
  }) => {
    const { data, inDebugMode, breakpointEnabled } = options;
    if (isDebugBreakpoint(data.breakpoint)) {
      const verified = !inDebugMode ? true : isDebugBreakpoint(data.breakpoint) && isRuntimeBreakpoint(data.breakpoint);

      if (!verified) {
        return 'sumi-debug-breakpoint-unverified';
      }

      const { className } = debugBreakpointsService.getBreakpointDecoration(
        data.breakpoint as IDebugBreakpoint,
        inDebugMode,
        breakpointEnabled,
      );
      return className;
    }

    return '';
  };

  const updateTreeData = useCallback(
    (nodes: [string, BreakpointsTreeNode[]][]) => {
      const { roots } = debugBreakpointsService;
      const breakpointTreeData: IBasicTreeData[] = [];
      nodes.forEach(([uri, items]) => {
        const isException = EXCEPTION_BREAKPOINT_URI.toString() === uri;
        if (isException) {
          items.forEach((item) => {
            breakpointTreeData.push({
              label: '',
              expandable: false,
              children: [],
              description: (
                <BreakpointItem
                  toggle={() => toggleBreakpointEnable(item.breakpoint)}
                  data={item.rawData}
                ></BreakpointItem>
              ),
            });
          });
        } else {
          const toURI = URI.parse(uri);
          const parent = roots.filter((root) => root.isEqualOrParent(toURI))[0];
          const label = parent ? parent.relative(toURI)?.toString() || '' : URI.parse(uri).displayName;
          const breakpointItems = items.map((item) => item.breakpoint as IDebugBreakpoint);

          breakpointTreeData.push({
            label,
            renderLabel: (
              <BreakpointFileItem
                label={label}
                breakpointItems={breakpointItems}
                title={toURI.toString()}
              ></BreakpointFileItem>
            ),
            expandable: true,
            expanded: true,
            children: items.map((item) => ({
              ...item,
              label: '',
              expandable: false,
              twisterPlaceholderClassName: styles.tree_item_twister_placeholder,
              breakpoint: item.breakpoint,
              iconClassName: cls(
                getBreakpointClsState({
                  data: item.rawData,
                  inDebugMode: debugBreakpointsService.inDebugMode,
                  breakpointEnabled: enable,
                }),
                styles.debug_breakpoints_icon,
              ),
              description: (
                <BreakpointItem
                  toggle={() => toggleBreakpointEnable(item.breakpoint)}
                  data={item.rawData}
                ></BreakpointItem>
              ),
            })),
          });
        }
      });
      if (!isDisposed.current) {
        setTreeData(breakpointTreeData);
      }
    },
    [treeData],
  );

  useEffect(() => {
    const dispose = new Disposable();
    updateTreeData(Array.from(debugBreakpointsService.treeNodeMap.entries()));
    dispose.addDispose(
      debugBreakpointsService.onDidChangeBreakpointsTreeNode((nodes: Map<string, BreakpointsTreeNode[]>) => {
        updateTreeData(Array.from(nodes.entries()));
      }),
    );

    return () => {
      isDisposed.current = true;
      dispose.dispose();
    };
  }, []);

  useEffect(() => {
    if (treeData.length > 0) {
      requestAnimationFrame(() => {
        debugBreakpointsService.refreshBreakpointsInfo();
      });
    }
  }, [treeData]);

  return (
    <div className={cls(styles.debug_breakpoints, !enable && styles.debug_breakpoints_disabled)}>
      <BasicRecycleTree
        onIconClick={(_, item) => {
          if (item.raw.breakpoint) {
            toggleBreakpointEnable(item.raw.breakpoint);
          }
        }}
        indent={20}
        baseIndent={8}
        treeData={treeData}
        height={viewState.height}
      />
    </div>
  );
});

<<<<<<< HEAD
interface BreakpointFileItemProps {
  label: string;
  breakpointItems: IDebugBreakpoint[];
  title?: string;
}

export const BreakpointFileItem = ({ label, title, breakpointItems }: BreakpointFileItemProps) => {
  const debugBreakpointsService: DebugBreakpointsService = useInjectable(DebugBreakpointsService);

  /**
   * 只要断点列表有一个是启用的，那么就认为是启用状态
   */
  const defaultEnabled = useMemo(() => breakpointItems.some((item) => item.enabled), [breakpointItems]);
  const [enabled, setEnabled] = React.useState<boolean>(defaultEnabled);

  const handleCheckBoxChange = useCallback(
    (preEnabled: boolean) => {
      const matchBreakpoints = breakpointItems.filter((item) => item.enabled === preEnabled);
      matchBreakpoints.forEach((breakpoint) => {
        debugBreakpointsService.toggleBreakpointEnable(breakpoint);
      });
      setEnabled(!enabled);
    },
    [enabled],
  );

  const removeBreakpoint = useCallback((event: React.MouseEvent) => {
    event.stopPropagation();
    breakpointItems.forEach((breakpoint) => {
      debugBreakpointsService.delBreakpoint(breakpoint);
    });
  }, []);

  return (
    <div className={styles.debug_breakpoints_file_item}>
      <div className={styles.file_item_control}>
        <CheckBox
          className={styles.file_item_checkbox}
          onChange={() => handleCheckBoxChange(enabled)}
          checked={enabled}
        ></CheckBox>
        <i className={cls(getIcon('file-text'), styles.file_item_icon)}></i>
        <span title={title}>{label}</span>
      </div>
      <div className={styles.file_item_control_right}>
        <i className={cls(getIcon('close'), styles.close_icon)} onClick={(event) => removeBreakpoint(event)}></i>
      </div>
    </div>
  );
};

=======
>>>>>>> 80cd1a59
export const BreakpointItem = ({ data, toggle }: { data: BreakpointItem; toggle: () => void }) => {
  const defaultValue = isDebugBreakpoint(data.breakpoint) ? data.breakpoint.enabled : !!data.breakpoint.default;
  const manager = useInjectable<DebugSessionManager>(IDebugSessionManager);
  const breakpointManager = useInjectable<BreakpointManager>(BreakpointManager);
  const commandService = useInjectable<CommandService>(CommandService);
  const debugBreakpointsService = useInjectable<DebugBreakpointsService>(DebugBreakpointsService);
  const [enabled, setEnabled] = React.useState<boolean>(defaultValue);
  const [status, setStatus] = React.useState<DebugProtocol.Breakpoint | false | undefined>(undefined);
  const [description, setDescription] = React.useState<string>(data.description);

  const openOptions = useMemo(() => {
    const options: IResourceOpenOptions = {
      preview: true,
      focus: true,
    };

    if (!isDebugBreakpoint(data.breakpoint)) {
      return options;
    }

    if (status) {
      options.range = {
        startColumn: status.column || 0,
        endColumn: status.column || 0,
        startLineNumber: status.line,
        endLineNumber: status.line,
      };
    } else {
      const { raw } = data.breakpoint as IDebugBreakpoint;
      options.range = {
        startColumn: raw.column || 0,
        endColumn: raw.column || 0,
        startLineNumber: raw.line,
        endLineNumber: raw.line,
      };
    }

    return options;
  }, [status, data.breakpoint]);

  const handleBreakpointChange = () => {
    toggle();
    setEnabled(!enabled);
  };

  const handleBreakpointClick = async () => {
    if ((data.breakpoint as ISourceBreakpoint).uri) {
      await commandService.executeCommand(
        EDITOR_COMMANDS.OPEN_RESOURCE.id,
        new URI((data.breakpoint as ISourceBreakpoint).uri),
        openOptions,
      );

      debugBreakpointsService.launchFocusedBreakpoints({
        uri: new URI((data.breakpoint as ISourceBreakpoint).uri),
        range: openOptions.range as IRange,
      });
    }
  };

  React.useEffect(() => {
    const disposable = new Disposable();

    const exec = () => {
      if (isDebugBreakpoint(data.breakpoint) && isRuntimeBreakpoint(data.breakpoint)) {
        const status = getStatus(data.breakpoint);
        setStatus(status);
      }
    };

    disposable.addDispose(manager.onDidChangeActiveDebugSession(() => exec()));
    exec();

    disposable.addDispose(data.onDescriptionChange(setDescription));

    return () => {
      setStatus(undefined);
      disposable.dispose();
    };
  }, []);

<<<<<<< HEAD
  const removeBreakpoint = (event: React.MouseEvent<HTMLElement, MouseEvent>) => {
    event.stopPropagation();
    debugBreakpointsService.delBreakpoint(data.breakpoint as IDebugBreakpoint);
  };

  const editBreakpoint = async (event: React.MouseEvent<HTMLElement, MouseEvent>) => {
    event.stopPropagation();

    await commandService.executeCommand(
      EDITOR_COMMANDS.OPEN_RESOURCE.id,
      new URI((data.breakpoint as ISourceBreakpoint).uri),
      openOptions,
    );

    const { range } = openOptions;

    const position = new monaco.Position(range?.startLineNumber || 1, range?.startColumn || 1);
    await commandService.executeCommand(DEBUG_COMMANDS.EDIT_BREAKPOINT.id, position);
=======
  const removeBreakpoint = (event: React.MouseEvent<HTMLAnchorElement, MouseEvent>) => {
    event.stopPropagation();
    debugBreakpointsService.delBreakpoint(data.breakpoint as IDebugBreakpoint);
>>>>>>> 80cd1a59
  };

  return (
    <div className={cls(styles.debug_breakpoints_item)}>
      <CheckBox
        className={styles.debug_breakpoints_icon}
        id={data.id}
        onChange={handleBreakpointChange}
        checked={enabled}
      ></CheckBox>
      <div className={styles.debug_breakpoints_wrapper} onClick={handleBreakpointClick}>
        {data.name && <span className={styles.debug_breakpoints_name}>{data.name}</span>}
        <span className={styles.debug_breakpoints_description}>{description}</span>
      </div>
      {isDebugBreakpoint(data.breakpoint) ? (
        <>
          <div className={styles.debug_breakpoints_item_control}>
            {openOptions.range && (
              <i
                title={localize('debug.menu.edit.breakpoint')}
                onClick={(event) => editBreakpoint(event)}
                className={cls(styles.debug_edit_breakpoints_icon, getExternalIcon('edit'))}
              ></i>
            )}
            <i
              title={localize('debug.menu.delete.breakpoint')}
              onClick={(event) => removeBreakpoint(event)}
              className={cls(styles.debug_remove_breakpoints_icon, getIcon('close'))}
            ></i>
          </div>
          <Badge className={styles.debug_breakpoints_badge}>
            {(data.breakpoint as IDebugBreakpoint).raw.line}
            {!!data.breakpoint.raw.column && `:${data.breakpoint.raw.column}`}
          </Badge>
        </>
      ) : null}
    </div>
  );
};<|MERGE_RESOLUTION|>--- conflicted
+++ resolved
@@ -1,6 +1,6 @@
 import cls from 'classnames';
 import { observer } from 'mobx-react-lite';
-import React, { useCallback, useEffect, useRef, useState } from 'react';
+import React, { useCallback, useEffect, useRef, useState, useMemo } from 'react';
 
 import { BasicRecycleTree, CheckBox, IBasicTreeData } from '@opensumi/ide-components';
 import { Badge } from '@opensumi/ide-components';
@@ -13,12 +13,9 @@
   Disposable,
   ViewState,
   Event,
-<<<<<<< HEAD
   isUndefined,
   IRange,
   localize,
-=======
->>>>>>> 80cd1a59
 } from '@opensumi/ide-core-browser';
 import { getExternalIcon } from '@opensumi/ide-core-browser';
 import { IResourceOpenOptions } from '@opensumi/ide-editor';
@@ -186,7 +183,6 @@
   );
 });
 
-<<<<<<< HEAD
 interface BreakpointFileItemProps {
   label: string;
   breakpointItems: IDebugBreakpoint[];
@@ -238,8 +234,6 @@
   );
 };
 
-=======
->>>>>>> 80cd1a59
 export const BreakpointItem = ({ data, toggle }: { data: BreakpointItem; toggle: () => void }) => {
   const defaultValue = isDebugBreakpoint(data.breakpoint) ? data.breakpoint.enabled : !!data.breakpoint.default;
   const manager = useInjectable<DebugSessionManager>(IDebugSessionManager);
@@ -321,7 +315,6 @@
     };
   }, []);
 
-<<<<<<< HEAD
   const removeBreakpoint = (event: React.MouseEvent<HTMLElement, MouseEvent>) => {
     event.stopPropagation();
     debugBreakpointsService.delBreakpoint(data.breakpoint as IDebugBreakpoint);
@@ -340,11 +333,6 @@
 
     const position = new monaco.Position(range?.startLineNumber || 1, range?.startColumn || 1);
     await commandService.executeCommand(DEBUG_COMMANDS.EDIT_BREAKPOINT.id, position);
-=======
-  const removeBreakpoint = (event: React.MouseEvent<HTMLAnchorElement, MouseEvent>) => {
-    event.stopPropagation();
-    debugBreakpointsService.delBreakpoint(data.breakpoint as IDebugBreakpoint);
->>>>>>> 80cd1a59
   };
 
   return (
