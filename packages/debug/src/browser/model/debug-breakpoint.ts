--- conflicted
+++ resolved
@@ -25,11 +25,7 @@
     origin: SourceBreakpoint,
     protected readonly labelProvider: LabelService,
     protected readonly breakpoints: BreakpointManager,
-<<<<<<< HEAD
-    protected readonly model: DebugModel,
-=======
     protected readonly model: DebugModel | undefined,
->>>>>>> 94f4932e
     protected readonly workbenchEditorService: WorkbenchEditorService,
     protected readonly session?: DebugSession,
   ) {
@@ -176,13 +172,9 @@
         range,
       });
     } else {
-<<<<<<< HEAD
-      this.model.hitBreakpoint();
-=======
       if (this.model) {
         this.model.hitBreakpoint();
       }
->>>>>>> 94f4932e
       await this.workbenchEditorService.open(this.uri, {
         ...options,
         range,
