import { DebugProtocol } from 'vscode-debugprotocol/lib/debugProtocol';
import { DebugSession } from '../debug-session';
import { URI, Uri } from '@ali/ide-core-browser';
import { LabelService } from '@ali/ide-core-browser/lib/services';
import { WorkbenchEditorService, IResourceOpenOptions } from '@ali/ide-editor';
import { DebugModel } from '../editor/debug-model';

export class DebugSourceData {
  readonly raw: DebugProtocol.Source;
}

export class DebugSource extends DebugSourceData {

  constructor(
    protected readonly session: DebugSession,
    protected readonly labelProvider: LabelService,
<<<<<<< HEAD
    protected readonly model: DebugModel,
=======
    protected readonly model: DebugModel | undefined,
>>>>>>> 94f4932e
    protected readonly workbenchEditorService: WorkbenchEditorService,
  ) {
    super();
  }

  get uri(): URI {
    return DebugSource.toUri(this.raw);
  }

  update(data: Partial<DebugSourceData>): void {
    Object.assign(this, data);
  }

  async open(options: IResourceOpenOptions) {
    await this.workbenchEditorService.open(this.uri, options);
<<<<<<< HEAD
    this.model.hitBreakpoint();
=======
    if (this.model) {
      this.model.hitBreakpoint();
    }
>>>>>>> 94f4932e
  }

  async load(): Promise<string> {
    const source = this.raw;
    const sourceReference = source.sourceReference!;
    const response = await this.session.sendRequest('source', {
      sourceReference,
      source,
    });
    return response.body.content;
  }

  get inMemory(): boolean {
    return this.uri.scheme === DebugSource.SCHEME;
  }

  get name(): string {
    if (this.inMemory) {
      return this.raw.name || this.uri.path.base || this.uri.path.toString();
    }
    return this.labelProvider.getName(this.uri);
  }

  get longName(): string {
    if (this.inMemory) {
      return this.name;
    }
    return this.labelProvider.getLongName(this.uri);
  }

  static SCHEME = 'debug';
  static SCHEME_PATTERN = /^[a-zA-Z][a-zA-Z0-9\+\-\.]+:/;
  static toUri(raw: DebugProtocol.Source): URI {
    if (raw.sourceReference && raw.sourceReference > 0) {
      return new URI().withScheme(DebugSource.SCHEME).withPath(raw.name!).withQuery(String(raw.sourceReference));
    }
    if (!raw.path) {
      throw new Error('Unrecognized source type: ' + JSON.stringify(raw));
    }
    if (raw.path.match(DebugSource.SCHEME_PATTERN)) {
      return new URI(raw.path);
    }
    return new URI(Uri.file(raw.path));
  }
}<|MERGE_RESOLUTION|>--- conflicted
+++ resolved
@@ -14,11 +14,7 @@
   constructor(
     protected readonly session: DebugSession,
     protected readonly labelProvider: LabelService,
-<<<<<<< HEAD
-    protected readonly model: DebugModel,
-=======
     protected readonly model: DebugModel | undefined,
->>>>>>> 94f4932e
     protected readonly workbenchEditorService: WorkbenchEditorService,
   ) {
     super();
@@ -34,13 +30,9 @@
 
   async open(options: IResourceOpenOptions) {
     await this.workbenchEditorService.open(this.uri, options);
-<<<<<<< HEAD
-    this.model.hitBreakpoint();
-=======
     if (this.model) {
       this.model.hitBreakpoint();
     }
->>>>>>> 94f4932e
   }
 
   async load(): Promise<string> {
