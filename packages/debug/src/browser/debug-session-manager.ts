import { Injectable, Autowired } from '@ali/common-di';
import { DebugSession, DebugState } from './debug-session';
import { WaitUntilEvent, URI, Emitter, Event, IContextKey, DisposableCollection , IContextKeyService} from '@ali/ide-core-browser';
import { BreakpointManager } from './breakpoint/breakpoint-manager';
import { DebugSessionOptions, InternalDebugSessionOptions } from './debug-session-options';
import { DebugConfiguration, DebugError, IDebugServer, DebugServer } from '../common';
import { DebugStackFrame } from './model/debug-stack-frame';
import { IMessageService } from '@ali/ide-overlay';
import { IVariableResolverService } from '@ali/ide-variable';
import { DebugThread } from './model/debug-thread';
import { DebugBreakpoint } from './model/debug-breakpoint';
import { LabelService } from '@ali/ide-core-browser/lib/services';
import { DebugSessionContributionRegistry, DebugSessionFactory } from './debug-session-contribution';
import { WorkbenchEditorService } from '@ali/ide-editor';
import { DebugModelManager } from './editor/debug-model-manager';

// tslint:disable-next-line:no-empty-interface
export interface WillStartDebugSession extends WaitUntilEvent {
}

export interface WillResolveDebugConfiguration extends WaitUntilEvent {
  debugType: string;
}

export interface DidChangeActiveDebugSession {
  previous: DebugSession | undefined;
  current: DebugSession | undefined;
}

export interface DidChangeBreakpointsEvent {
  session?: DebugSession;
  uri: URI;
}

export interface DebugSessionCustomEvent {
  readonly body?: any;
  readonly event: string;
  readonly session: DebugSession;
}

@Injectable()
export class DebugSessionManager {
  protected readonly _sessions = new Map<string, DebugSession>();

  protected readonly onWillStartDebugSessionEmitter = new Emitter<WillStartDebugSession>();
  readonly onWillStartDebugSession: Event<WillStartDebugSession> = this.onWillStartDebugSessionEmitter.event;

  protected readonly onWillResolveDebugConfigurationEmitter = new Emitter<WillResolveDebugConfiguration>();
  readonly onWillResolveDebugConfiguration: Event<WillResolveDebugConfiguration> = this.onWillResolveDebugConfigurationEmitter.event;

  protected readonly onDidCreateDebugSessionEmitter = new Emitter<DebugSession>();
  readonly onDidCreateDebugSession: Event<DebugSession> = this.onDidCreateDebugSessionEmitter.event;

  protected readonly onDidStartDebugSessionEmitter = new Emitter<DebugSession>();
  readonly onDidStartDebugSession: Event<DebugSession> = this.onDidStartDebugSessionEmitter.event;

  protected readonly onDidStopDebugSessionEmitter = new Emitter<DebugSession>();
  readonly onDidStopDebugSession: Event<DebugSession> = this.onDidStopDebugSessionEmitter.event;

  protected readonly onDidChangeActiveDebugSessionEmitter = new Emitter<DidChangeActiveDebugSession>();
  readonly onDidChangeActiveDebugSession: Event<DidChangeActiveDebugSession> = this.onDidChangeActiveDebugSessionEmitter.event;

  protected readonly onDidDestroyDebugSessionEmitter = new Emitter<DebugSession>();
  readonly onDidDestroyDebugSession: Event<DebugSession> = this.onDidDestroyDebugSessionEmitter.event;

  protected readonly onDidReceiveDebugSessionCustomEventEmitter = new Emitter<DebugSessionCustomEvent>();
  readonly onDidReceiveDebugSessionCustomEvent: Event<DebugSessionCustomEvent> = this.onDidReceiveDebugSessionCustomEventEmitter.event;

  protected readonly onDidChangeBreakpointsEmitter = new Emitter<DidChangeBreakpointsEvent>();
  readonly onDidChangeBreakpoints: Event<DidChangeBreakpointsEvent> = this.onDidChangeBreakpointsEmitter.event;
  protected fireDidChangeBreakpoints(event: DidChangeBreakpointsEvent): void {
    this.onDidChangeBreakpointsEmitter.fire(event);
  }

  protected readonly onDidChangeEmitter = new Emitter<DebugSession | undefined>();
  readonly onDidChange: Event<DebugSession | undefined> = this.onDidChangeEmitter.event;
  protected fireDidChange(current: DebugSession | undefined): void {
    this.inDebugModeKey.set(this.inDebugMode);
    this.onDidChangeEmitter.fire(current);
  }

  protected debugTypeKey: IContextKey<string>;
  protected inDebugModeKey: IContextKey<boolean>;

  @Autowired(LabelService)
  labelProvider: LabelService;

  @Autowired(IContextKeyService)
  contextKeyService: IContextKeyService;

  @Autowired(DebugSessionContributionRegistry)
  protected readonly sessionContributionRegistry: DebugSessionContributionRegistry;

  @Autowired(DebugSessionFactory)
  protected readonly debugSessionFactory: DebugSessionFactory;

  @Autowired(IDebugServer)
  protected readonly debug: DebugServer;

  @Autowired(WorkbenchEditorService)
  protected readonly workbenchEditorService: WorkbenchEditorService;

  @Autowired(IMessageService)
  messageService: IMessageService;

  @Autowired(IVariableResolverService)
  variableResolver: IVariableResolverService;

  @Autowired(BreakpointManager)
  protected readonly breakpoints: BreakpointManager;

  @Autowired(DebugModelManager)
  protected readonly modelManager: DebugModelManager;

  constructor() {
    this.init();
  }

  protected init(): void {
    this.debugTypeKey = this.contextKeyService.createKey<string>('debugType', undefined);
    this.inDebugModeKey = this.contextKeyService.createKey<boolean>('inDebugMode', this.inDebugMode);
    this.breakpoints.onDidChangeMarkers((uri) => this.fireDidChangeBreakpoints({ uri }));
  }

  async start(options: DebugSessionOptions): Promise<DebugSession | undefined> {
    try {
      await this.fireWillStartDebugSession();
      const resolved = await this.resolveConfiguration(options);
      const sessionId = await this.debug.createDebugSession(resolved.configuration);
      return this.doStart(sessionId, resolved);
    } catch (e) {
      if (DebugError.NotFound.is(e)) {
        this.messageService.error(`The debug session type "${e.data.type}" is not supported.`);
        return undefined;
      }

      this.messageService.error('There was an error starting the debug session, check the logs for more details.');
      console.error('Error starting the debug session', e);
      throw e;
    }
  }

  async clear() {
    this.getBreakpoints()
      .forEach((breakpoint) => {
        this.modelManager.clear();
      });
  }

  protected async fireWillStartDebugSession(): Promise<void> {
    await WaitUntilEvent.fire(this.onWillStartDebugSessionEmitter, {});
  }

  protected configurationIds = new Map<string, number>();
  protected async resolveConfiguration(options: Readonly<DebugSessionOptions>): Promise<InternalDebugSessionOptions> {
    if (InternalDebugSessionOptions.is(options)) {
      return options;
    }
    const { workspaceFolderUri } = options;
    const resolvedConfiguration = await this.resolveDebugConfiguration(options.configuration, workspaceFolderUri);
    const configuration = await this.variableResolver.resolve(resolvedConfiguration, {});
    const key = configuration.name + workspaceFolderUri;
    const id = this.configurationIds.has(key) ? this.configurationIds.get(key)! + 1 : 0;
    this.configurationIds.set(key, id);
    return {
      id,
      configuration,
      workspaceFolderUri,
    };
  }

  protected async resolveDebugConfiguration(configuration: DebugConfiguration, workspaceFolderUri: string | undefined): Promise<DebugConfiguration> {
    await this.fireWillResolveDebugConfiguration(configuration.type);
    return this.debug.resolveDebugConfiguration(configuration, workspaceFolderUri);
  }

  protected async fireWillResolveDebugConfiguration(debugType: string): Promise<void> {
    await WaitUntilEvent.fire(this.onWillResolveDebugConfigurationEmitter, { debugType });
  }

  protected async doStart(sessionId: string, options: DebugSessionOptions): Promise<DebugSession> {
    const contrib = this.sessionContributionRegistry.get(options.configuration.type);
    const sessionFactory = contrib ? contrib.debugSessionFactory() : this.debugSessionFactory;
    const session = sessionFactory.get(sessionId, options);
    this._sessions.set(sessionId, session);

    this.debugTypeKey.set(session.configuration.type);
    this.onDidCreateDebugSessionEmitter.fire(session);

    let state = DebugState.Inactive;
    session.onDidChange(() => {
      if (state !== session.state) {
        state = session.state;
        if (state === DebugState.Stopped) {
          this.onDidStopDebugSessionEmitter.fire(session);
        }
      }
      this.updateCurrentSession(session);
    });
    session.onDidChangeBreakpoints((uri) => this.fireDidChangeBreakpoints({ session, uri }));
    session.on('terminated', (event) => {
      this.clear();
      const restart = event.body && event.body.restart;
      if (restart) {
        this.doRestart(session, restart);
      } else {
        session.terminate();
      }
    });
    session.on('exited', () => this.destroy(session.id));
    session.start().then(() => this.onDidStartDebugSessionEmitter.fire(session));
    session.onDidCustomEvent(({ event, body }) =>
      this.onDidReceiveDebugSessionCustomEventEmitter.fire({ event, body, session }),
    );
    return session;
  }

  restart(): Promise<DebugSession | undefined>;
  restart(session: DebugSession): Promise<DebugSession>;
  async restart(session: DebugSession | undefined = this.currentSession): Promise<DebugSession | undefined> {
    return session && this.doRestart(session);
  }
  protected async doRestart(session: DebugSession, restart?: any): Promise<DebugSession | undefined> {
    if (await session.restart()) {
      return session;
    }
    await session.terminate(!!restart);
    const { options, configuration } = session;
    configuration.__restart = restart;
    return this.start(options);
  }
  protected updateCurrentSession(session: DebugSession | undefined) {
    this.currentSession = session || this.sessions[0];
  }

  get inDebugMode(): boolean {
    return this.state > DebugState.Inactive;
  }

  get currentThread(): DebugThread | undefined {
    const session = this.currentSession;
    return session && session.currentThread;
  }

  get state(): DebugState {
    const session = this.currentSession;
    return session ? session.state : DebugState.Inactive;
  }

  get currentFrame(): DebugStackFrame | undefined {
    const { currentThread } = this;
    return currentThread && currentThread.currentFrame;
  }
  get topFrame(): DebugStackFrame | undefined {
    const { currentThread } = this;
    return currentThread && currentThread.topFrame;
  }

  getSession(sessionId: string): DebugSession | undefined {
    return this._sessions.get(sessionId);
  }

  get sessions(): DebugSession[] {
    return Array.from(this._sessions.values()).filter((session) => session.state > DebugState.Inactive);
  }

  protected _currentSession: DebugSession | undefined;
  protected readonly toDisposeOnCurrentSession = new DisposableCollection();
  get currentSession(): DebugSession | undefined {
    return this._currentSession;
  }
  set currentSession(current: DebugSession | undefined) {
    if (this._currentSession === current) {
      return;
    }
    this.toDisposeOnCurrentSession.dispose();
    const previous = this.currentSession;
    this._currentSession = current;
    this.onDidChangeActiveDebugSessionEmitter.fire({ previous, current });
    if (current) {
      this.toDisposeOnCurrentSession.push(current.onDidChange(() => {
        if (this.currentFrame === this.topFrame) {
          this.open();
        }
        this.fireDidChange(current);
      }));
    }
    this.updateBreakpoints(previous, current);
    this.open();
    this.fireDidChange(current);
  }

  open(): void {
    const { currentFrame } = this;
    if (currentFrame) {
      currentFrame.open();
    }
  }

  protected updateBreakpoints(previous: DebugSession | undefined, current: DebugSession | undefined): void {
    const affectedUri = new Set();
    for (const session of [previous, current]) {
      if (session) {
        for (const uriString of session.breakpointUris) {
          if (!affectedUri.has(uriString)) {
            affectedUri.add(uriString);
            this.fireDidChangeBreakpoints({
              session: current,
              uri: new URI(uriString),
            });
          }
        }
      }
    }
  }

  /**
   * 根据sessionId销毁进程
   * @param sessionId
   */
  destroy(sessionId?: string): void {
    if (sessionId) {
      const session = this._sessions.get(sessionId);
      if (session) {
        this.doDestroy(session);
      }
    } else {
      this._sessions.forEach((session) => this.doDestroy(session));
    }
  }

  private doDestroy(session: DebugSession): void {
    this.debug.terminateDebugSession(session.id);

    session.dispose();
    this.remove(session.id);
    this.onDidDestroyDebugSessionEmitter.fire(session);
  }

  protected remove(sessionId: string): void {
    this._sessions.delete(sessionId);
    const { currentSession } = this;
    if (currentSession && currentSession.id === sessionId) {
      this.updateCurrentSession(undefined);
    }
  }

  getBreakpoints(session?: DebugSession): DebugBreakpoint[];
  getBreakpoints(uri: URI, session?: DebugSession): DebugBreakpoint[];
  getBreakpoints(arg?: URI | DebugSession, arg2?: DebugSession): DebugBreakpoint[] {
    const uri = arg instanceof URI ? arg : undefined;
    const session = arg instanceof DebugSession ? arg : arg2 instanceof DebugSession ? arg2 : this.currentSession;
    if (session && session.state > DebugState.Initializing) {
      return session.getBreakpoints(uri);
    }
    return this.breakpoints.findMarkers({ uri }).map(({ data }) => {
<<<<<<< HEAD
      const model = this.modelManager.resolve(new URI(data.uri), session);
=======
      const model = this.modelManager.resolve(new URI(data.uri));
>>>>>>> 94f4932e
      return new DebugBreakpoint(data, this.labelProvider, this.breakpoints, model, this.workbenchEditorService);
    });
  }
  getBreakpoint(uri: URI, line: number): DebugBreakpoint | undefined {
    const session = this.currentSession;
    if (session && session.state > DebugState.Initializing) {
      return session.getBreakpoints(uri).filter((breakpoint) => breakpoint.line === line)[0];
    }
    const origin = this.breakpoints.getBreakpoint(uri, line);
<<<<<<< HEAD
    const model = this.modelManager.resolve(uri, session);
=======
    const model = this.modelManager.resolve(uri);
>>>>>>> 94f4932e
    return origin && new DebugBreakpoint(origin, this.labelProvider, this.breakpoints, model, this.workbenchEditorService);
  }
}<|MERGE_RESOLUTION|>--- conflicted
+++ resolved
@@ -140,13 +140,6 @@
     }
   }
 
-  async clear() {
-    this.getBreakpoints()
-      .forEach((breakpoint) => {
-        this.modelManager.clear();
-      });
-  }
-
   protected async fireWillStartDebugSession(): Promise<void> {
     await WaitUntilEvent.fire(this.onWillStartDebugSessionEmitter, {});
   }
@@ -199,7 +192,6 @@
     });
     session.onDidChangeBreakpoints((uri) => this.fireDidChangeBreakpoints({ session, uri }));
     session.on('terminated', (event) => {
-      this.clear();
       const restart = event.body && event.body.restart;
       if (restart) {
         this.doRestart(session, restart);
@@ -354,11 +346,7 @@
       return session.getBreakpoints(uri);
     }
     return this.breakpoints.findMarkers({ uri }).map(({ data }) => {
-<<<<<<< HEAD
-      const model = this.modelManager.resolve(new URI(data.uri), session);
-=======
       const model = this.modelManager.resolve(new URI(data.uri));
->>>>>>> 94f4932e
       return new DebugBreakpoint(data, this.labelProvider, this.breakpoints, model, this.workbenchEditorService);
     });
   }
@@ -368,11 +356,7 @@
       return session.getBreakpoints(uri).filter((breakpoint) => breakpoint.line === line)[0];
     }
     const origin = this.breakpoints.getBreakpoint(uri, line);
-<<<<<<< HEAD
-    const model = this.modelManager.resolve(uri, session);
-=======
     const model = this.modelManager.resolve(uri);
->>>>>>> 94f4932e
     return origin && new DebugBreakpoint(origin, this.labelProvider, this.breakpoints, model, this.workbenchEditorService);
   }
 }