--- conflicted
+++ resolved
@@ -17,7 +17,6 @@
     "url": "git@github.com:opensumi/core.git"
   },
   "dependencies": {
-<<<<<<< HEAD
     "@opensumi/ide-connection": "workspace:*",
     "@opensumi/ide-core-common": "workspace:*",
     "@opensumi/ide-core-node": "workspace:*"
@@ -25,14 +24,5 @@
   "devDependencies": {
     "@opensumi/ide-core-browser": "workspace:*",
     "@opensumi/ide-editor": "workspace:*"
-=======
-    "@opensumi/ide-connection": "2.21.13",
-    "@opensumi/ide-core-common": "2.21.13",
-    "@opensumi/ide-core-node": "2.21.13"
-  },
-  "devDependencies": {
-    "@opensumi/ide-core-browser": "2.21.13",
-    "@opensumi/ide-editor": "2.21.13"
->>>>>>> 1480afac
   }
 }