--- conflicted
+++ resolved
@@ -17,14 +17,8 @@
     "url": "git@github.com:opensumi/core.git"
   },
   "dependencies": {
-<<<<<<< HEAD
-    "@opensumi/ide-core-common": "2.21.6",
-    "@opensumi/ide-terminal-next": "2.21.6"
-=======
     "@opensumi/ide-core-common": "2.21.7",
-    "@opensumi/ide-core-node": "2.21.7",
     "@opensumi/ide-terminal-next": "2.21.7"
->>>>>>> e62bfa74
   },
   "devDependencies": {
     "@opensumi/ide-core-browser": "2.21.7",
