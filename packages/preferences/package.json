{
  "name": "@ali/ide-preferences",
  "version": "1.6.1",
  "files": [
    "lib"
  ],
  "main": "lib/index.js",
  "typings": "lib/index.d.ts",
  "scripts": {
    "start": "run-p start:client start:server",
    "start:client": "webpack-dev-server --config ./webpack.config.js",
    "start:server": "node --inspect -r ts-node/register ./example/server.ts"
  },
  "repository": {
    "type": "git",
    "url": "git@gitlab.alibaba-inc.com:kaitian/ide-framework.git"
  },
  "publishConfig": {
    "registry": "http://registry.npm.alibaba-inc.com"
  },
  "dependencies": {
<<<<<<< HEAD
    "@ali/ide-core-browser": "1.5.2",
    "@ali/ide-core-common": "1.5.2",
    "@ali/ide-core-node": "1.5.2",
    "@ali/ide-editor": "1.5.2",
    "@ali/ide-file-service": "1.5.2",
    "@ali/ide-monaco": "1.5.2",
    "@ali/ide-userstorage": "1.5.2",
    "@ali/ide-workspace": "1.5.2",
    "@ali/ide-overlay": "1.5.2"
=======
    "@ali/ide-core-browser": "1.6.1",
    "@ali/ide-core-common": "1.6.1",
    "@ali/ide-core-node": "1.6.1",
    "@ali/ide-editor": "1.6.1",
    "@ali/ide-file-service": "1.6.1",
    "@ali/ide-monaco": "1.6.1",
    "@ali/ide-userstorage": "1.6.1",
    "@ali/ide-workspace": "1.6.1",
    "@ali/ide-activity-bar": "1.6.1",
    "@ali/ide-overlay": "1.6.1"
>>>>>>> ca174914
  },
  "devDependencies": {
    "@ali/ide-dev-tool": "^1.1.0",
    "npm-run-all": "^4.1.5",
    "ts-node": "8.0.2",
    "webpack-dev-server": "^3.3.1"
  },
  "gitHead": "5dad2ca7b3ea2e1781caefb2552eb1596f146193"
}<|MERGE_RESOLUTION|>--- conflicted
+++ resolved
@@ -19,17 +19,6 @@
     "registry": "http://registry.npm.alibaba-inc.com"
   },
   "dependencies": {
-<<<<<<< HEAD
-    "@ali/ide-core-browser": "1.5.2",
-    "@ali/ide-core-common": "1.5.2",
-    "@ali/ide-core-node": "1.5.2",
-    "@ali/ide-editor": "1.5.2",
-    "@ali/ide-file-service": "1.5.2",
-    "@ali/ide-monaco": "1.5.2",
-    "@ali/ide-userstorage": "1.5.2",
-    "@ali/ide-workspace": "1.5.2",
-    "@ali/ide-overlay": "1.5.2"
-=======
     "@ali/ide-core-browser": "1.6.1",
     "@ali/ide-core-common": "1.6.1",
     "@ali/ide-core-node": "1.6.1",
@@ -38,9 +27,7 @@
     "@ali/ide-monaco": "1.6.1",
     "@ali/ide-userstorage": "1.6.1",
     "@ali/ide-workspace": "1.6.1",
-    "@ali/ide-activity-bar": "1.6.1",
     "@ali/ide-overlay": "1.6.1"
->>>>>>> ca174914
   },
   "devDependencies": {
     "@ali/ide-dev-tool": "^1.1.0",
