<<<<<<< HEAD
=======
import { Emitter, IMarkdownString } from '@opensumi/ide-core-common';
import { TEST_DATA_SCHEME } from './../common/testingUri';
import { IEditor } from '@opensumi/ide-editor/lib/common';
import {
  BrowserEditorContribution,
  IEditorFeatureRegistry,
  IEditorDocumentModelContentRegistry,
  IEditorDocumentModelContentProvider,
  WorkbenchEditorService,
  EditorComponentRegistry,
  ResourceService,
  IResource,
} from '@opensumi/ide-editor/lib/browser';
>>>>>>> 923a7a7d
import { Injectable, Autowired, INJECTOR_TOKEN, Injector } from '@opensumi/di';
import {
  ClientAppContribution,
  CommandContribution,
  CommandRegistry,
  CommandService,
  ComponentContribution,
  ComponentRegistry,
  Domain,
  EDITOR_COMMANDS,
  Event,
  FileType,
  getIcon,
  KeybindingContribution,
  KeybindingRegistry,
  KeybindingScope,
  KeybindingWeight,
  MaybePromise,
  TabBarToolbarContribution,
  ToolbarRegistry,
  URI,
} from '@opensumi/ide-core-browser';
import { TestingIsPeekVisible } from '@opensumi/ide-core-browser/lib/contextkey/testing';
import { IMenuRegistry, MenuContribution, MenuId } from '@opensumi/ide-core-browser/lib/menu/next';
import { Emitter, IMarkdownString } from '@opensumi/ide-core-common';
import {
  BrowserEditorContribution,
  IEditorFeatureRegistry,
  IEditorDocumentModelContentRegistry,
  IEditorDocumentModelContentProvider,
  WorkbenchEditorService,
  EditorComponentRegistry,
  ResourceService,
  IResource,
} from '@opensumi/ide-editor/lib/browser';
import { IEditor } from '@opensumi/ide-editor/lib/common';
import { IFileServiceClient } from '@opensumi/ide-file-service';
import { MARKDOWN_EDITOR_COMPONENT_ID } from '@opensumi/ide-markdown/lib/browser/contribution';
import { MarkdownEditorComponent } from '@opensumi/ide-markdown/lib/browser/editor.markdown';

import { TestServiceToken } from '../common';
import {
  ClearTestResults,
  ClosePeekTest,
  DebugAllTestCommand,
  DebugTestCommand,
  GoToNextMessage,
  GoToPreviousMessage,
  GoToTestCommand,
  OpenMessageInEditor,
  PeekTestError,
  RuntAllTestCommand,
  RuntTestCommand,
  TestingDebugCurrentFile,
  TestingRunCurrentFile,
} from '../common/commands';
import { Testing } from '../common/constants';
import { TestResultServiceToken } from '../common/test-result';
import { TestRunProfileBitset } from '../common/testCollection';
import { TestingPeekOpenerServiceToken } from '../common/testingPeekOpener';
import { ITestTreeViewModel, TestTreeViewModelToken } from '../common/tree-view.model';

import { TEST_DATA_SCHEME } from './../common/testingUri';
import { TestOutputPeekContribution } from './outputPeek/test-output-peek';
import { TestingPeekOpenerServiceImpl } from './outputPeek/test-peek-opener.service';
import { TestDecorationsContribution } from './test-decorations';
import { TestResultServiceImpl } from './test.result.service';
import { TestServiceImpl } from './test.service';

@Injectable()
export class TestingOutputPeekDocumentProvider implements IEditorDocumentModelContentProvider {
  @Autowired(TestResultServiceToken)
  private readonly testResultService: TestResultServiceImpl;

  private _onDidChangeContent = new Emitter<URI>();

  onDidChangeContent: Event<URI> = this._onDidChangeContent.event;

  provideEditorDocumentModelContent(uri: URI, encoding?: string): MaybePromise<string> {
    const dto = this.testResultService.retrieveTest(uri);
    if (!dto) {
      return '';
    }

    const message = dto.messages[dto.messageIndex];

    if (dto.isDiffable || typeof message.message === 'string') {
      return '';
    }

    const mdStr = message.message;
    const content = mdStr ? (mdStr as IMarkdownString).value.replace(/\t/g, '') : '';

    return content;
  }

  isReadonly(uri: URI): MaybePromise<boolean> {
    return true;
  }

  handlesScheme(scheme: string) {
    return scheme === TEST_DATA_SCHEME;
  }
}

@Injectable()
@Domain(
  ClientAppContribution,
  ComponentContribution,
  CommandContribution,
  BrowserEditorContribution,
  MenuContribution,
  KeybindingContribution,
  TabBarToolbarContribution,
)
export class TestingContribution
  implements
    ClientAppContribution,
    ComponentContribution,
    CommandContribution,
    BrowserEditorContribution,
    MenuContribution,
    KeybindingContribution,
    TabBarToolbarContribution
{
  @Autowired(TestTreeViewModelToken)
  private readonly testTreeViewModel: ITestTreeViewModel;

  @Autowired(IFileServiceClient)
  protected readonly filesystem: IFileServiceClient;

  @Autowired(CommandService)
  private readonly commandService: CommandService;

  @Autowired(INJECTOR_TOKEN)
  private readonly injector: Injector;

  @Autowired(TestingPeekOpenerServiceToken)
  private readonly testingPeekOpenerService: TestingPeekOpenerServiceImpl;

  @Autowired()
  private readonly testingOutputPeekDocumentProvider: TestingOutputPeekDocumentProvider;

  @Autowired(WorkbenchEditorService)
  private readonly editorService: WorkbenchEditorService;

  @Autowired(TestServiceToken)
  private readonly testService: TestServiceImpl;

  @Autowired(TestResultServiceToken)
  private readonly testResultService: TestResultServiceImpl;

  initialize(): void {
    this.testTreeViewModel.initTreeModel();
  }

  registerComponent(registry: ComponentRegistry): void {}

  registerCommands(commands: CommandRegistry): void {
    commands.registerCommand(RuntTestCommand, {
      execute: async (extId: string) => {
        const test = this.testTreeViewModel.getTestItem(extId);
        if (!test) {
          return;
        }

        await this.testService.runTests({
          group: TestRunProfileBitset.Run,
          tests: [test],
        });
      },
    });

    commands.registerCommand(DebugTestCommand, {
      execute: async (extId: string) => {
        const test = this.testTreeViewModel.getTestItem(extId);
        if (!test) {
          return;
        }

        await this.testService.runTests({
          group: TestRunProfileBitset.Debug,
          tests: [test],
        });
      },
    });

    commands.registerCommand(GoToTestCommand, {
      execute: async (extId: string) => {
        const test = this.testTreeViewModel.getTestItem(extId);
        if (!test) {
          return;
        }

        const { range, uri } = test.item;
        if (!uri) {
          return;
        }

        const fileStat = await this.filesystem.getFileStat(uri.toString());

        if (!fileStat) {
          return;
        }

        if (fileStat.type === FileType.Directory) {
          // ** filetree 未实现文件夹的 focus , 只能是将窗口切到资源管理器但无法选中文件夹 **
          this.commandService.executeCommand('revealInExplorer', uri);
          return;
        }

        if (fileStat.type === FileType.File) {
          this.commandService.executeCommand(EDITOR_COMMANDS.OPEN_RESOURCE.id, URI.parse(uri.toString()), {
            range,
            focus: true,
          });
        }
      },
      isVisible: () => false,
    });

    commands.registerCommand(PeekTestError, {
      execute: async (extId: string) => {
        this.testingPeekOpenerService.open();
      },
      isVisible: () => false,
    });

    commands.registerCommand(ClosePeekTest, {
      execute: async (uri: string | undefined) => {
        uri = uri ?? this.editorService.currentEditor?.currentUri?.toString();

        if (!uri) {
          return;
        }

        const ctor = this.testingPeekOpenerService.peekControllerMap.get(uri);
        if (ctor) {
          ctor.removePeek();
        }
      },
      isVisible: () => false,
    });

    commands.registerCommand(TestingRunCurrentFile, {
      execute: async () => {
        executeTestsInCurrentFile(TestRunProfileBitset.Run);
      },
    });

    commands.registerCommand(TestingDebugCurrentFile, {
      execute: async () => {
        executeTestsInCurrentFile(TestRunProfileBitset.Debug);
      },
    });

    const executeTestsInCurrentFile = (group: TestRunProfileBitset) => {
      const currentEditor = this.editorService.currentEditor;
      const monacoEditor = currentEditor?.monacoEditor;
      const position = monacoEditor?.getPosition();
      const model = monacoEditor?.getModel();

      if (!position || !model || !('uri' in model)) {
        return;
      }

      const demandedUri = model.uri.toString();
      for (const test of this.testService.collection.all) {
        if (test.item.uri?.toString() === demandedUri) {
          this.testService.runTests({
            tests: [test],
            group,
          });
        }
      }
    };

    commands.registerCommand(GoToPreviousMessage, {
      execute: async (uri: string | undefined) => {
        uri = uri ?? this.editorService.currentEditor?.currentUri?.toString();

        if (!uri) {
          return;
        }

        const ctor = this.testingPeekOpenerService.peekControllerMap.get(uri);
        if (ctor) {
          ctor.previous();
        }
      },
    });

    commands.registerCommand(GoToNextMessage, {
      execute: async (uri: string | undefined) => {
        uri = uri ?? this.editorService.currentEditor?.currentUri?.toString();

        if (!uri) {
          return;
        }

        const ctor = this.testingPeekOpenerService.peekControllerMap.get(uri);
        if (ctor) {
          ctor.next();
        }
      },
    });

    commands.registerCommand(ClearTestResults, {
      execute: async (uri: string | undefined) => {
        this.testResultService.clear();
        this.commandService.executeCommand(ClosePeekTest.id, uri);
      },
    });

    commands.registerCommand(OpenMessageInEditor, {
      execute: async (uri: string | undefined) => {
        uri = uri ?? this.editorService.currentEditor?.currentUri?.toString();

        if (!uri) {
          return;
        }

        const ctor = this.testingPeekOpenerService.peekControllerMap.get(uri);
        if (ctor) {
          ctor.openCurrentInEditor();
        }
      },
    });

    const runOrDebugAllTestsAction = async (group: TestRunProfileBitset) => {
      const roots = [...this.testService.collection.rootItems];
      if (!roots.length) {
        return;
      }

      await this.testService.runTests({ tests: roots, group });
    };

    commands.registerCommand(RuntAllTestCommand, {
      execute: async () => {
        await runOrDebugAllTestsAction(TestRunProfileBitset.Run);
      },
    });

    commands.registerCommand(DebugAllTestCommand, {
      execute: async () => {
        await runOrDebugAllTestsAction(TestRunProfileBitset.Debug);
      },
    });
  }

  registerKeybindings(keybindings: KeybindingRegistry): void {
    keybindings.registerKeybinding({
      command: ClosePeekTest.id,
      keybinding: 'esc',
      when: TestingIsPeekVisible.equalsTo(true),
    });
  }

  registerMenus(menuRegistry: IMenuRegistry) {
    /** glyph margin start */
    menuRegistry.registerMenuItem(MenuId.TestingGlyphMarginContext, {
      command: RuntTestCommand.id,
      group: '1_has_decoration',
      order: 1,
    });
    menuRegistry.registerMenuItem(MenuId.TestingGlyphMarginContext, {
      command: DebugTestCommand.id,
      group: '1_has_decoration',
      order: 2,
    });
    /** glyph margin end */

    /** output peek view actions start */
    menuRegistry.registerMenuItem(MenuId.TestPeekTitleContext, {
      command: GoToPreviousMessage.id,
      iconClass: GoToPreviousMessage.iconClass,
      group: 'navigation',
      order: 5,
    });
    menuRegistry.registerMenuItem(MenuId.TestPeekTitleContext, {
      command: GoToNextMessage.id,
      iconClass: GoToNextMessage.iconClass,
      group: 'navigation',
      order: 6,
    });
    menuRegistry.registerMenuItem(MenuId.TestPeekTitleContext, {
      command: ClearTestResults.id,
      iconClass: ClearTestResults.iconClass,
      group: 'navigation',
      order: 7,
    });
    menuRegistry.registerMenuItem(MenuId.TestPeekTitleContext, {
      command: OpenMessageInEditor.id,
      iconClass: OpenMessageInEditor.iconClass,
      group: 'navigation',
      order: 9,
    });
    /** output peek view actions end */
  }

  registerToolbarItems(registry: ToolbarRegistry): void {
    registry.registerItem({
      id: RuntAllTestCommand.id,
      command: RuntAllTestCommand.id,
      viewId: Testing.ExplorerViewId,
    });
    registry.registerItem({
      id: DebugAllTestCommand.id,
      command: DebugAllTestCommand.id,
      viewId: Testing.ExplorerViewId,
    });
    registry.registerItem({
      id: ClearTestResults.id,
      command: ClearTestResults.id,
      viewId: Testing.ExplorerViewId,
    });
  }

  registerEditorFeature(registry: IEditorFeatureRegistry) {
    registry.registerEditorFeatureContribution({
      contribute: (editor: IEditor) => this.injector.get(TestDecorationsContribution, [editor]).contribute(),
    });
    registry.registerEditorFeatureContribution({
      contribute: (editor: IEditor) => this.injector.get(TestOutputPeekContribution, [editor]).contribute(),
    });
  }

  registerEditorDocumentModelContentProvider(registry: IEditorDocumentModelContentRegistry) {
    registry.registerEditorDocumentModelContentProvider(this.testingOutputPeekDocumentProvider);
  }

  registerEditorComponent(componentRegistry: EditorComponentRegistry) {
    componentRegistry.registerEditorComponent({
      uid: MARKDOWN_EDITOR_COMPONENT_ID,
      component: MarkdownEditorComponent,
      scheme: TEST_DATA_SCHEME,
    });

    componentRegistry.registerEditorComponentResolver(TEST_DATA_SCHEME, (_, results) => {
      results.push({
        type: 'component',
        componentId: MARKDOWN_EDITOR_COMPONENT_ID,
        weight: 10,
      });
    });
  }

  registerResource(service: ResourceService) {
    service.registerResourceProvider({
      scheme: TEST_DATA_SCHEME,
      provideResource: async (uri: URI): Promise<IResource<Partial<{ [prop: string]: any }>>> => ({
        uri,
        icon: getIcon('file-text'),
        name: `Preview ${uri.displayName}`,
      }),
    });
  }
}<|MERGE_RESOLUTION|>--- conflicted
+++ resolved
@@ -1,19 +1,3 @@
-<<<<<<< HEAD
-=======
-import { Emitter, IMarkdownString } from '@opensumi/ide-core-common';
-import { TEST_DATA_SCHEME } from './../common/testingUri';
-import { IEditor } from '@opensumi/ide-editor/lib/common';
-import {
-  BrowserEditorContribution,
-  IEditorFeatureRegistry,
-  IEditorDocumentModelContentRegistry,
-  IEditorDocumentModelContentProvider,
-  WorkbenchEditorService,
-  EditorComponentRegistry,
-  ResourceService,
-  IResource,
-} from '@opensumi/ide-editor/lib/browser';
->>>>>>> 923a7a7d
 import { Injectable, Autowired, INJECTOR_TOKEN, Injector } from '@opensumi/di';
 import {
   ClientAppContribution,
@@ -29,8 +13,6 @@
   getIcon,
   KeybindingContribution,
   KeybindingRegistry,
-  KeybindingScope,
-  KeybindingWeight,
   MaybePromise,
   TabBarToolbarContribution,
   ToolbarRegistry,
