{
  "name": "@opensumi/ide-testing",
  "version": "2.14.3",
  "files": [
    "lib"
  ],
  "main": "lib/index.js",
  "typings": "lib/index.d.ts",
  "scripts": {
    "build": "tsc --build ../../configs/ts/references/tsconfig.testing.json"
  },
  "repository": {
    "type": "git",
    "url": "git@github.com:opensumi/core.git"
  },
  "dependencies": {
    "@opensumi/ide-core-common": "2.14.3"
  },
  "devDependencies": {
    "@opensumi/ide-components": "2.14.3",
    "@opensumi/ide-core-browser": "2.14.3",
    "@opensumi/ide-dev-tool": "^1.1.0",
<<<<<<< HEAD
    "@opensumi/ide-editor": "2.14.2",
    "@opensumi/ide-main-layout": "2.14.2",
    "@opensumi/ide-monaco": "2.14.2",
    "@opensumi/ide-file-service": "2.14.2",
    "@opensumi/ide-monaco-enhance": "2.14.2",
    "@opensumi/ide-markdown": "2.14.2"
=======
    "@opensumi/ide-editor": "2.14.3",
    "@opensumi/ide-main-layout": "2.14.3"
>>>>>>> ca60fa29
  }
}<|MERGE_RESOLUTION|>--- conflicted
+++ resolved
@@ -20,16 +20,11 @@
     "@opensumi/ide-components": "2.14.3",
     "@opensumi/ide-core-browser": "2.14.3",
     "@opensumi/ide-dev-tool": "^1.1.0",
-<<<<<<< HEAD
-    "@opensumi/ide-editor": "2.14.2",
-    "@opensumi/ide-main-layout": "2.14.2",
-    "@opensumi/ide-monaco": "2.14.2",
-    "@opensumi/ide-file-service": "2.14.2",
-    "@opensumi/ide-monaco-enhance": "2.14.2",
-    "@opensumi/ide-markdown": "2.14.2"
-=======
     "@opensumi/ide-editor": "2.14.3",
-    "@opensumi/ide-main-layout": "2.14.3"
->>>>>>> ca60fa29
+    "@opensumi/ide-main-layout": "2.14.3",
+    "@opensumi/ide-monaco": "2.14.3",
+    "@opensumi/ide-file-service": "2.14.3",
+    "@opensumi/ide-monaco-enhance": "2.14.3",
+    "@opensumi/ide-markdown": "2.14.3"
   }
 }