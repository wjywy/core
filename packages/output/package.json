--- conflicted
+++ resolved
@@ -19,10 +19,7 @@
     "registry": "http://registry.npm.alibaba-inc.com"
   },
   "dependencies": {
-<<<<<<< HEAD
-=======
     "@ali/ide-core-browser": "1.3.2",
->>>>>>> 46121f4f
     "@ali/ide-core-common": "1.3.2",
     "@ali/ide-core-node": "1.3.2",
     "@ali/ide-main-layout": "1.3.2",
@@ -30,10 +27,7 @@
     "@ali/ide-theme": "1.3.2"
   },
   "devDependencies": {
-<<<<<<< HEAD
     "@ali/ide-core-browser": "1.3.2",
-=======
->>>>>>> 46121f4f
     "@ali/ide-dev-tool": "^1.1.0",
     "npm-run-all": "^4.1.5",
     "ts-node": "8.0.2",
