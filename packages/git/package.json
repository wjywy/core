{
  "name": "@ali/ide-git",
  "version": "1.0.6-alpha.9",
  "files": [
    "lib"
  ],
  "main": "lib/index.js",
  "typings": "lib/index.d.ts",
  "scripts": {
    "start": "run-p start:client start:server",
    "start:client": "webpack-dev-server --config ./webpack.config.js",
    "start:server": "node --inspect -r ts-node/register ./example/server.ts"
  },
  "repository": {
    "type": "git",
    "url": "git@gitlab.alibaba-inc.com:kaitian/ide-framework.git"
  },
  "publishConfig": {
    "registry": "https://registry.npm.alibaba-inc.com"
  },
  "dependencies": {
<<<<<<< HEAD
    "@ali/ide-activity-bar": "^1.0.6-alpha.8",
    "@ali/ide-core-common": "^1.0.6-alpha.8",
    "@ali/ide-core-node": "^1.0.6-alpha.8"
=======
    "@ali/ide-activator-bar": "^1.0.6-alpha.9",
    "@ali/ide-core-common": "^1.0.6-alpha.9",
    "@ali/ide-core-node": "^1.0.6-alpha.9"
>>>>>>> 3c7104e1
  },
  "devDependencies": {
    "@ali/ide-core-browser": "^1.0.6-alpha.9",
    "@ali/ide-dev-tool": "^1.0.6-alpha.9",
    "npm-run-all": "^4.1.5",
    "ts-node": "8.0.2",
    "webpack-dev-server": "^3.3.1"
  },
  "gitHead": "eb9ea44d31a86f9a79eb1f83df41c8e67db3fc6e"
}<|MERGE_RESOLUTION|>--- conflicted
+++ resolved
@@ -19,15 +19,9 @@
     "registry": "https://registry.npm.alibaba-inc.com"
   },
   "dependencies": {
-<<<<<<< HEAD
-    "@ali/ide-activity-bar": "^1.0.6-alpha.8",
-    "@ali/ide-core-common": "^1.0.6-alpha.8",
-    "@ali/ide-core-node": "^1.0.6-alpha.8"
-=======
-    "@ali/ide-activator-bar": "^1.0.6-alpha.9",
+    "@ali/ide-activity-bar": "^1.0.6-alpha.9",
     "@ali/ide-core-common": "^1.0.6-alpha.9",
     "@ali/ide-core-node": "^1.0.6-alpha.9"
->>>>>>> 3c7104e1
   },
   "devDependencies": {
     "@ali/ide-core-browser": "^1.0.6-alpha.9",
