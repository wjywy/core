--- conflicted
+++ resolved
@@ -1,10 +1,6 @@
 {
   "name": "@ali/ide-connection",
-<<<<<<< HEAD
-  "version": "1.38.3",
-=======
   "version": "1.39.0",
->>>>>>> a41e7044
   "files": [
     "lib"
   ],
@@ -24,13 +20,8 @@
     "registry": "http://registry.npm.alibaba-inc.com"
   },
   "dependencies": {
-<<<<<<< HEAD
-    "@ali/ide-components": "1.38.3",
-    "@ali/ide-core-common": "1.38.3",
-=======
     "@ali/ide-components": "1.39.0",
     "@ali/ide-core-common": "1.39.0",
->>>>>>> a41e7044
     "@ali/vscode-jsonrpc": "^4.0.1",
     "lzutf8": "^0.5.5",
     "path-match": "^1.2.4",
