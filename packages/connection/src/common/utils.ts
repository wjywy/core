import * as lzutf8 from 'lzutf8';
import { isElectronEnv, isDevelopment } from '@ali/ide-core-common';

const encoding = 'Base64'; // 'StorageBinaryString'

export function stringify(obj: any): string {
  const str = JSON.stringify(obj);
<<<<<<< HEAD
  // return lzutf8.compress(str, {
  //   outputEncoding: encoding,
  // });
  return str;
}

export function parse(input: string, reviver?: (this: any, key: string, value: any) => any): any {
  // const str = lzutf8.decompress(input, {
  //   inputEncoding: encoding,
  // });
  return JSON.parse(input, reviver);
=======

  if (!isElectronEnv() && !isDevelopment()) {
    return lzutf8.compress(str, {
      outputEncoding: encoding,
    });
  } else {
    return str;
  }
}

export function parse(input: string, reviver?: (this: any, key: string, value: any) => any): any {
  let str;

  if (!isElectronEnv() && !isDevelopment()) {
    str = lzutf8.decompress(input, {
      inputEncoding: encoding,
    });
  } else {
    str = input;
  }
  return JSON.parse(str, reviver);
>>>>>>> 93983cae
}<|MERGE_RESOLUTION|>--- conflicted
+++ resolved
@@ -5,19 +5,6 @@
 
 export function stringify(obj: any): string {
   const str = JSON.stringify(obj);
-<<<<<<< HEAD
-  // return lzutf8.compress(str, {
-  //   outputEncoding: encoding,
-  // });
-  return str;
-}
-
-export function parse(input: string, reviver?: (this: any, key: string, value: any) => any): any {
-  // const str = lzutf8.decompress(input, {
-  //   inputEncoding: encoding,
-  // });
-  return JSON.parse(input, reviver);
-=======
 
   if (!isElectronEnv() && !isDevelopment()) {
     return lzutf8.compress(str, {
@@ -39,5 +26,4 @@
     str = input;
   }
   return JSON.parse(str, reviver);
->>>>>>> 93983cae
 }