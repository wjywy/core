--- conflicted
+++ resolved
@@ -1,17 +1,9 @@
 import { WSChannel, MessageString } from '../common/ws-channel';
 import * as shorid from 'shortid';
 import { stringify, parse } from '../common/utils';
-<<<<<<< HEAD
 import { MultiWs } from './multi-ws';
-=======
 import { IReporterService, REPORT_NAME } from '@ali/ide-core-common';
-let ReconnectingWebSocket = require('reconnecting-websocket');
 
-if (ReconnectingWebSocket.default) {
-  /* istanbul ignore next */
-  ReconnectingWebSocket = ReconnectingWebSocket.default;
-}
->>>>>>> 50346ccf
 // import ReconnectingWebSocket from 'reconnecting-websocket';
 // import { IStatusBarService } from '@ali/ide-core-browser/lib/services';
 
