{
  "name": "@opensumi/ide-logs",
<<<<<<< HEAD
  "version": "2.19.11",
=======
  "version": "2.19.12",
>>>>>>> 6eafe648
  "files": [
    "lib"
  ],
  "license": "MIT",
  "main": "lib/index.js",
  "typings": "lib/index.d.ts",
  "scripts": {
    "prepublishOnly": "npm run build",
    "build": "tsc --build ../../configs/ts/references/tsconfig.logs.json"
  },
  "repository": {
    "type": "git",
    "url": "git@github.com:opensumi/core.git"
  },
  "dependencies": {
<<<<<<< HEAD
    "@opensumi/ide-connection": "2.19.11",
    "@opensumi/ide-core-common": "2.19.11",
    "@opensumi/ide-core-node": "2.19.11",
    "compressing": "^1.6.2",
    "spdlog": "^0.9.0"
  },
  "devDependencies": {
    "@opensumi/ide-core-browser": "2.19.11",
=======
    "@opensumi/ide-connection": "2.19.12",
    "@opensumi/ide-core-common": "2.19.12",
    "@opensumi/ide-core-node": "2.19.12",
    "archiver": "^3.1.1",
    "spdlog": "^0.9.0"
  },
  "devDependencies": {
    "@opensumi/ide-core-browser": "2.19.12",
>>>>>>> 6eafe648
    "@opensumi/ide-dev-tool": "^1.3.1",
    "@types/debug": "^4.1.5"
  }
}<|MERGE_RESOLUTION|>--- conflicted
+++ resolved
@@ -1,10 +1,6 @@
 {
   "name": "@opensumi/ide-logs",
-<<<<<<< HEAD
-  "version": "2.19.11",
-=======
   "version": "2.19.12",
->>>>>>> 6eafe648
   "files": [
     "lib"
   ],
@@ -20,25 +16,14 @@
     "url": "git@github.com:opensumi/core.git"
   },
   "dependencies": {
-<<<<<<< HEAD
-    "@opensumi/ide-connection": "2.19.11",
-    "@opensumi/ide-core-common": "2.19.11",
-    "@opensumi/ide-core-node": "2.19.11",
+    "@opensumi/ide-connection": "2.19.12",
+    "@opensumi/ide-core-common": "2.19.12",
+    "@opensumi/ide-core-node": "2.19.12",
     "compressing": "^1.6.2",
     "spdlog": "^0.9.0"
   },
   "devDependencies": {
-    "@opensumi/ide-core-browser": "2.19.11",
-=======
-    "@opensumi/ide-connection": "2.19.12",
-    "@opensumi/ide-core-common": "2.19.12",
-    "@opensumi/ide-core-node": "2.19.12",
-    "archiver": "^3.1.1",
-    "spdlog": "^0.9.0"
-  },
-  "devDependencies": {
     "@opensumi/ide-core-browser": "2.19.12",
->>>>>>> 6eafe648
     "@opensumi/ide-dev-tool": "^1.3.1",
     "@types/debug": "^4.1.5"
   }
