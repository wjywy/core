{
  "name": "@ali/ide-logs",
<<<<<<< HEAD
  "version": "1.5.4",
=======
  "version": "1.6.0",
>>>>>>> d095b3f6
  "files": [
    "lib"
  ],
  "main": "lib/index.js",
  "typings": "lib/index.d.ts",
  "scripts": {
    "start": "run-p start:client start:server",
    "start:client": "webpack-dev-server --config ./webpack.config.js",
    "start:server": "node --inspect -r ts-node/register ./entry/server.ts"
  },
  "repository": {
    "type": "git",
    "url": "git@gitlab.alibaba-inc.com:kaitian/ide-framework.git"
  },
  "publishConfig": {
    "registry": "http://registry.npm.alibaba-inc.com"
  },
  "dependencies": {
<<<<<<< HEAD
    "@ali/ide-connection": "1.5.4",
    "@ali/ide-core-common": "1.5.4",
    "@ali/ide-core-node": "1.5.4",
=======
    "@ali/ide-connection": "1.6.0",
    "@ali/ide-core-common": "1.6.0",
    "@ali/ide-core-node": "1.6.0",
>>>>>>> d095b3f6
    "archiver": "^3.1.1",
    "spdlog": "^0.9.0"
  },
  "devDependencies": {
<<<<<<< HEAD
    "@ali/ide-core-browser": "1.5.4",
=======
    "@ali/ide-core-browser": "1.6.0",
>>>>>>> d095b3f6
    "@ali/ide-dev-tool": "^1.1.0",
    "@types/debug": "^4.1.5",
    "npm-run-all": "^4.1.5",
    "ts-node": "8.0.2",
    "webpack-dev-server": "^3.3.1"
  },
  "gitHead": "5dad2ca7b3ea2e1781caefb2552eb1596f146193"
}<|MERGE_RESOLUTION|>--- conflicted
+++ resolved
@@ -1,10 +1,6 @@
 {
   "name": "@ali/ide-logs",
-<<<<<<< HEAD
-  "version": "1.5.4",
-=======
   "version": "1.6.0",
->>>>>>> d095b3f6
   "files": [
     "lib"
   ],
@@ -23,24 +19,14 @@
     "registry": "http://registry.npm.alibaba-inc.com"
   },
   "dependencies": {
-<<<<<<< HEAD
-    "@ali/ide-connection": "1.5.4",
-    "@ali/ide-core-common": "1.5.4",
-    "@ali/ide-core-node": "1.5.4",
-=======
     "@ali/ide-connection": "1.6.0",
     "@ali/ide-core-common": "1.6.0",
     "@ali/ide-core-node": "1.6.0",
->>>>>>> d095b3f6
     "archiver": "^3.1.1",
     "spdlog": "^0.9.0"
   },
   "devDependencies": {
-<<<<<<< HEAD
-    "@ali/ide-core-browser": "1.5.4",
-=======
     "@ali/ide-core-browser": "1.6.0",
->>>>>>> d095b3f6
     "@ali/ide-dev-tool": "^1.1.0",
     "@types/debug": "^4.1.5",
     "npm-run-all": "^4.1.5",
