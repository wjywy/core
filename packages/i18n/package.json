--- conflicted
+++ resolved
@@ -20,10 +20,7 @@
     "@opensumi/ide-core-common": "2.21.11"
   },
   "devDependencies": {
-<<<<<<< HEAD
-=======
     "@opensumi/ide-core-browser": "2.21.11",
->>>>>>> b4576924
     "@opensumi/ide-dev-tool": "^1.3.1"
   }
 }