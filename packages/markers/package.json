--- conflicted
+++ resolved
@@ -16,26 +16,14 @@
     "url": "git@github.com:opensumi/core.git"
   },
   "dependencies": {
-<<<<<<< HEAD
-    "@opensumi/ide-core-common": "2.14.3"
+    "@opensumi/ide-core-common": "2.14.4"
   },
   "devDependencies": {
-    "@opensumi/ide-core-browser": "2.14.3",
+    "@opensumi/ide-core-browser": "2.14.4",
     "@opensumi/ide-dev-tool": "^1.3.1",
-    "@opensumi/ide-components": "2.14.3",
-    "@opensumi/ide-editor": "2.14.3",
-    "@opensumi/ide-main-layout": "2.14.3",
-    "@opensumi/ide-theme": "2.14.3"
-=======
     "@opensumi/ide-components": "2.14.4",
-    "@opensumi/ide-core-common": "2.14.4",
     "@opensumi/ide-editor": "2.14.4",
     "@opensumi/ide-main-layout": "2.14.4",
     "@opensumi/ide-theme": "2.14.4"
-  },
-  "devDependencies": {
-    "@opensumi/ide-core-browser": "2.14.4",
-    "@opensumi/ide-dev-tool": "^1.3.1"
->>>>>>> d6abd225
   }
 }