--- conflicted
+++ resolved
@@ -20,12 +20,7 @@
     "@opensumi/ide-core-common": "2.21.9"
   },
   "devDependencies": {
-<<<<<<< HEAD
-    "@opensumi/ide-core-browser": "2.21.8",
-=======
-    "@opensumi/ide-components": "2.21.9",
     "@opensumi/ide-core-browser": "2.21.9",
->>>>>>> 6038a6fa
     "@opensumi/ide-dev-tool": "^1.3.1",
     "@opensumi/ide-editor": "2.21.9",
     "@opensumi/ide-main-layout": "2.21.9",
