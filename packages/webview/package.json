--- conflicted
+++ resolved
@@ -28,14 +28,9 @@
     "@ali/ide-core-browser": "2.5.4",
     "@ali/ide-static-resource": "2.5.4",
     "@ali/ide-dev-tool": "^1.1.0",
-<<<<<<< HEAD
     "@ali/ide-editor": "2.5.4",
     "@ali/ide-theme": "2.5.4",
-=======
-    "@ali/ide-editor": "2.5.3",
-    "@ali/ide-theme": "2.5.3",
-    "@ali/ide-core-electron-main": "2.5.3",
->>>>>>> 7e00efe8
+    "@ali/ide-core-electron-main": "2.5.4",
     "npm-run-all": "^4.1.5",
     "ts-node": "8.0.2",
     "webpack-dev-server": "^3.3.1"
