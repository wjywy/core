--- conflicted
+++ resolved
@@ -53,7 +53,6 @@
     "@ali/ide-window": "^1.0.6-alpha.16",
     "@ali/ide-workspace": "^1.0.6-alpha.16",
     "@ali/ide-workspace-edit": "^1.0.6-alpha.16",
-<<<<<<< HEAD
     "css-loader": "^2.1.1",
     "file-loader": "^3.0.1",
     "friendly-errors-webpack-plugin": "^1.7.0",
@@ -67,9 +66,7 @@
     "mobx-react-lite": "^1.3.1",
     "node-notifier": "^5.4.0",
     "node-sass": "^4.11.0",
-=======
     "@ali/ide-logs": "^1.0.6-alpha.16",
->>>>>>> 0b4c08b3
     "npm-run-all": "^4.1.5",
     "react-dom": "^16.8.6",
     "sass-loader": "^7.1.0",
