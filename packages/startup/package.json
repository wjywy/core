--- conflicted
+++ resolved
@@ -1,10 +1,6 @@
 {
   "name": "@ali/ide-startup",
-<<<<<<< HEAD
-  "version": "1.0.6-alpha.9",
-=======
   "version": "1.0.6-alpha.12",
->>>>>>> 27e264bb
   "files": [
     "lib"
   ],
@@ -23,35 +19,6 @@
     "registry": "https://registry.npm.alibaba-inc.com"
   },
   "dependencies": {
-<<<<<<< HEAD
-    "@ali/ide-core-common": "^1.0.6-alpha.9",
-    "@ali/ide-output": "^1.0.6-alpha.9"
-  },
-  "devDependencies": {
-    "@ali/ide-activator-bar": "^1.0.6-alpha.9",
-    "@ali/ide-activator-panel": "^1.0.6-alpha.9",
-    "@ali/ide-bottom-panel": "^1.0.6-alpha.9",
-    "@ali/ide-core-browser": "^1.0.6-alpha.9",
-    "@ali/ide-core-extension": "^1.0.6-alpha.9",
-    "@ali/ide-dev-tool": "^1.0.6-alpha.9",
-    "@ali/ide-extension-storage": "^1.0.6-alpha.9",
-    "@ali/ide-feature-extension": "^1.0.6-alpha.9",
-    "@ali/ide-main-layout": "^1.0.6-alpha.9",
-    "@ali/ide-navigation-bar": "^1.0.6-alpha.9",
-    "@ali/ide-opened-editor": "^1.0.6-alpha.9",
-    "@ali/ide-overlay": "^1.0.6-alpha.9",
-    "@ali/ide-preferences": "^1.0.6-alpha.9",
-    "@ali/ide-process": "^1.0.6-alpha.9",
-    "@ali/ide-search": "^1.0.6-alpha.9",
-    "@ali/ide-status-bar": "^1.0.6-alpha.9",
-    "@ali/ide-storage": "^1.0.6-alpha.9",
-    "@ali/ide-theme": "^1.0.6-alpha.9",
-    "@ali/ide-toolbar": "^1.0.6-alpha.9",
-    "@ali/ide-userstorage": "^1.0.6-alpha.9",
-    "@ali/ide-vscode-extension": "^1.0.6-alpha.9",
-    "@ali/ide-window": "^1.0.6-alpha.9",
-    "@ali/ide-workspace": "^1.0.6-alpha.9",
-=======
     "@ali/ide-core-common": "^1.0.6-alpha.12",
     "@ali/ide-output": "^1.0.6-alpha.12"
   },
@@ -79,7 +46,6 @@
     "@ali/ide-vscode-extension": "^1.0.6-alpha.12",
     "@ali/ide-window": "^1.0.6-alpha.12",
     "@ali/ide-workspace": "^1.0.6-alpha.12",
->>>>>>> 27e264bb
     "npm-run-all": "^4.1.5",
     "ts-node": "8.0.2",
     "webpack-dev-server": "^3.3.1"
