--- conflicted
+++ resolved
@@ -9,13 +9,9 @@
 
   opts.extensionDir = opts.extensionDir || process.env.EXTENSION_DIR;
   opts.injector = injector;
-<<<<<<< HEAD
   opts.wsPath = 'ws://127.0.0.1:8000'; // 代理测试地址: ws://127.0.0.1:8001
 
   opts.extWorkerHost = `http://127.0.0.1:8080/kaitian/ext/worker-host.js`; // 访问 Host
-=======
-  opts.wsPath = 'ws://127.0.0.1:8000';
->>>>>>> 6501cb0a
 
   // 使用不一样的host名称
   const anotherHostName = window.location.hostname === 'localhost' ? '127.0.0.1' : 'localhost';
