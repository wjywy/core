{
  "name": "@opensumi/ide-markdown",
  "version": "2.14.2",
  "files": [
    "lib"
  ],
  "license": "MIT",
  "main": "lib/index.js",
  "typings": "lib/index.d.ts",
  "scripts": {
    "prepublishOnly": "npm run build",
    "build": "tsc --build ../../configs/ts/references/tsconfig.markdown.json"
  },
  "repository": {
    "type": "git",
    "url": "git@github.com:opensumi/core.git"
  },
  "dependencies": {
<<<<<<< HEAD
    "@opensumi/ide-core-common": "2.14.2",
    "@opensumi/ide-core-node": "2.14.2",
    "@opensumi/ide-editor": "2.14.2",
    "@opensumi/ide-webview": "2.14.2",
    "marked": "0.7.0"
=======
    "@opensumi/ide-core-common": "2.14.1",
    "@opensumi/ide-core-node": "2.14.1",
    "@opensumi/ide-editor": "2.14.1",
    "@opensumi/ide-webview": "2.14.1",
    "marked": "4.0.10"
>>>>>>> d8f5e920
  },
  "devDependencies": {
    "@opensumi/ide-core-browser": "2.14.2",
    "@opensumi/ide-dev-tool": "^1.3.1",
    "@types/marked": "4.0.1"
  }
}<|MERGE_RESOLUTION|>--- conflicted
+++ resolved
@@ -16,19 +16,11 @@
     "url": "git@github.com:opensumi/core.git"
   },
   "dependencies": {
-<<<<<<< HEAD
     "@opensumi/ide-core-common": "2.14.2",
     "@opensumi/ide-core-node": "2.14.2",
     "@opensumi/ide-editor": "2.14.2",
     "@opensumi/ide-webview": "2.14.2",
-    "marked": "0.7.0"
-=======
-    "@opensumi/ide-core-common": "2.14.1",
-    "@opensumi/ide-core-node": "2.14.1",
-    "@opensumi/ide-editor": "2.14.1",
-    "@opensumi/ide-webview": "2.14.1",
     "marked": "4.0.10"
->>>>>>> d8f5e920
   },
   "devDependencies": {
     "@opensumi/ide-core-browser": "2.14.2",
