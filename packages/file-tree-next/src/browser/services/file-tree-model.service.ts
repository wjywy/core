--- conflicted
+++ resolved
@@ -29,11 +29,6 @@
   Throttler,
   Emitter,
   Deferred,
-<<<<<<< HEAD
-  OperatingSystem,
-  IApplicationService,
-=======
->>>>>>> c1a5f207
   CommandService,
   IApplicationService,
   FILE_COMMANDS,
