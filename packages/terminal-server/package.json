--- conflicted
+++ resolved
@@ -1,10 +1,6 @@
 {
   "name": "@ali/ide-terminal-server",
-<<<<<<< HEAD
-  "version": "1.2.0",
-=======
   "version": "1.2.1",
->>>>>>> 012b253e
   "files": [
     "lib"
   ],
@@ -23,11 +19,7 @@
     "registry": "http://registry.npm.alibaba-inc.com"
   },
   "dependencies": {
-<<<<<<< HEAD
-    "@ali/ide-connection": "1.2.0",
-=======
     "@ali/ide-connection": "1.2.1",
->>>>>>> 012b253e
     "node-pty": "^0.8.1",
     "path-match": "^1.2.4",
     "ws": "^7.0.0"
