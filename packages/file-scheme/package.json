--- conflicted
+++ resolved
@@ -16,27 +16,16 @@
     "url": "git@github.com:opensumi/core.git"
   },
   "dependencies": {
-<<<<<<< HEAD
-    "@opensumi/ide-core-common": "2.14.3",
-    "@opensumi/ide-core-node": "2.14.3",
-    "@opensumi/ide-file-service": "2.14.3",
-    "@opensumi/ide-static-resource": "2.14.3"
-=======
-    "@opensumi/ide-core-browser": "2.14.4",
     "@opensumi/ide-core-common": "2.14.4",
     "@opensumi/ide-core-node": "2.14.4",
-    "@opensumi/ide-editor": "2.14.4",
     "@opensumi/ide-file-service": "2.14.4",
-    "@opensumi/ide-monaco": "2.14.4",
-    "@opensumi/ide-overlay": "2.14.4",
     "@opensumi/ide-static-resource": "2.14.4"
->>>>>>> d6abd225
   },
   "devDependencies": {
-    "@opensumi/ide-core-browser": "2.14.3",
+    "@opensumi/ide-core-browser": "2.14.4",
     "@opensumi/ide-dev-tool": "^1.3.1",
-    "@opensumi/ide-editor": "2.14.3",
-    "@opensumi/ide-monaco": "2.14.3",
-    "@opensumi/ide-overlay": "2.14.3"
+    "@opensumi/ide-editor": "2.14.4",
+    "@opensumi/ide-monaco": "2.14.4",
+    "@opensumi/ide-overlay": "2.14.4"
   }
 }