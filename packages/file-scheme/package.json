--- conflicted
+++ resolved
@@ -25,13 +25,7 @@
   "devDependencies": {
     "@opensumi/ide-core-browser": "2.21.9",
     "@opensumi/ide-dev-tool": "^1.3.1",
-<<<<<<< HEAD
-    "@opensumi/ide-editor": "2.21.8",
-    "@opensumi/ide-monaco": "2.21.8"
-=======
     "@opensumi/ide-editor": "2.21.9",
-    "@opensumi/ide-monaco": "2.21.9",
-    "@opensumi/ide-overlay": "2.21.9"
->>>>>>> 6038a6fa
+    "@opensumi/ide-monaco": "2.21.9"
   }
 }