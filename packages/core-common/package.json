{
  "name": "@opensumi/ide-core-common",
  "version": "2.18.8",
  "description": "@opensumi/ide-core-common",
  "files": [
    "lib"
  ],
  "license": "MIT",
  "main": "lib/index.js",
  "typings": "lib/index.d.ts",
  "repository": {
    "type": "git",
    "url": "git@github.com:opensumi/core.git"
  },
  "scripts": {
    "prepublishOnly": "npm run build",
    "build": "tsc --build ../../configs/ts/references/tsconfig.core-common.json"
  },
  "dependencies": {
<<<<<<< HEAD
    "@opensumi/di": "^1.4.0",
    "@opensumi/ide-utils": "2.18.7",
=======
    "@opensumi/di": "^1.1.0",
    "@opensumi/ide-utils": "2.18.8",
>>>>>>> 29a34ce3
    "jschardet": "3.0.0"
  },
  "devDependencies": {
    "@opensumi/ide-dev-tool": "^1.3.1"
  }
}<|MERGE_RESOLUTION|>--- conflicted
+++ resolved
@@ -17,13 +17,8 @@
     "build": "tsc --build ../../configs/ts/references/tsconfig.core-common.json"
   },
   "dependencies": {
-<<<<<<< HEAD
     "@opensumi/di": "^1.4.0",
-    "@opensumi/ide-utils": "2.18.7",
-=======
-    "@opensumi/di": "^1.1.0",
     "@opensumi/ide-utils": "2.18.8",
->>>>>>> 29a34ce3
     "jschardet": "3.0.0"
   },
   "devDependencies": {
