{
  "name": "@opensumi/ide-core-common",
  "version": "2.21.11",
  "description": "@opensumi/ide-core-common",
  "files": [
    "lib",
    "src"
  ],
  "license": "MIT",
  "main": "lib/index.js",
  "typings": "lib/index.d.ts",
  "repository": {
    "type": "git",
    "url": "git@github.com:opensumi/core.git"
  },
  "scripts": {
    "prepublishOnly": "yarn run build",
    "build": "tsc --build ../../configs/ts/references/tsconfig.core-common.json"
  },
  "dependencies": {
    "@opensumi/di": "^1.4.0",
<<<<<<< HEAD
    "@opensumi/ide-utils": "2.21.10"
=======
    "@opensumi/ide-utils": "2.21.11",
    "jschardet": "3.0.0"
>>>>>>> b4576924
  },
  "devDependencies": {
    "@opensumi/ide-dev-tool": "^1.3.1"
  }
}<|MERGE_RESOLUTION|>--- conflicted
+++ resolved
@@ -19,12 +19,8 @@
   },
   "dependencies": {
     "@opensumi/di": "^1.4.0",
-<<<<<<< HEAD
-    "@opensumi/ide-utils": "2.21.10"
-=======
     "@opensumi/ide-utils": "2.21.11",
     "jschardet": "3.0.0"
->>>>>>> b4576924
   },
   "devDependencies": {
     "@opensumi/ide-dev-tool": "^1.3.1"
