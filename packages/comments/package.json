{
  "name": "@opensumi/ide-comments",
  "version": "2.16.11",
  "files": [
    "lib"
  ],
  "license": "MIT",
  "main": "lib/index.js",
  "typings": "lib/index.d.ts",
  "scripts": {
    "prepublishOnly": "npm run build",
    "build": "tsc -p ../../configs/ts/references/tsconfig.comments.json"
  },
  "repository": {
    "type": "git",
    "url": "git@github.com:opensumi/core.git"
  },
  "dependencies": {
<<<<<<< HEAD
    "@opensumi/ide-core-common": "2.16.10",
=======
    "@opensumi/ide-core-common": "2.16.11",
    "lodash.flattendeep": "^4.4.0",
    "lodash.groupby": "^4.6.0",
>>>>>>> e716c4e6
    "marked": "4.0.10",
    "react-mentions": "^3.3.1"
  },
  "devDependencies": {
    "@opensumi/ide-components": "2.16.11",
    "@opensumi/ide-core-browser": "2.16.11",
    "@opensumi/ide-dev-tool": "^1.3.1",
    "@opensumi/ide-editor": "2.16.11",
    "@opensumi/ide-main-layout": "2.16.11",
    "@opensumi/ide-monaco-enhance": "2.16.11",
    "@opensumi/ide-theme": "2.16.11",
    "@types/marked": "4.0.1"
  }
}<|MERGE_RESOLUTION|>--- conflicted
+++ resolved
@@ -16,13 +16,7 @@
     "url": "git@github.com:opensumi/core.git"
   },
   "dependencies": {
-<<<<<<< HEAD
-    "@opensumi/ide-core-common": "2.16.10",
-=======
     "@opensumi/ide-core-common": "2.16.11",
-    "lodash.flattendeep": "^4.4.0",
-    "lodash.groupby": "^4.6.0",
->>>>>>> e716c4e6
     "marked": "4.0.10",
     "react-mentions": "^3.3.1"
   },
