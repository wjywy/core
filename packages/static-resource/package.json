{
  "name": "@ali/ide-static-resource",
<<<<<<< HEAD
  "version": "1.5.4",
=======
  "version": "1.6.0",
>>>>>>> d095b3f6
  "files": [
    "lib"
  ],
  "main": "lib/index.js",
  "typings": "lib/index.d.ts",
  "scripts": {
    "start": "run-p start:client start:server",
    "start:client": "webpack-dev-server --config ./webpack.config.js",
    "start:server": "node --inspect -r ts-node/register ./example/server.ts"
  },
  "repository": {
    "type": "git",
    "url": "git@gitlab.alibaba-inc.com:kaitian/ide-framework.git"
  },
  "publishConfig": {
    "registry": "http://registry.npm.alibaba-inc.com"
  },
  "dependencies": {
<<<<<<< HEAD
    "@ali/ide-core-common": "1.5.4",
    "@ali/ide-core-node": "1.5.4"
  },
  "devDependencies": {
    "@ali/ide-core-browser": "1.5.4",
=======
    "@ali/ide-core-common": "1.6.0",
    "@ali/ide-core-node": "1.6.0"
  },
  "devDependencies": {
    "@ali/ide-core-browser": "1.6.0",
>>>>>>> d095b3f6
    "@ali/ide-dev-tool": "^1.1.0",
    "npm-run-all": "^4.1.5",
    "ts-node": "8.0.2",
    "webpack-dev-server": "^3.3.1"
  },
  "gitHead": "5dad2ca7b3ea2e1781caefb2552eb1596f146193"
}<|MERGE_RESOLUTION|>--- conflicted
+++ resolved
@@ -1,10 +1,6 @@
 {
   "name": "@ali/ide-static-resource",
-<<<<<<< HEAD
-  "version": "1.5.4",
-=======
   "version": "1.6.0",
->>>>>>> d095b3f6
   "files": [
     "lib"
   ],
@@ -23,19 +19,11 @@
     "registry": "http://registry.npm.alibaba-inc.com"
   },
   "dependencies": {
-<<<<<<< HEAD
-    "@ali/ide-core-common": "1.5.4",
-    "@ali/ide-core-node": "1.5.4"
-  },
-  "devDependencies": {
-    "@ali/ide-core-browser": "1.5.4",
-=======
     "@ali/ide-core-common": "1.6.0",
     "@ali/ide-core-node": "1.6.0"
   },
   "devDependencies": {
     "@ali/ide-core-browser": "1.6.0",
->>>>>>> d095b3f6
     "@ali/ide-dev-tool": "^1.1.0",
     "npm-run-all": "^4.1.5",
     "ts-node": "8.0.2",
