import { Injectable, Autowired } from '@ali/common-di';
import { IProcessFactory, IProcess, ProcessOptions } from '@ali/ide-process';
import { getLogger } from '@ali/ide-core-common';
import { rgPath } from '@ali/vscode-ripgrep';
import { FileUri } from '@ali/ide-core-node';
import { RPCService } from '@ali/ide-connection';
import {
  IContentSearchServer,
  ContentSearchOptions,
  ContentSearchResult,
  SEARCH_STATE,
  SendClientResult,
} from '../common';

const logger = getLogger();

interface RipGrepArbitraryData {
  text?: string;
  bytes?: string;
}

interface SearchInfo {
  searchId: number;
  resultLength: number;
}

/**
 * Convert the length of a range in `text` expressed in bytes to a number of
 * characters (or more precisely, code points).  The range starts at character
 * `charStart` in `text`.
 */
function byteRangeLengthToCharacterLength(text: string, charStart: number, byteLength: number): number {
  let char: number = charStart;
  for (let byteIdx = 0; byteIdx < byteLength; char++) {
    const codePoint: number = text.charCodeAt(char);
    if (codePoint < 0x7F) {
      byteIdx++;
    } else if (codePoint < 0x7FF) {
      byteIdx += 2;
    } else if (codePoint < 0xFFFF) {
      byteIdx += 3;
    } else if (codePoint < 0x10FFFF) {
      byteIdx += 4;
    } else {
      throw new Error('Invalid UTF-8 string');
    }
  }

  return char - charStart;
}

@Injectable()
export class ContentSearchService extends RPCService implements IContentSearchServer {

  @Autowired(IProcessFactory)
  protected processFactory: IProcessFactory;

  private searchId: number = 0;
  private processMap: Map<number, IProcess> = new Map();

  constructor() {
    super();
  }

  private searchStart(searchId, searchProcess) {
    this.sendResultToClient([], searchId, SEARCH_STATE.doing);
    this.processMap.set(searchId, searchProcess);
  }

  private searchEnd(searchId) {
    this.sendResultToClient([], searchId, SEARCH_STATE.done);
    this.processMap.delete(searchId);
  }

  private searchError(searchId, error: string) {
    this.sendResultToClient([], searchId, SEARCH_STATE.error, error);
    this.processMap.delete(searchId);
  }

  async search(what: string, rootUris: string[], opts?: ContentSearchOptions, cb?: (data: any) => {}): Promise<number> {
    // Start the rg process.  Use --vimgrep to get one result per
    // line, --color=always to get color control characters that
    // we'll use to parse the lines.
    const args = this.getSearchArgs(opts);
    // if we use matchWholeWord we use regExp internally,
    // so, we need to escape regexp characters if we actually not set regexp true in UI.
    if (opts && opts.matchWholeWord && !opts.useRegExp) {
      what = what.replace(/[\-\\\{\}\*\+\?\|\^\$\.\[\]\(\)\#]/g, '\\$&');
      if (!/\B/.test(what.charAt(0))) {
        what = '\\b' + what;
      }
      if (!/\B/.test(what.charAt(what.length - 1))) {
        what = what + '\\b';
      }
    }

    const searchInfo: SearchInfo = {
      searchId: this.searchId++,
      resultLength: 0,
    };

    const processOptions: ProcessOptions = {
      command: rgPath,
      args: [...args, what].concat(rootUris.map((root) => FileUri.fsPath(root))),
    };

    const rgProcess: IProcess = this.processFactory.create(processOptions);
    this.searchStart(searchInfo.searchId, rgProcess);
    rgProcess.onError((error) => {
      // tslint:disable-next-line:no-any
      let errorCode = (error as any).code;

      // Try to provide somewhat clearer error messages, if possible.
      if (errorCode === 'ENOENT') {
        errorCode = 'could not find the ripgrep (rg) binary';
      } else if (errorCode === 'EACCES') {
        errorCode = 'could not execute the ripgrep (rg) binary';
      }

      const errorStr = `An error happened while searching (${errorCode}).`;

      logger.error(errorStr);
      this.searchError(searchInfo.searchId, errorStr);
    });

    rgProcess.outputStream.on('data', (chunk: string) => {
      this.parseDataBuffer(chunk, searchInfo, opts, rootUris);
    });

    rgProcess.onExit(() => {
      this.searchEnd(searchInfo.searchId);
    });

<<<<<<< HEAD
    return searchInfo.searchID;
=======
    return searchInfo.searchId;
>>>>>>> 27e264bb
  }

  cancel(searchId: number): Promise<void> {
    const process = this.processMap.get(searchId);
    if (process) {
      process.dispose();
      this.processMap.delete(searchId);
    }
    return Promise.resolve();
  }

  private getRoot(rootUris?: string[], uri?: string): string {
    let result: string = '';
    if (!rootUris || !uri) {
      return result;
    }
    rootUris.some((root) => {
      if (uri.indexOf(root) === 0) {
        result = root;
        return true;
      }
    });

    return result;
  }

  private parseDataBuffer(
    dataString: string,
    searchInfo: SearchInfo,
    opts?: ContentSearchOptions,
    rootUris?: string[],
  ) {
    const lines = dataString.toString().split('\n');
    const result: ContentSearchResult[] = [];

    if (lines.length < 1) {
      return;
    }

    lines.some((line) => {
      let lintObj;
      try {
        lintObj = JSON.parse(line.trim());
      } catch (e) { }
      if (!lintObj) {
        return;
      }

      if (lintObj.type === 'match') {
        const data = lintObj.data;
        const file = (data.path as RipGrepArbitraryData).text;
        const line = data.line_number;
        const lineText = (data.lines as RipGrepArbitraryData).text;

        if (file === undefined || lineText === undefined) {
          return;
        }

        for (const submatch of data.submatches) {
          const startByte = submatch.start;
          const endByte = submatch.end;
          const character = byteRangeLengthToCharacterLength(lineText, 0, startByte);
          const matchLength = byteRangeLengthToCharacterLength(lineText, character, endByte - startByte);
          const fileUri = FileUri.create(file);

          const searchResult: ContentSearchResult = {
            fileUri: fileUri.toString(),
            root: this.getRoot(rootUris, fileUri.codeUri.path),
            line,
            matchStart: character + 1,
            matchLength,
            lineText: lineText.replace(/[\r\n]+$/, ''),
          };

          if (opts && opts.maxResults && searchInfo.resultLength >= opts.maxResults) {
            // 达到设置上限，停止搜索
            this.cancel(searchInfo.searchId);
            return true;
          }
          result.push(searchResult);
          searchInfo.resultLength++;
        }
      }
    });
    this.sendResultToClient(result, searchInfo.searchId);
  }

  private sendResultToClient(
    data: ContentSearchResult[],
    id: number,
    searchState?: SEARCH_STATE,
    error?: string,
  ) {
    if (this.rpcClient) {
      this.rpcClient.forEach((client) => {
        client.onSearchResult({
          data, id, searchState, error,
        } as SendClientResult);
      });
    }
  }

  private getSearchArgs(options?: ContentSearchOptions): string[] {
    const args = ['--json', '--max-count=100', '--no-ignore-parent'];
    args.push(options && options.matchCase ? '--case-sensitive' : '--ignore-case');
    if (options && options.includeIgnored) {
      args.push('-uu');
    }
    if (options && options.include) {
      for (const include of options.include) {
        if (include !== '') {
          args.push('--glob=**/' + include);
        }
      }
    }
    if (options && options.exclude) {
      for (const exclude of options.exclude) {
        if (exclude !== '') {
          args.push('--glob=!**/' + exclude);
        }
      }
    }
    if (options && options.useRegExp || options && options.matchWholeWord) {
      args.push('--regexp');
    } else {
      args.push('--fixed-strings');
      args.push('--');
    }
    return args;
  }
}<|MERGE_RESOLUTION|>--- conflicted
+++ resolved
@@ -131,11 +131,7 @@
       this.searchEnd(searchInfo.searchId);
     });
 
-<<<<<<< HEAD
-    return searchInfo.searchID;
-=======
     return searchInfo.searchId;
->>>>>>> 27e264bb
   }
 
   cancel(searchId: number): Promise<void> {
