--- conflicted
+++ resolved
@@ -255,37 +255,17 @@
     });
   }
 
-<<<<<<< HEAD
   registerToolbarItems(registry: ToolbarRegistry) {
-    // registry.registerItem({
-    //   id: searchFold.id,
-    //   command: searchFold.id,
-    //   viewId: 'ide-search',
-    //   tooltip: localize('search.CollapseDeepestExpandedLevelAction.label'),
-    // });
-    registry.registerItem({
-      id: searchClean.id,
-      command: searchClean.id,
-      viewId: SEARCH_CONTAINER_ID,
-      tooltip: localize('search.ClearSearchResultsAction.label'),
-    });
-    registry.registerItem({
-      id: searchRefresh.id,
-      command: searchRefresh.id,
-      viewId: SEARCH_CONTAINER_ID,
-=======
-  registerToolbarItems(registry: TabBarToolbarRegistry) {
     registry.registerItem({
       id: SEARCH_COMMANDS.CLEAN.id,
       command: SEARCH_COMMANDS.CLEAN.id,
-      viewId: 'ide-search',
+      viewId: SEARCH_CONTAINER_ID,
       tooltip: localize('search.ClearSearchResultsAction.label'),
     });
     registry.registerItem({
       id: SEARCH_COMMANDS.REFRESH.id,
       command: SEARCH_COMMANDS.REFRESH.id,
-      viewId: 'ide-search',
->>>>>>> ca174914
+      viewId: SEARCH_CONTAINER_ID,
       tooltip: localize('search.RefreshAction.label'),
     });
   }
