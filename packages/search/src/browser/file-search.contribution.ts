import { Injectable, Autowired } from '@ali/common-di';
import {
  CommandContribution,
  CommandRegistry,
  Command,
  CancellationTokenSource,
  Schemas,
} from '@ali/ide-core-common';
import {
  localize,
  AppConfig,
  CommandService,
  URI,
  EDITOR_COMMANDS,
} from '@ali/ide-core-browser';
import { LabelService } from '@ali/ide-core-browser/lib/services';
import { KeybindingContribution, KeybindingRegistry, Logger } from '@ali/ide-core-browser';
import { Domain } from '@ali/ide-core-common/lib/di-helper';
import { MenuContribution, MenuModelRegistry } from '@ali/ide-core-common/lib/menu';
import { QuickOpenContribution, QuickOpenHandlerRegistry } from '@ali/ide-quick-open/lib/browser/prefix-quick-open.service';
import { QuickOpenGroupItem, QuickOpenModel, QuickOpenMode, QuickOpenOptions, PrefixQuickOpenService } from '@ali/ide-quick-open/lib/browser/quick-open.model';
import { ComponentContribution, ComponentRegistry } from '@ali/ide-core-browser/lib/layout';
import { ILoggerManageClient, SupportLogNamespace, ILogServiceClient } from '@ali/ide-logs/lib/browser';
import * as fuzzy from 'fuzzy';
import { IWorkspaceService } from '@ali/ide-workspace';
import { FileSearchServicePath, DEFAULT_FILE_SEARCH_LIMIT } from '../common';
import { TabBarToolbarContribution, TabBarToolbarRegistry } from '@ali/ide-activity-panel/lib/browser/tab-bar-toolbar';
import { IMainLayoutService, MainLayoutContribution } from '@ali/ide-main-layout';

export const quickFileOpen: Command = {
  id: 'file-search.openFile',
  category: 'File',
  label: 'Open File...',
};

export const searchRefresh: Command = {
  id: 'file-search.refresh',
  label: 'refresh search',
  iconClass: 'fa fa-refresh',
  category: 'search',
};

const SEARCH_CONTAINER_ID = 'search';

@Injectable()
export class FileSearchQuickCommandHandler {

  @Autowired(CommandService)
  private commandService: CommandService;

  @Autowired(FileSearchServicePath)
  private fileSearchService;

  @Autowired(AppConfig)
  private config: AppConfig;

  @Autowired()
  private labelService: LabelService;

  @Autowired(IWorkspaceService)
  private workspaceService: IWorkspaceService;

  @Autowired(ILoggerManageClient)
  private LoggerManage: ILoggerManageClient;
  private logger: ILogServiceClient = this.LoggerManage.getLogger(SupportLogNamespace.Browser);

  private items: QuickOpenGroupItem[] = [];
  private cancelIndicator = new CancellationTokenSource();
  private currentLookFor: string = '';
  readonly default: boolean = true;
  readonly prefix: string = '...';
  readonly description: string =  localize('search.command.fileOpen.description');

  getModel(): QuickOpenModel {
    return {
      onType: async (lookFor, acceptor) => {
        this.cancelIndicator.cancel();
        this.cancelIndicator = new CancellationTokenSource();
        const token = this.cancelIndicator.token;
        const alreadyCollected = new Set<string>();
        let findResults: QuickOpenGroupItem[] = [];

        lookFor = lookFor.trim();
        this.currentLookFor = lookFor;
        const recentlyResultList: QuickOpenGroupItem[] = await this.getRecentlyItems(alreadyCollected, lookFor, token);

        if (lookFor) {
          findResults = await this.getFindOutItems(alreadyCollected, lookFor, token);
        }
        acceptor(recentlyResultList.concat(findResults));
      },
    };
  }

  getOptions(): QuickOpenOptions {
    return {
      fuzzyMatchLabel: {
        enableSeparateSubstringMatching: true,
      },
      fuzzyMatchDescription: {
        enableSeparateSubstringMatching: true,
      },
    };
  }

  private async getFindOutItems(alreadyCollected, lookFor, token) {
    const roots = await this.workspaceService.roots;
    const rootUris: string[] = [];
    roots.forEach((stat) => {
      const uri = new URI(stat.uri);
      if (uri.scheme !== Schemas.file) {
        return;
      }
      return rootUris.push(uri.codeUri.fsPath);
    });
    const result = await this.fileSearchService.find(lookFor, {
      rootUris,
      fuzzyMatch: true,
      limit: DEFAULT_FILE_SEARCH_LIMIT,
      useGitIgnore: true,
      noIgnoreParent: true,
      excludePatterns: ['*.git*'],
    }, token);

    let results: QuickOpenGroupItem[] = await this.getItems(
      result.filter((uri: string) => {
        if (alreadyCollected.has(uri) ||
          token.isCancellationRequested
        ) {
          return false;
        }
        alreadyCollected.add(uri);
        return true;
      }),
      {},
    );
    results = results.sort(this.compareItems.bind(this));
    // 排序后设置第一个元素的样式
    if (results[0]) {
      const newItems = await this.getItems(
        [results[0].getUri()!.toString()],
        {
          groupLabel: localize('fileResults'),
          showBorder: true,
        });
      results[0] = newItems[0];
    }
    return results;
  }

  private async getRecentlyItems(alreadyCollected, lookFor, token) {
    const recentlyOpenedFiles = await this.workspaceService.getMostRecentlyOpenedFiles() || [];

    return await this.getItems(
      recentlyOpenedFiles.filter((uri: string) => {
        const _uri = new URI(uri);
        if (alreadyCollected.has(uri) ||
          !fuzzy.test(lookFor, _uri.displayName) ||
          token.isCancellationRequested
        ) {
          return false;
        }
        alreadyCollected.add(uri);
        return true;
      }),
      {
        groupLabel: localize('historyMatches'),
      },
    );
  }

  private async getItems(
    uriList: string[],
    options: { [key: string]: any },
  ) {
    const items: QuickOpenGroupItem[] = [];

    for (const [index, strUri] of uriList.entries()) {
      const uri = new URI(strUri);
      const icon = `file-icon ${await this.labelService.getIcon(uri)}`;
      const description = await this.workspaceService.asRelativePath(strUri);
      const item = new QuickOpenGroupItem({
        uri,
        label: uri.displayName,
        tooltip: strUri,
        iconClass: icon,
        description,
        groupLabel: index === 0 ? options.groupLabel : '',
        showBorder: (uriList.length > 0 && index === 0) ? options.showBorder : false,
        run: (mode: QuickOpenMode) => {
          if (mode !== QuickOpenMode.OPEN) {
            return false;
          }
          this.openFile(uri);
          return true;
        },
      });
      items.push(item);
    }
    return items;
  }

  private openFile(uri: URI) {
    this.currentLookFor = '';
    this.commandService.executeCommand(EDITOR_COMMANDS.OPEN_RESOURCE.id, uri);
  }

  /**
   * Compare two `QuickOpenItem`.
   *
   * @param a `QuickOpenItem` for comparison.
   * @param b `QuickOpenItem` for comparison.
   * @param member the `QuickOpenItem` object member for comparison.
   */
  private compareItems(
    a: QuickOpenGroupItem,
    b: QuickOpenGroupItem,
    member: 'getLabel' | 'getUri' = 'getLabel'): number {

    /**
     * Normalize a given string.
     *
     * @param str the raw string value.
     * @returns the normalized string value.
     */
    function normalize(str: string) {
      return str.trim().toLowerCase();
    }

    // Normalize the user query.
    const query: string = normalize(this.currentLookFor);

    /**
     * Score a given string.
     *
     * @param str the string to score on.
     * @returns the score.
     */
    function score(str: string): number {
      const match = fuzzy.match(query, str);
      return (match === null) ? 0 : match.score;
    }

    // Get the item's member values for comparison.
    let itemA = a[member]()!;
    let itemB = b[member]()!;

    // If the `URI` is used as a comparison member, perform the necessary string conversions.
    if (typeof itemA !== 'string') {
      itemA = itemA.path.toString();
    }
    if (typeof itemB !== 'string') {
      itemB = itemB.path.toString();
    }

    // Normalize the item labels.
    itemA = normalize(itemA);
    itemB = normalize(itemB);

    // Score the item labels.
    const scoreA: number = score(itemA);
    const scoreB: number = score(itemB);

    // If both label scores are identical, perform additional computation.
    if (scoreA === scoreB) {

      // Favor the label which have the smallest substring index.
      const indexA: number = itemA.indexOf(query);
      const indexB: number = itemB.indexOf(query);

      if (indexA === indexB) {

        // Favor the result with the shortest label length.
        if (itemA.length !== itemB.length) {
          return (itemA.length < itemB.length) ? -1 : 1;
        }

        // Fallback to the alphabetical order.
        const comparison = itemB.localeCompare(itemA);

        // If the alphabetical comparison is equal, call `compareItems` recursively using the `URI` member instead.
        if (comparison === 0) {
          return this.compareItems(a, b, 'getUri');
        }

        return itemB.localeCompare(itemA);
      }

      return indexA - indexB;
    }

    return scoreB - scoreA;
  }

}

@Domain(CommandContribution, KeybindingContribution, MenuContribution, QuickOpenContribution, ComponentContribution, TabBarToolbarContribution, MainLayoutContribution)
export class FileSearchContribution implements CommandContribution, KeybindingContribution, MenuContribution, QuickOpenContribution, ComponentContribution, TabBarToolbarContribution, MainLayoutContribution {

  @Autowired(FileSearchQuickCommandHandler)
  protected fileSearchQuickCommandHandler: FileSearchQuickCommandHandler;

  @Autowired()
  logger: Logger;

  @Autowired(PrefixQuickOpenService)
  protected readonly quickOpenService: PrefixQuickOpenService;

  registerQuickOpenHandlers(quickOpenHandlerRegistry: QuickOpenHandlerRegistry) {
    quickOpenHandlerRegistry.registerHandler(this.fileSearchQuickCommandHandler);
  }

  @Autowired(IMainLayoutService)
  private layoutService: IMainLayoutService;

  private toolIconVisible = false;

  onDidUseConfig() {
    const handler = this.layoutService.getTabbarHandler(SEARCH_CONTAINER_ID);
    handler!.onActivate(() => {
      console.log('active');
      this.toolIconVisible = true;
    });
    handler!.onInActivate(() => {
      this.toolIconVisible = false;
    });
  }

  registerCommands(commands: CommandRegistry): void {
    commands.registerCommand(quickFileOpen, {
      execute: (...args: any[]) => {
        this.quickOpenService.open('...');
      },
    });
    commands.registerCommand(searchRefresh, {
      execute: () => {
        alert('refresh run');
      },
      isVisible: () => {
        // return this.toolIconVisible;
        return true;
      },
      isEnabled: () => {
        // TODO titleBar icon的disable状态更新
        return true;
      },
    });
  }

  registerMenus(menus: MenuModelRegistry): void { }

  registerKeybindings(keybindings: KeybindingRegistry): void {
    keybindings.registerKeybinding({
      command: quickFileOpen.id,
      keybinding: 'ctrlcmd+p',
    });
  }

<<<<<<< HEAD
  registerComponent(registry: ComponentRegistry) {}
=======
  registerToolbarItems(registry: TabBarToolbarRegistry) {
    registry.registerItem({
      id: 'search.test.action',
      command: searchRefresh.id,
    });
  }

  registerComponent(registry: ComponentRegistry) {
    registry.register('@ali/ide-search', {
      component: Search,
      id: 'ide-search',
    }, {
        containerId: SEARCH_CONTAINER_ID,
        iconClass: 'volans_icon search',
        title: 'SEARCH',
        weight: 8,
      });
  }
>>>>>>> f9e986d5
}<|MERGE_RESOLUTION|>--- conflicted
+++ resolved
@@ -14,7 +14,7 @@
   EDITOR_COMMANDS,
 } from '@ali/ide-core-browser';
 import { LabelService } from '@ali/ide-core-browser/lib/services';
-import { KeybindingContribution, KeybindingRegistry, Logger } from '@ali/ide-core-browser';
+import { KeybindingContribution, KeybindingRegistry } from '@ali/ide-core-browser';
 import { Domain } from '@ali/ide-core-common/lib/di-helper';
 import { MenuContribution, MenuModelRegistry } from '@ali/ide-core-common/lib/menu';
 import { QuickOpenContribution, QuickOpenHandlerRegistry } from '@ali/ide-quick-open/lib/browser/prefix-quick-open.service';
@@ -24,23 +24,12 @@
 import * as fuzzy from 'fuzzy';
 import { IWorkspaceService } from '@ali/ide-workspace';
 import { FileSearchServicePath, DEFAULT_FILE_SEARCH_LIMIT } from '../common';
-import { TabBarToolbarContribution, TabBarToolbarRegistry } from '@ali/ide-activity-panel/lib/browser/tab-bar-toolbar';
-import { IMainLayoutService, MainLayoutContribution } from '@ali/ide-main-layout';
 
 export const quickFileOpen: Command = {
   id: 'file-search.openFile',
   category: 'File',
   label: 'Open File...',
 };
-
-export const searchRefresh: Command = {
-  id: 'file-search.refresh',
-  label: 'refresh search',
-  iconClass: 'fa fa-refresh',
-  category: 'search',
-};
-
-const SEARCH_CONTAINER_ID = 'search';
 
 @Injectable()
 export class FileSearchQuickCommandHandler {
@@ -294,55 +283,23 @@
 
 }
 
-@Domain(CommandContribution, KeybindingContribution, MenuContribution, QuickOpenContribution, ComponentContribution, TabBarToolbarContribution, MainLayoutContribution)
-export class FileSearchContribution implements CommandContribution, KeybindingContribution, MenuContribution, QuickOpenContribution, ComponentContribution, TabBarToolbarContribution, MainLayoutContribution {
+@Domain(CommandContribution, KeybindingContribution, MenuContribution, QuickOpenContribution, ComponentContribution)
+export class FileSearchContribution implements CommandContribution, KeybindingContribution, MenuContribution, QuickOpenContribution, ComponentContribution {
 
   @Autowired(FileSearchQuickCommandHandler)
   protected fileSearchQuickCommandHandler: FileSearchQuickCommandHandler;
 
-  @Autowired()
-  logger: Logger;
-
   @Autowired(PrefixQuickOpenService)
   protected readonly quickOpenService: PrefixQuickOpenService;
 
   registerQuickOpenHandlers(quickOpenHandlerRegistry: QuickOpenHandlerRegistry) {
     quickOpenHandlerRegistry.registerHandler(this.fileSearchQuickCommandHandler);
-  }
-
-  @Autowired(IMainLayoutService)
-  private layoutService: IMainLayoutService;
-
-  private toolIconVisible = false;
-
-  onDidUseConfig() {
-    const handler = this.layoutService.getTabbarHandler(SEARCH_CONTAINER_ID);
-    handler!.onActivate(() => {
-      console.log('active');
-      this.toolIconVisible = true;
-    });
-    handler!.onInActivate(() => {
-      this.toolIconVisible = false;
-    });
   }
 
   registerCommands(commands: CommandRegistry): void {
     commands.registerCommand(quickFileOpen, {
       execute: (...args: any[]) => {
         this.quickOpenService.open('...');
-      },
-    });
-    commands.registerCommand(searchRefresh, {
-      execute: () => {
-        alert('refresh run');
-      },
-      isVisible: () => {
-        // return this.toolIconVisible;
-        return true;
-      },
-      isEnabled: () => {
-        // TODO titleBar icon的disable状态更新
-        return true;
       },
     });
   }
@@ -356,26 +313,5 @@
     });
   }
 
-<<<<<<< HEAD
   registerComponent(registry: ComponentRegistry) {}
-=======
-  registerToolbarItems(registry: TabBarToolbarRegistry) {
-    registry.registerItem({
-      id: 'search.test.action',
-      command: searchRefresh.id,
-    });
-  }
-
-  registerComponent(registry: ComponentRegistry) {
-    registry.register('@ali/ide-search', {
-      component: Search,
-      id: 'ide-search',
-    }, {
-        containerId: SEARCH_CONTAINER_ID,
-        iconClass: 'volans_icon search',
-        title: 'SEARCH',
-        weight: 8,
-      });
-  }
->>>>>>> f9e986d5
 }