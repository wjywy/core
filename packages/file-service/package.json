--- conflicted
+++ resolved
@@ -17,16 +17,10 @@
     "url": "git@github.com:opensumi/core.git"
   },
   "dependencies": {
-<<<<<<< HEAD
-    "@opensumi/ide-connection": "2.21.10",
-    "@opensumi/ide-core-common": "2.21.10",
-    "@opensumi/ide-core-node": "2.21.10",
-=======
     "@opensumi/ide-connection": "2.21.11",
     "@opensumi/ide-core-common": "2.21.11",
     "@opensumi/ide-core-node": "2.21.11",
     "@opensumi/ide-logs": "2.21.11",
->>>>>>> b4576924
     "@parcel/watcher": "2.0.6",
     "drivelist": "^6.4.3",
     "file-type": "^12.0.0",
