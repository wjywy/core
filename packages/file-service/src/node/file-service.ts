/********************************************************************************
 * Copyright (C) 2017 TypeFox and others.
 *
 * This program and the accompanying materials are made available under the
 * terms of the Eclipse Public License v. 2.0 which is available at
 * http://www.eclipse.org/legal/epl-2.0.
 *
 * This Source Code may also be made available under the following Secondary
 * Licenses when the conditions for such availability set forth in the Eclipse
 * Public License v. 2.0 are satisfied: GNU General Public License, version 2
 * with the GNU Classpath Exception which is available at
 * https://www.gnu.org/software/classpath/license.html.
 *
 * SPDX-License-Identifier: EPL-2.0 OR GPL-2.0 WITH Classpath-exception-2.0
 ********************************************************************************/
import { Injectable, Inject } from '@ali/common-di';
import * as mv from 'mv';
import * as touch from 'touch';
import * as trash from 'trash';
import { v4 } from 'uuid';
import * as drivelist from 'drivelist';
import * as paths from 'path';
import * as fs from 'fs-extra';
import * as os from 'os';
import * as fileType from 'file-type'
import { TextDocumentContentChangeEvent, TextDocument } from 'vscode-languageserver-types';
import { URI, Emitter, Event } from '@ali/ide-core-common';
import { FileUri } from '@ali/ide-core-node';
import { FileSystemError, FileStat, IFileService, FileMoveOptions, FileDeleteOptions, FileAccess } from '../common/files';
import { NsfwFileSystemWatcherServer } from './file-service-watcher'
import { RPCService } from '@ali/ide-connection'
import { FileChangeEvent } from '../common/file-service-watcher-protocol';

export abstract class FileSystemNodeOptions {

  public static DEFAULT: FileSystemNodeOptions = {
    encoding: 'utf8',
    overwrite: false,
    recursive: true,
    moveToTrash: true,
  };

  abstract encoding: string;
  abstract recursive: boolean;
  abstract overwrite: boolean;
  abstract moveToTrash: boolean;

}

@Injectable()
export class FileService extends RPCService implements IFileService {

  private watcherServer: NsfwFileSystemWatcherServer;
  protected readonly onFileChangedEmitter = new Emitter<FileChangeEvent>();
  readonly onFilesChanged: Event<FileChangeEvent> = this.onFileChangedEmitter.event;

  constructor(
    @Inject('FileServiceOptions') protected readonly options: FileSystemNodeOptions,
  ) {
    super()
    this.watcherServer = new NsfwFileSystemWatcherServer({
      verbose: true
    })

    // this.watchChangeEventTest()
    this.initWatchConnection();
  }

  initWatchConnection() {
    this.watcherServer.setClient({
      onDidFilesChanged: (e: any) => {
        this.onFileChangedEmitter.fire(e);
        if (this.rpcClient) {
          this.rpcClient.forEach((client) => {
            client.onDidFilesChanged(e);
          });
        }
      }
    });
  }

  async unwatchFileChanges(watcherId: number) {
    return this.watcherServer.unwatchFileChanges(watcherId);
  }

  async watchFileChanges(uri: string) {
    const watcherId = this.watcherServer.watchFileChanges(uri);
    return watcherId;
  }

  //FIXME: 测试 watcher 通信逻辑，待删除
  async watchChangeEventTest() {
    const watcherServer = this.watcherServer
    const dirPath = paths.join(__dirname, '../../../../tools/workspace')

    const watcherId = watcherServer.watchFileChanges(dirPath);

    watcherServer.setClient({
      onDidFilesChanged: (e) => {
        console.log('file-server change', e)

        if (this.rpcClient) {
          this.rpcClient.forEach((client) => {
            console.log('client', client)
            client.onDidFilesChanged(e)
          })
        }
      }
    })

  }


  async getFileStat(uri: string): Promise<FileStat | undefined> {
    const _uri = new URI(uri);
    const stat = await this.doGetStat(_uri, 1);
    return stat;
  }

  async exists(uri: string): Promise<boolean> {
    return fs.pathExists(FileUri.fsPath(new URI(uri)));
  }

  async resolveContent(uri: string, options?: { encoding?: string }): Promise<{ stat: FileStat, content: string }> {
    const _uri = new URI(uri);
    const stat = await this.doGetStat(_uri, 0);
    if (!stat) {
      throw FileSystemError.FileNotFound(uri);
    }
    if (stat.isDirectory) {
      throw FileSystemError.FileIsDirectory(uri, 'Cannot resolve the content.');
    }
    const encoding = await this.doGetEncoding(options);
    const content = await fs.readFile(FileUri.fsPath(_uri), { encoding });
    return { stat, content };
  }

  async setContent(file: FileStat, content: string, options?: { encoding?: string }): Promise<FileStat> {
    const _uri = new URI(file.uri);
    const stat = await this.doGetStat(_uri, 0);
    if (!stat) {
      throw FileSystemError.FileNotFound(file.uri);
    }
    if (stat.isDirectory) {
      throw FileSystemError.FileIsDirectory(file.uri, 'Cannot set the content.');
    }
    if (!(await this.isInSync(file, stat))) {
      throw this.createOutOfSyncError(file, stat);
    }
    const encoding = await this.doGetEncoding(options);
    await fs.writeFile(FileUri.fsPath(_uri), content, { encoding });
    const newStat = await this.doGetStat(_uri, 1);
    if (newStat) {
      return newStat;
    }
    throw FileSystemError.FileNotFound(file.uri, 'Error occurred while writing file content.');
  }

  async updateContent(file: FileStat, contentChanges: TextDocumentContentChangeEvent[], options?: { encoding?: string }): Promise<FileStat> {
    const _uri = new URI(file.uri);
    const stat = await this.doGetStat(_uri, 0);
    if (!stat) {
      throw FileSystemError.FileNotFound(file.uri);
    }
    if (stat.isDirectory) {
      throw FileSystemError.FileIsDirectory(file.uri, 'Cannot set the content.');
    }
    if (!this.checkInSync(file, stat)) {
      throw this.createOutOfSyncError(file, stat);
    }
    if (contentChanges.length === 0) {
      return stat;
    }
    const encoding = await this.doGetEncoding(options);
    const content = await fs.readFile(FileUri.fsPath(_uri), { encoding });
    const newContent = this.applyContentChanges(content, contentChanges);
    await fs.writeFile(FileUri.fsPath(_uri), newContent, { encoding });
    const newStat = await this.doGetStat(_uri, 1);
    if (newStat) {
      return newStat;
    }
    throw FileSystemError.FileNotFound(file.uri, 'Error occurred while writing file content.');
  }

  async move(sourceUri: string, targetUri: string, options?: FileMoveOptions): Promise<FileStat> {
    // if (this.client) {
    //   this.client.onWillMove(sourceUri, targetUri);
    // }
    const result = await this.doMove(sourceUri, targetUri, options);
    // if (this.client) {
    //   this.client.onDidMove(sourceUri, targetUri);
    // }
    return result;
  }

  async copy(sourceUri: string, targetUri: string, options?: { overwrite?: boolean, recursive?: boolean }): Promise<FileStat> {
    const _sourceUri = new URI(sourceUri);
    const _targetUri = new URI(targetUri);
    const [sourceStat, targetStat, overwrite, recursive] = await Promise.all([
      this.doGetStat(_sourceUri, 0),
      this.doGetStat(_targetUri, 0),
      this.doGetOverwrite(options),
      this.doGetRecursive(options),
    ]);
    if (!sourceStat) {
      throw FileSystemError.FileNotFound(sourceUri);
    }
    if (targetStat && !overwrite) {
      throw FileSystemError.FileExists(targetUri, "Did you set the 'overwrite' flag to true?");
    }
    if (targetStat && targetStat.uri === sourceStat.uri) {
      throw FileSystemError.FileExists(targetUri, 'Cannot perform copy, source and destination are the same.');
    }
    await fs.copy(FileUri.fsPath(_sourceUri), FileUri.fsPath(_targetUri), { overwrite, recursive });
    const newStat = await this.doGetStat(_targetUri, 1);
    if (newStat) {
      return newStat;
    }
    throw FileSystemError.FileNotFound(targetUri, `Error occurred while copying ${sourceUri} to ${targetUri}.`);
  }

  async createFile(uri: string, options?: { content?: string, encoding?: string }): Promise<FileStat> {
    const _uri = new URI(uri);
    const parentUri = _uri.parent;
    const [stat, parentStat] = await Promise.all([this.doGetStat(_uri, 0), this.doGetStat(parentUri, 0)]);
    if (stat) {
      throw FileSystemError.FileExists(uri, 'Error occurred while creating the file.');
    }
    if (!parentStat) {
      await fs.mkdirs(FileUri.fsPath(parentUri));
    }
    const content = await this.doGetContent(options);
    const encoding = await this.doGetEncoding(options);
    await fs.writeFile(FileUri.fsPath(_uri), content, { encoding });
    const newStat = await this.doGetStat(_uri, 1);
    if (newStat) {
      return newStat;
    }
    throw FileSystemError.FileNotFound(uri, 'Error occurred while creating the file.');
  }

  async createFolder(uri: string): Promise<FileStat> {
    const _uri = new URI(uri);
    const stat = await this.doGetStat(_uri, 0);
    if (stat) {
      if (stat.isDirectory) {
        return stat;
      }
      throw FileSystemError.FileExists(uri, 'Error occurred while creating the directory: path is a file.');
    }
    await fs.mkdirs(FileUri.fsPath(_uri));
    const newStat = await this.doGetStat(_uri, 1);
    if (newStat) {
      return newStat;
    }
    throw FileSystemError.FileNotFound(uri, 'Error occurred while creating the directory.');
  }

  async touchFile(uri: string): Promise<FileStat> {
    const _uri = new URI(uri);
    const stat = await this.doGetStat(_uri, 0);
    if (!stat) {
      return this.createFile(uri);
    } else {
      return new Promise<FileStat>((resolve, reject) => {
        // tslint:disable-next-line:no-any
        touch(FileUri.fsPath(_uri), async (error: any) => {
          if (error) {
            return reject(error);
          }
          resolve(await this.doGetStat(_uri, 1));
        });
      });
    }
  }

  async delete(uri: string, options?: FileDeleteOptions): Promise<void> {
    const _uri = new URI(uri);
    const stat = await this.doGetStat(_uri, 0);
    if (!stat) {
      throw FileSystemError.FileNotFound(uri);
    }
    // Windows 10.
    // Deleting an empty directory throws `EPERM error` instead of `unlinkDir`.
    // https://github.com/paulmillr/chokidar/issues/566
    const moveToTrash = await this.doGetMoveToTrash(options);
    if (moveToTrash) {
      return trash([FileUri.fsPath(_uri)]);
    } else {
      const filePath = FileUri.fsPath(_uri);
      const outputRootPath = paths.join(os.tmpdir(), v4());
      try {
        await new Promise<void>((resolve, reject) => {
          fs.rename(filePath, outputRootPath, async (error) => {
            if (error) {
              return reject(error);
            }
            resolve();
          });
        });
        // There is no reason for the promise returned by this function not to resolve
        // as soon as the move is complete.  Clearing up the temporary files can be
        // done in the background.
        fs.remove(FileUri.fsPath(outputRootPath));
      } catch (error) {
        return fs.remove(filePath);
      }
    }
  }

  async getEncoding(uri: string): Promise<string> {
    const _uri = new URI(uri);
    const stat = await this.doGetStat(_uri, 0);
    if (!stat) {
      throw FileSystemError.FileNotFound(uri);
    }
    if (stat.isDirectory) {
      throw FileSystemError.FileIsDirectory(uri, 'Cannot get the encoding.');
    }
    return this.options.encoding || '';
  }

  async getRoots(): Promise<FileStat[]> {
    const cwdRoot = paths.parse(process.cwd()).root;
    const rootUri = FileUri.create(cwdRoot);
    const root = await this.doGetStat(rootUri, 1);
    if (root) {
      return [root];
    }
    return [];
  }

  async getCurrentUserHome(): Promise<FileStat | undefined> {
    return this.getFileStat(FileUri.create(os.homedir()).toString());
  }

  getDrives(): Promise<string[]> {
    return new Promise<string[]>((resolve, reject) => {
      drivelist.list((error: Error, drives: Array<{ readonly mountpoints: Array<{ readonly path: string; }> }>) => {
        if (error) {
          reject(error);
          return;
        }

        const uris = drives
          .map((drive) => drive.mountpoints)
          .reduce((prev, curr) => prev.concat(curr), [])
          .map((mountpoint) => mountpoint.path)
          .filter(this.filterMountpointPath.bind(this))
          .map((path) => FileUri.create(path))
          .map((uri) => uri.toString());

        resolve(uris);
      });
    });
  }

  dispose(): void {
    // NOOP
  }

  async access(uri: string, mode: number = FileAccess.Constants.F_OK): Promise<boolean> {
    try {
      await fs.access(FileUri.fsPath(uri), mode);
      return true;
    } catch (error) {
      return false;
    }
  }

  async getFsPath(uri: string): Promise<string | undefined> {
    if (!uri.startsWith('file:/')) {
      return undefined;
    } else {
      return FileUri.fsPath(uri);
    }
  }

  protected applyContentChanges(content: string, contentChanges: TextDocumentContentChangeEvent[]): string {
    let document = TextDocument.create('', '', 1, content);
    for (const change of contentChanges) {
      let newContent = change.text;
      if (change.range) {
        const start = document.offsetAt(change.range.start);
        const end = document.offsetAt(change.range.end);
        newContent = document.getText().substr(0, start) + change.text + document.getText().substr(end);
      }
      document = TextDocument.create(document.uri, document.languageId, document.version, newContent);
    }
    return document.getText();
  }

  protected async isInSync(file: FileStat, stat: FileStat): Promise<boolean> {
    if (this.checkInSync(file, stat)) {
      return true;
    }
    return false;
  }

  protected checkInSync(file: FileStat, stat: FileStat): boolean {
    return stat.lastModification === file.lastModification && stat.size === file.size;
  }

  protected createOutOfSyncError(file: FileStat, stat: FileStat): Error {
    return FileSystemError.FileIsOutOfSync(file, stat);
  }
  protected async doMove(sourceUri: string, targetUri: string, options?: FileMoveOptions): Promise<FileStat> {
    const _sourceUri = new URI(sourceUri);
    const _targetUri = new URI(targetUri);
    const [sourceStat, targetStat, overwrite] = await Promise.all([this.doGetStat(_sourceUri, 1), this.doGetStat(_targetUri, 1), this.doGetOverwrite(options)]);
    if (!sourceStat) {
      throw FileSystemError.FileNotFound(sourceUri);
    }
    if (targetStat && !overwrite) {
      throw FileSystemError.FileExists(targetUri, "Did you set the 'overwrite' flag to true?");
    }

    // Different types. Files <-> Directory.
    if (targetStat && sourceStat.isDirectory !== targetStat.isDirectory) {
      if (targetStat.isDirectory) {
        throw FileSystemError.FileIsDirectory(targetStat.uri, `Cannot move '${sourceStat.uri}' file to an existing location.`);
      }
      throw FileSystemError.FileNotDirectory(targetStat.uri, `Cannot move '${sourceStat.uri}' directory to an existing location.`);
    }
    const [sourceMightHaveChildren, targetMightHaveChildren] = await Promise.all([this.mayHaveChildren(_sourceUri), this.mayHaveChildren(_targetUri)]);
    // Handling special Windows case when source and target resources are empty folders.
    // Source should be deleted and target should be touched.
    if (overwrite && targetStat && targetStat.isDirectory && sourceStat.isDirectory && !sourceMightHaveChildren && !targetMightHaveChildren) {
      // The value should be a Unix timestamp in seconds.
      // For example, `Date.now()` returns milliseconds, so it should be divided by `1000` before passing it in.
      const now = Date.now() / 1000;
      await fs.utimes(FileUri.fsPath(_targetUri), now, now);
      await fs.rmdir(FileUri.fsPath(_sourceUri));
      const newStat = await this.doGetStat(_targetUri, 1);
      if (newStat) {
        return newStat;
      }
      throw FileSystemError.FileNotFound(targetUri, `Error occurred when moving resource from '${sourceUri}' to '${targetUri}'.`);
    } else if (overwrite && targetStat && targetStat.isDirectory && sourceStat.isDirectory && !targetMightHaveChildren && sourceMightHaveChildren) {
      // Copy source to target, since target is empty. Then wipe the source content.
      const newStat = await this.copy(sourceUri, targetUri, { overwrite });
      await this.delete(sourceUri);
      return newStat;
    } else {
      return new Promise<FileStat>((resolve, reject) => {
        mv(FileUri.fsPath(_sourceUri), FileUri.fsPath(_targetUri), { mkdirp: true, clobber: overwrite }, async (error: any) => {
          if (error) {
            return reject(error);
          }
          resolve(await this.doGetStat(_targetUri, 1));
        });
      });
    }
  }

  /**
   * Filters hidden and system partitions.
   */
  protected filterMountpointPath(path: string): boolean {
    // OS X: This is your sleep-image. When your Mac goes to sleep it writes the contents of its memory to the hard disk. (https://bit.ly/2R6cztl)
    if (path === '/private/var/vm') {
      return false;
    }
    // Ubuntu: This system partition is simply the boot partition created when the computers mother board runs UEFI rather than BIOS. (https://bit.ly/2N5duHr)
    if (path === '/boot/efi') {
      return false;
    }
    return true;
  }

  protected async doGetStat(uri: URI, depth: number): Promise<FileStat | undefined> {
    try {
      const stats = await fs.lstat(FileUri.fsPath(uri));
      if (stats.isDirectory()) {
        return this.doCreateDirectoryStat(uri, stats, depth);
      }
      let lstat = await this.doCreateFileStat(uri, stats);
      if (lstat.isSymbolicLink && lstat.isDirectory) {
        let luri = await fs.readlink(FileUri.fsPath(uri));
        return this.doCreateDirectoryStat(new URI(luri), stats, depth);
      }

      return lstat;
    } catch (error) {
      if (isErrnoException(error)) {
        if (error.code === 'ENOENT' || error.code === 'EACCES' || error.code === 'EBUSY' || error.code === 'EPERM') {
          return undefined;
        }
      }
      throw error;
    }
  }
  async getFileType(uri: string): Promise<string|undefined>{
    try {
      const lstat = await fs.lstat(FileUri.fsPath(uri));
      const stat = await fs.stat(FileUri.fsPath(uri))

      let ext: string = ''
      if(!stat.isDirectory()){

        // if(lstat.isSymbolicLink){
          
        // }else {
          if(stat.size) {
            const type = await fileType.stream(fs.createReadStream(FileUri.fsPath(uri)))
            if(type.fileType){
              ext = type.fileType.ext
            }
          }
          return this._getFileType(ext)
        // }
      }else {
        return 'directory'
      }
    }catch (error) {
      if (isErrnoException(error)) {
        if (error.code === 'ENOENT' || error.code === 'EACCES' || error.code === 'EBUSY' || error.code === 'EPERM') {
          return undefined;
        }
      }
    }

  }
  private _getFileType(ext){
    let type = 'text'

    if(['png', 'gif', 'jpg', 'jpeg', 'svg'].indexOf(ext) !== -1){
      type = 'image'
    }else if(ext){
      type = 'binary'
    }

    return type
  }
  protected async doCreateFileStat(uri: URI, stat: fs.Stats): Promise<FileStat> {
    // Then stat the target and return that
    const isLink = !!(stat && stat.isSymbolicLink());
    if (isLink) {
      stat = await fs.stat(FileUri.fsPath(uri));
    }
    
<<<<<<< HEAD
    let ext: string = ''
    let mime: string = ''

    if(stat.size) {
      const type = await fileType.stream(fs.createReadStream(FileUri.fsPath(uri)))
      if(type.fileType){
        ext = type.fileType.ext
        mime = type.fileType.mime
      }
    }
=======
>>>>>>> fb1db35f
    
    return {
      uri: uri.toString(),
      lastModification: stat.mtime.getTime(),
      isSymbolicLink: isLink,
      isDirectory: stat.isDirectory(),
      size: stat.size
    };
  }

  protected async doCreateDirectoryStat(uri: URI, stat: fs.Stats, depth: number): Promise<FileStat> {
    const children = depth > 0 ? await this.doGetChildren(uri, depth) : [];
    return {
      uri: uri.toString(),
      lastModification: stat.mtime.getTime(),
      isDirectory: true,
      isSymbolicLink: stat.isSymbolicLink(),
      children,
    };
  }

  protected async doGetChildren(uri: URI, depth: number): Promise<FileStat[]> {
    const files = await fs.readdir(FileUri.fsPath(uri));
    const children = await Promise.all(files.map((fileName) => uri.resolve(fileName)).map((childUri) => this.doGetStat(childUri, depth - 1)));
    return children.filter(notEmpty);
  }

  /**
   * Return `true` if it's possible for this URI to have children.
   * It might not be possible to be certain because of permission problems or other filesystem errors.
   */
  protected async mayHaveChildren(uri: URI): Promise<boolean> {
    /* If there's a problem reading the root directory. Assume it's not empty to avoid overwriting anything.  */
    try {
      const rootStat = await this.doGetStat(uri, 0);
      if (rootStat === undefined) {
        return true;
      }
      /* Not a directory.  */
      if (rootStat !== undefined && rootStat.isDirectory === false) {
        return false;
      }
    } catch (error) {
      return true;
    }

    /* If there's a problem with it's children then the directory must not be empty.  */
    try {
      const stat = await this.doGetStat(uri, 1);
      if (stat !== undefined && stat.children !== undefined) {
        return stat.children.length > 0;
      } else {
        return true;
      }
    } catch (error) {
      return true;
    }
  }

  protected async doGetEncoding(option?: { encoding?: string }): Promise<string> {
    return option && typeof (option.encoding) !== 'undefined'
      ? option.encoding
      : this.options.encoding;
  }

  protected async doGetOverwrite(option?: { overwrite?: boolean }): Promise<boolean | undefined> {
    return option && typeof (option.overwrite) !== 'undefined'
      ? option.overwrite
      : this.options.overwrite;
  }

  protected async doGetRecursive(option?: { recursive?: boolean }): Promise<boolean> {
    return option && typeof (option.recursive) !== 'undefined'
      ? option.recursive
      : this.options.recursive;
  }

  protected async doGetMoveToTrash(option?: { moveToTrash?: boolean }): Promise<boolean> {
    return option && typeof (option.moveToTrash) !== 'undefined'
      ? option.moveToTrash
      : this.options.moveToTrash;
  }

  protected async doGetContent(option?: { content?: string }): Promise<string> {
    return (option && option.content) || '';
  }

  // #region text file.

  // async getFileEncoding(uri: URI): string {

  // }


  // #endregion


}

// tslint:disable-next-line:no-any
function isErrnoException(error: any | NodeJS.ErrnoException): error is NodeJS.ErrnoException {
  return (error as NodeJS.ErrnoException).code !== undefined && (error as NodeJS.ErrnoException).errno !== undefined;
}

function notEmpty<T>(value: T | undefined): value is T {
  return value !== undefined;
}<|MERGE_RESOLUTION|>--- conflicted
+++ resolved
@@ -539,19 +539,6 @@
       stat = await fs.stat(FileUri.fsPath(uri));
     }
     
-<<<<<<< HEAD
-    let ext: string = ''
-    let mime: string = ''
-
-    if(stat.size) {
-      const type = await fileType.stream(fs.createReadStream(FileUri.fsPath(uri)))
-      if(type.fileType){
-        ext = type.fileType.ext
-        mime = type.fileType.mime
-      }
-    }
-=======
->>>>>>> fb1db35f
     
     return {
       uri: uri.toString(),
