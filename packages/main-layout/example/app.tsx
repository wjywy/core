import { renderApp } from '@ali/ide-dev-tool/src/dev-app';
import { MonacoModule } from '../../monaco/src/browser';
import { SidePanelModule } from '../../side-panel/src/browser';
import { FileTreeModule } from '../../file-tree/src/browser';
import { MenuBarModule } from '../../menu-bar/src/browser';
import { MainLayoutModule } from '../src/browser';
import { EditorModule } from '../../editor/src/browser';

<<<<<<< HEAD
renderApp(moduleInstance, [
  new MenuBarModule(),
  new FileTreeModule(),
  new MonacoModule(),
  new EditorModule()
]);
=======
renderApp({
  modules: [
    MainLayoutModule,
    MenuBarModule,
    FileTreeModule,
    MonacoModule,
    EditorModule,
    SidePanelModule
  ]
});
>>>>>>> 4d71ef3e
<|MERGE_RESOLUTION|>--- conflicted
+++ resolved
@@ -6,14 +6,6 @@
 import { MainLayoutModule } from '../src/browser';
 import { EditorModule } from '../../editor/src/browser';
 
-<<<<<<< HEAD
-renderApp(moduleInstance, [
-  new MenuBarModule(),
-  new FileTreeModule(),
-  new MonacoModule(),
-  new EditorModule()
-]);
-=======
 renderApp({
   modules: [
     MainLayoutModule,
@@ -23,5 +15,4 @@
     EditorModule,
     SidePanelModule
   ]
-});
->>>>>>> 4d71ef3e
+});