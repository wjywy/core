--- conflicted
+++ resolved
@@ -25,17 +25,11 @@
     "@ali/ide-core-common": "^1.0.5"
   },
   "devDependencies": {
-<<<<<<< HEAD
-    "@ali/ide-core-browser": "^1.0.4",
-    "@ali/ide-common-config": "^1.0.4",
-    "@ali/ide-dev-tool": "^1.0.4",
-=======
     "@ali/ide-core-browser": "^1.0.5",
     "@ali/ide-dev-tool": "^1.0.5",
     "@ali/ide-activator-panel": "^1.0.5",
     "@ali/ide-activator-bar": "^1.0.5",
     "@ali/ide-bottom-panel": "^1.0.5",
->>>>>>> b37c55ac
     "npm-run-all": "^4.1.5",
     "ts-node": "8.0.2",
     "webpack-dev-server": "^3.3.1"
