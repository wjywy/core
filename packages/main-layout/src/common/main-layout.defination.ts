import { BasicEvent, SlotLocation } from '@ali/ide-core-browser';
import { ViewContainerOptions, View, SideStateManager } from '@ali/ide-core-browser/lib/layout';
import { TabBarHandler } from '../browser/tabbar-handler';
import { TabbarService } from '../browser/tabbar/tabbar.service';
import { AccordionService } from '../browser/accordion/accordion.service';

export interface ComponentCollection {
  views?: View[];
  options: ViewContainerOptions;
}

export const IMainLayoutService = Symbol('IMainLayoutService');
export interface IMainLayoutService {
  // 切换tabbar位置的slot，支持left、right、bottom，size能力暂未实现
  toggleSlot(location: SlotLocation, show?: boolean, size?: number): void;
  restoreState(): void;
  // 获取注册到tabbar位置视图的handler，封装了常用的操作
  getTabbarHandler(handlerId: string): TabBarHandler;
<<<<<<< HEAD
  collectTabbarComponent(views: View[], options: ViewContainerOptions, side: string, Fc?: React.FunctionComponent): string;
  collectViewComponent(view: View, viewOrContainerId: string, props?: any): string;
  replaceViewComponent(view: View, props?: any): void;
=======
  /**
   * 注册单个或多个视图到tabbar位置
   * @param views 使用手风琴能力时传入的多个子视图
   * @param options container相关选项
   * @param side 注册的位置，支持left、right、bottom
   */
  collectTabbarComponent(views: View[], options: ViewContainerOptions, side: string): string;
  /**
   * 向侧边栏container内附加新的子视图
   * @param view 子视图信息
   * @param containerId 子视图需要附加的容器id
   * @param props 初始prop
   */
  collectViewComponent(view: View, containerId: string, props?: any): string;
>>>>>>> 65cad0e8
  expandBottom(expand: boolean): void;
  bottomExpanded: boolean;
  // @deprecated 提供小程序使用的额外位置控制
  setFloatSize(size: number): void;
  handleSetting(event: React.MouseEvent<HTMLElement>): void;
  getTabbarService(location: string, noAccordion?: boolean): TabbarService;
  getAccordionService(containerId: string): AccordionService;
  // 某一位置是否可见
  isVisible(location: string): boolean;
}

export const MainLayoutContribution = Symbol('MainLayoutContribution');

export interface MainLayoutContribution {

  // 将LayoutConfig渲染到各Slot后调用
  onDidRender?(): void;

  provideDefaultState?(): SideStateManager;

}<|MERGE_RESOLUTION|>--- conflicted
+++ resolved
@@ -16,11 +16,6 @@
   restoreState(): void;
   // 获取注册到tabbar位置视图的handler，封装了常用的操作
   getTabbarHandler(handlerId: string): TabBarHandler;
-<<<<<<< HEAD
-  collectTabbarComponent(views: View[], options: ViewContainerOptions, side: string, Fc?: React.FunctionComponent): string;
-  collectViewComponent(view: View, viewOrContainerId: string, props?: any): string;
-  replaceViewComponent(view: View, props?: any): void;
-=======
   /**
    * 注册单个或多个视图到tabbar位置
    * @param views 使用手风琴能力时传入的多个子视图
@@ -35,7 +30,6 @@
    * @param props 初始prop
    */
   collectViewComponent(view: View, containerId: string, props?: any): string;
->>>>>>> 65cad0e8
   expandBottom(expand: boolean): void;
   bottomExpanded: boolean;
   // @deprecated 提供小程序使用的额外位置控制
