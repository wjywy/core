--- conflicted
+++ resolved
@@ -1,12 +1,8 @@
 import { WithEventBus, ComponentRegistryInfo, Emitter, Event, OnEvent, ResizeEvent, RenderedEvent, SlotLocation, CommandRegistry, localize, KeybindingRegistry, ViewContextKeyRegistry, IContextKeyService } from '@ali/ide-core-browser';
 import { Injectable, Autowired } from '@ali/common-di';
 import { observable, action, observe, computed } from 'mobx';
-<<<<<<< HEAD
-import { AbstractMenuService, IMenuRegistry, ICtxMenuRenderer, generateCtxMenu, MenuId } from '@ali/ide-core-browser/lib/menu/next';
-=======
-import { AbstractMenuService, IMenuRegistry, ICtxMenuRenderer, generateCtxMenu, IMenu } from '@ali/ide-core-browser/lib/menu/next';
+import { AbstractMenuService, IMenuRegistry, ICtxMenuRenderer, generateCtxMenu, IMenu, MenuId } from '@ali/ide-core-browser/lib/menu/next';
 import { TOGGLE_BOTTOM_PANEL_COMMAND, EXPAND_BOTTOM_PANEL, RETRACT_BOTTOM_PANEL } from '../main-layout.contribution';
->>>>>>> 65cad0e8
 
 export const TabbarServiceFactory = Symbol('TabbarServiceFactory');
 export interface TabState {
@@ -27,23 +23,11 @@
   public commonTitleMenu: IMenu;
 
   resizeHandle: {
-<<<<<<< HEAD
-    setSize: (targetSize: number, isLatter: boolean) => void,
-    setRelativeSize: (prev: number, next: number, isLatter: boolean) => void,
-    getSize: (isLatter: boolean) => number,
-    getRelativeSize: (isLatter: boolean) => number[],
-  } = {
-    setSize: (targetSize: number, isLatter: boolean) => {},
-    setRelativeSize: (prev: number, next: number, isLatter: boolean) => {},
-    getSize: (isLatter: boolean) => 0,
-    getRelativeSize: (isLatter: boolean) => [0],
-=======
     setSize: (targetSize: number) => void,
     setRelativeSize: (prev: number, next: number) => void,
     getSize: () => number,
     getRelativeSize: () => number[],
     lockSize: (lock: boolean) => void,
->>>>>>> 65cad0e8
   };
 
   @Autowired(AbstractMenuService)
