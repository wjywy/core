import { WithEventBus, ComponentRegistryInfo, Emitter, Event, OnEvent, ResizeEvent, RenderedEvent, SlotLocation, CommandRegistry, localize, KeybindingRegistry } from '@ali/ide-core-browser';
import { Injectable, Autowired } from '@ali/common-di';
import { observable, action, observe, computed } from 'mobx';
import { AbstractMenuService, IMenuRegistry, ICtxMenuRenderer, generateCtxMenu } from '@ali/ide-core-browser/lib/menu/next';

export const TabbarServiceFactory = Symbol('TabbarServiceFactory');
export interface TabState {
  hidden: boolean;
}

@Injectable({multiple: true})
export class TabbarService extends WithEventBus {
  @observable currentContainerId: string;

  previousContainerId: string = '';

<<<<<<< HEAD
  // FIXME ComponentRegistryInfo中的views属性实际上不关心，怎么优化一下？
  @observable.shallow containersMap: Map<string, ComponentRegistryInfo> = new Map();
=======
  containersMap: Map<string, ComponentRegistryInfo> = new Map();
>>>>>>> 55a9a750
  @observable state: Map<string, TabState> = new Map();

  public prevSize?: number;

  resizeHandle: {
    setSize: (targetSize: number, isLatter: boolean) => void,
    setRelativeSize: (prev: number, next: number, isLatter: boolean) => void,
    getSize: (isLatter: boolean) => number,
    getRelativeSize: (isLatter: boolean) => number[],
  };

  @Autowired(AbstractMenuService)
  protected menuService: AbstractMenuService;

  @Autowired(IMenuRegistry)
  protected menuRegistry: IMenuRegistry;

  @Autowired(CommandRegistry)
  private commandRegistry: CommandRegistry;

  @Autowired(ICtxMenuRenderer)
  private readonly contextMenuRenderer: ICtxMenuRenderer;

  @Autowired(KeybindingRegistry)
  keybindingRegistry: KeybindingRegistry;

  private readonly onCurrentChangeEmitter = new Emitter<{previousId: string; currentId: string}>();
  readonly onCurrentChange: Event<{previousId: string; currentId: string}> = this.onCurrentChangeEmitter.event;

  private readonly onSizeChangeEmitter = new Emitter<{size: number}>();
  readonly onSizeChange: Event<{size: number}> = this.onSizeChangeEmitter.event;

  private barSize: number;
  private menuId = `tabbar/${this.location}`;

  constructor(public location: string, public noAccordion?: boolean) {
    super();
    this.menuRegistry.registerMenuItem(this.menuId, {
      command: {
        id: this.registerGlobalToggleCommand(),
        label: localize('layout.tabbar.hide', '隐藏'),
      },
      group: '0_global',
    });
  }

  public getContainerState(containerId: string) {
    let viewState = this.state.get(containerId);
    if (!viewState) {
      this.state.set(containerId, { hidden: false });
      viewState = this.state.get(containerId)!;
    }
    return viewState;
  }

  @computed({equals: (a: ComponentRegistryInfo[], b: ComponentRegistryInfo[]) => a.length === b.length})
  get visibleContainers() {
    const components: ComponentRegistryInfo[] = [];
    this.containersMap.forEach((component) => {
      const state = this.getContainerState(component.options!.containerId);
      if (!state.hidden) {
        components.push(component);
      }
    });
    return components;
  }

  registerResizeHandle(setSize, setRelativeSize, getSize, getRelativeSize, barSize) {
    this.barSize = barSize;
    this.resizeHandle = {setSize, setRelativeSize, getSize, getRelativeSize};
    this.listenCurrentChange();
  }

  registerContainer(containerId: string, componentInfo: ComponentRegistryInfo) {
    let options = componentInfo.options;
    if (!options) {
      options = {
        containerId,
      };
      componentInfo.options = options;
    }
    this.containersMap.set(containerId, {
      views: componentInfo.views,
      options: observable.object(options, undefined, {deep: false}),
    });
    this.menuRegistry.registerMenuItem(this.menuId, {
      command: {
        id: this.registerVisibleToggleCommand(containerId),
        label: componentInfo.options!.title || '',
      },
      group: '1_widgets',
    });
    this.registerActivateKeyBinding(componentInfo);
  }

  getContainer(containerId: string) {
    return this.containersMap.get(containerId);
  }

  getTitleToolbarMenu(containerId: string) {
    const menu = this.menuService.createMenu(`container/${containerId}`);
    return menu;
  }

  doExpand(expand: boolean) {
    const isLatter = this.location === SlotLocation.right || this.location === SlotLocation.bottom;
    const {setRelativeSize} = this.resizeHandle;
    if (expand) {
      if (!isLatter) {
        setRelativeSize(1, 0, isLatter);
      } else {
        setRelativeSize(0, 1, isLatter);
      }
    } else {
      // FIXME 底部需要额外的字段记录展开前的尺寸
      setRelativeSize(2, 1, isLatter);
    }
  }

  get isExpanded(): boolean {
    const isLatter = this.location === SlotLocation.right || this.location === SlotLocation.bottom;
    const {getRelativeSize} = this.resizeHandle;
    const relativeSizes = getRelativeSize(isLatter).join(',');
    return isLatter ? relativeSizes === '0,1' : relativeSizes === '1,0';
  }

  @action.bound handleTabClick(
    e: React.MouseEvent,
    forbidCollapse?: boolean) {
    const containerId = e.currentTarget.id;
    if (containerId === this.currentContainerId && !forbidCollapse) {
      this.currentContainerId = '';
    } else {
      this.currentContainerId = containerId;
    }
  }

  @action.bound handleContextMenu(event: React.MouseEvent, containerId: string) {
    event.preventDefault();
    const menus = this.menuService.createMenu(this.menuId);
    const menuNodes = generateCtxMenu({ menus, options: {args: [{containerId}]} });
    this.contextMenuRenderer.show({ menuNodes: menuNodes[1], anchor: {
      x: event.clientX,
      y: event.clientY,
    } });
  }

  // 注册Tab的激活快捷键，对于底部panel，为切换快捷键
  private registerActivateKeyBinding(component: ComponentRegistryInfo) {
    const options = component.options!;
    const containerId = options.containerId;
    if (!options.activateKeyBinding) {
      return;
    }
    const activateCommandId = `activity.panel.activate.${containerId}`;
    this.commandRegistry.registerCommand({
      id: activateCommandId,
    }, {
      execute: () => {
        // 支持toggle
        if (this.location === 'bottom') {
          this.currentContainerId = this.currentContainerId === containerId ? '' : containerId;
        } else {
          this.currentContainerId = containerId;
        }
      },
    });
    this.keybindingRegistry.registerKeybinding({
      command: activateCommandId,
      keybinding: options.activateKeyBinding,
    });
  }

  private registerGlobalToggleCommand() {
    const commandId = `activity.bar.toggle.${this.location}`;
    this.commandRegistry.registerCommand({
      id: commandId,
    }, {
      execute: ({containerId}: {containerId: string}) => {
        this.doToggleTab(containerId);
      },
    });
    return commandId;
  }

  // 注册tab的隐藏显示功能
  private registerVisibleToggleCommand(containerId: string): string {
    const commandId = `activity.bar.toggle.${containerId}`;
    this.commandRegistry.registerCommand({
      id: commandId,
    }, {
      execute: ({forceShow}: {forceShow?: boolean}) => {
        this.doToggleTab(containerId, forceShow);
      },
      isToggled: () => {
        const state = this.getContainerState(containerId);
        return !state.hidden;
      },
    });
    return commandId;
  }

  protected doToggleTab(containerId: string, forceShow?: boolean) {
    const state = this.getContainerState(containerId);
    if (forceShow === undefined) {
      state.hidden = !state.hidden;
    } else {
      state.hidden = !forceShow;
    }
    if (state.hidden) {
      if (this.currentContainerId === containerId) {
        this.currentContainerId = this.visibleContainers[0].options!.containerId;
      }
    }
  }

  @OnEvent(RenderedEvent)
  protected async onRendered() {
    // accordion panel状态恢复
  }

  protected shouldExpand(containerId: string) {
    const info = this.getContainer(containerId);
    return info && info.options && info.options.expanded;
  }

  @OnEvent(ResizeEvent)
  protected onResize(e: ResizeEvent) {
    if (e.payload.slotLocation === this.location) {
      const isLatter = this.location === SlotLocation.right || this.location === SlotLocation.bottom;
      const size = this.resizeHandle.getSize(isLatter);
      if (size !== this.barSize && !this.shouldExpand(this.currentContainerId)) {
        this.prevSize = size;
        this.onSizeChangeEmitter.fire({size});
      }
    }
  }

  protected listenCurrentChange() {
    const {getSize, setSize} = this.resizeHandle;
    observe(this, 'currentContainerId', (change) => {
      if (this.prevSize === undefined) {
      }
      this.previousContainerId = change.oldValue || '';
      const currentId = change.newValue;
      this.onCurrentChangeEmitter.fire({previousId: change.oldValue || '', currentId});
      const isCurrentExpanded = this.shouldExpand(currentId);
      if (this.shouldExpand(this.previousContainerId) || isCurrentExpanded) {
        this.handleFullExpanded(currentId, isCurrentExpanded);
      } else {
        const isLatter = this.location === SlotLocation.right || this.location === SlotLocation.bottom;
        if (currentId) {
          if (this.prevSize === undefined) {
            this.prevSize = getSize(isLatter);
          }
          setSize(this.prevSize || 400, isLatter);
        } else {
          this.prevSize = getSize(isLatter);
          setSize(this.barSize, isLatter);
        }
      }
    });
  }

  protected handleFullExpanded(currentId: string, isCurrentExpanded?: boolean) {
    const { setRelativeSize, setSize } = this.resizeHandle;
    const isLatter = this.location === SlotLocation.right || this.location === SlotLocation.bottom;
    if (currentId) {
      if (isCurrentExpanded) {
        if (!isLatter) {
          setRelativeSize(1, 0, isLatter);
        } else {
          setRelativeSize(0, 1, isLatter);
        }
      } else {
        setSize(this.prevSize || 400, isLatter);
      }
    } else {
      setSize(this.barSize, isLatter);
    }
  }

}<|MERGE_RESOLUTION|>--- conflicted
+++ resolved
@@ -14,12 +14,7 @@
 
   previousContainerId: string = '';
 
-<<<<<<< HEAD
-  // FIXME ComponentRegistryInfo中的views属性实际上不关心，怎么优化一下？
-  @observable.shallow containersMap: Map<string, ComponentRegistryInfo> = new Map();
-=======
   containersMap: Map<string, ComponentRegistryInfo> = new Map();
->>>>>>> 55a9a750
   @observable state: Map<string, TabState> = new Map();
 
   public prevSize?: number;
