import { Injectable, Autowired } from '@ali/common-di';
import { CommandContribution, CommandRegistry, Command, CommandService } from '@ali/ide-core-common/lib/command';
import { SlotLocation } from '../common/main-layout-slot';
import { Domain, IEventBus, ContributionProvider } from '@ali/ide-core-common';
import { KeybindingContribution, KeybindingRegistry, IContextKeyService, ClientAppContribution } from '@ali/ide-core-browser';
import { VisibleChangedEvent, IMainLayoutService, MainLayoutContribution } from '../common';
import { LayoutContribution, ComponentRegistry } from '@ali/ide-core-browser/lib/layout';

export const HIDE_LEFT_PANEL_COMMAND: Command = {
  id: 'main-layout.left-panel.hide',
};
export const SHOW_LEFT_PANEL_COMMAND: Command = {
  id: 'main-layout.left-panel.show',
};
export const TOGGLE_LEFT_PANEL_COMMAND: Command = {
  id: 'main-layout.left-panel.toggle',
};
export const HIDE_RIGHT_PANEL_COMMAND: Command = {
  id: 'main-layout.right-panel.hide',
};
export const SHOW_RIGHT_PANEL_COMMAND: Command = {
  id: 'main-layout.right-panel.show',
};
export const TOGGLE_RIGHT_PANEL_COMMAND: Command = {
  id: 'main-layout.right-panel.toggle',
};
export const HIDE_BOTTOM_PANEL_COMMAND: Command = {
  id: 'main-layout.bottom-panel.hide',
};
export const SHOW_BOTTOM_PANEL_COMMAND: Command = {
  id: 'main-layout.bottom-panel.show',
};
export const TOGGLE_BOTTOM_PANEL_COMMAND: Command = {
  id: 'main-layout.bottom-panel.toggle',
};
export const SET_PANEL_SIZE_COMMAND: Command = {
  id: 'main-layout.panel.size.set',
};

<<<<<<< HEAD
@Domain(CommandContribution, KeybindingContribution, ClientAppContribution, MainLayoutContribution)
export class MainLayoutModuleContribution implements CommandContribution, KeybindingContribution, ClientAppContribution, MainLayoutContribution {
=======
@Domain(CommandContribution, ClientAppContribution)
export class MainLayoutModuleContribution implements CommandContribution, ClientAppContribution {
>>>>>>> 27e264bb

  @Autowired(IMainLayoutService)
  private mainLayoutService: IMainLayoutService;

  @Autowired(IContextKeyService)
  contextKeyService: IContextKeyService;

  @Autowired(IEventBus)
  eventBus: IEventBus;

  @Autowired(LayoutContribution)
  contributionProvider: ContributionProvider<LayoutContribution>;

  @Autowired(ComponentRegistry)
  componentRegistry: ComponentRegistry;

  @Autowired(CommandService)
  private commandService!: CommandService;

  onStart() {
    const layoutContributions = this.contributionProvider.getContributions();
    for (const contribution of layoutContributions) {
      contribution.registerComponent(this.componentRegistry);
    }

    const rightPanelVisible = this.contextKeyService.createKey<boolean>('rightPanelVisible', false);
    const updateRightPanelVisible = () => {
      rightPanelVisible.set(this.mainLayoutService.isVisible(SlotLocation.right));
    };
    this.eventBus.on(VisibleChangedEvent, (event: VisibleChangedEvent) => {
      updateRightPanelVisible();
    });

    const leftPanelVisible = this.contextKeyService.createKey<boolean>('leftPanelVisible', false);
    const updateLeftPanelVisible = () => {
      leftPanelVisible.set(this.mainLayoutService.isVisible(SlotLocation.left));
    };
    this.eventBus.on(VisibleChangedEvent, (event: VisibleChangedEvent) => {
      updateLeftPanelVisible();
    });

<<<<<<< HEAD
  }

  onDidCreateSlot() {
    const tabbarComponents = this.mainLayoutService.tabbarComponents;
    for (const tabbarItem of tabbarComponents) {
      this.mainLayoutService.registerTabbarComponent(tabbarItem.componentInfo, tabbarItem.side);
    }
  }

  onDidUseConfig() {
    // FIXME 目前需要在右侧已经注册完之后调用，因为每一次Tabbar的注册都会导致change事件而激活tab，会冲突
    setTimeout(() => this.commandService.executeCommand('view.outward.right-panel.hide'), 1000);
=======
>>>>>>> 27e264bb
  }

  registerCommands(commands: CommandRegistry): void {
    commands.registerCommand(HIDE_LEFT_PANEL_COMMAND, {
      execute: () => {
        this.mainLayoutService.toggleSlot(SlotLocation.left, false);
      },
    });
    commands.registerCommand(SHOW_LEFT_PANEL_COMMAND, {
      execute: (size?: number) => {
        this.mainLayoutService.toggleSlot(SlotLocation.left, true, size);
      },
    });
    commands.registerCommand(TOGGLE_LEFT_PANEL_COMMAND, {
      execute: () => {
        this.mainLayoutService.toggleSlot(SlotLocation.left);
      },
    });

    commands.registerCommand(HIDE_RIGHT_PANEL_COMMAND, {
      execute: () => {
        this.mainLayoutService.toggleSlot(SlotLocation.right, false);
      },
    });
    commands.registerCommand(SHOW_RIGHT_PANEL_COMMAND, {
      execute: (size?: number) => {
        this.mainLayoutService.toggleSlot(SlotLocation.right, true, size);
      },
    });
    commands.registerCommand(TOGGLE_RIGHT_PANEL_COMMAND, {
      execute: () => {
        this.mainLayoutService.toggleSlot(SlotLocation.right);
      },
    });

    commands.registerCommand(SHOW_BOTTOM_PANEL_COMMAND, {
      execute: () => {
        this.mainLayoutService.toggleSlot(SlotLocation.bottom, true);
      },
    });
    commands.registerCommand(HIDE_BOTTOM_PANEL_COMMAND, {
      execute: () => {
        this.mainLayoutService.toggleSlot(SlotLocation.bottom, false);
      },
    });
    commands.registerCommand(TOGGLE_BOTTOM_PANEL_COMMAND, {
      execute: () => {
        this.mainLayoutService.toggleSlot(SlotLocation.bottom);
      },
    });
  }
}<|MERGE_RESOLUTION|>--- conflicted
+++ resolved
@@ -37,13 +37,8 @@
   id: 'main-layout.panel.size.set',
 };
 
-<<<<<<< HEAD
-@Domain(CommandContribution, KeybindingContribution, ClientAppContribution, MainLayoutContribution)
-export class MainLayoutModuleContribution implements CommandContribution, KeybindingContribution, ClientAppContribution, MainLayoutContribution {
-=======
 @Domain(CommandContribution, ClientAppContribution)
 export class MainLayoutModuleContribution implements CommandContribution, ClientAppContribution {
->>>>>>> 27e264bb
 
   @Autowired(IMainLayoutService)
   private mainLayoutService: IMainLayoutService;
@@ -85,21 +80,6 @@
       updateLeftPanelVisible();
     });
 
-<<<<<<< HEAD
-  }
-
-  onDidCreateSlot() {
-    const tabbarComponents = this.mainLayoutService.tabbarComponents;
-    for (const tabbarItem of tabbarComponents) {
-      this.mainLayoutService.registerTabbarComponent(tabbarItem.componentInfo, tabbarItem.side);
-    }
-  }
-
-  onDidUseConfig() {
-    // FIXME 目前需要在右侧已经注册完之后调用，因为每一次Tabbar的注册都会导致change事件而激活tab，会冲突
-    setTimeout(() => this.commandService.executeCommand('view.outward.right-panel.hide'), 1000);
-=======
->>>>>>> 27e264bb
   }
 
   registerCommands(commands: CommandRegistry): void {
