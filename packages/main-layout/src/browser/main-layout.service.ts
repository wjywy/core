import { Injectable } from '@ali/common-di';
import { Disposable } from '@ali/ide-core-browser';
import { SlotLocation } from '../common/main-layout-slot';
<<<<<<< HEAD
import {
  Widget,
} from '@phosphor/widgets';
import { PanelSize } from '../common';
=======
import { Widget } from '@phosphor/widgets';
>>>>>>> 1a2b523e

@Injectable()
export class MainLayoutService extends Disposable {

  private slotWidgetMap: Map<SlotLocation, Widget> = new Map<SlotLocation, Widget>();

  constructor() {
    super();
  }

  registerSlot = (slotName: SlotLocation, widget: Widget) => {
    this.slotWidgetMap.set(slotName, widget);
  }
  unregisterSlot = (slotName: SlotLocation) => {
      this.slotWidgetMap.delete(slotName);
  }

  hidePanel = (slotName: SlotLocation) => {
      const widget = this.slotWidgetMap.get(slotName);
      if (widget) {
          widget.hide();
      }
  }
  showPanel = (slotName: SlotLocation) => {
      const widget = this.slotWidgetMap.get(slotName);
      if (widget) {
          widget.show();
      }
  }

  setPanelSize = (slotName: SlotLocation, panelSize: PanelSize) => {
    const widget = this.slotWidgetMap.get(slotName);
    if (widget) {
      if (panelSize.width) {
        widget.node.style.width = panelSize.width + 'px';
      }
      if (panelSize.height) {
        widget.node.style.height = panelSize.height + 'px';
      }
    }
  }

}<|MERGE_RESOLUTION|>--- conflicted
+++ resolved
@@ -1,14 +1,8 @@
 import { Injectable } from '@ali/common-di';
 import { Disposable } from '@ali/ide-core-browser';
 import { SlotLocation } from '../common/main-layout-slot';
-<<<<<<< HEAD
-import {
-  Widget,
-} from '@phosphor/widgets';
+import { Widget } from '@phosphor/widgets';
 import { PanelSize } from '../common';
-=======
-import { Widget } from '@phosphor/widgets';
->>>>>>> 1a2b523e
 
 @Injectable()
 export class MainLayoutService extends Disposable {
