--- conflicted
+++ resolved
@@ -18,17 +18,11 @@
     "url": "git@github.com:opensumi/core.git"
   },
   "dependencies": {
-<<<<<<< HEAD
-    "@opensumi/ide-connection": "2.21.6",
-    "@opensumi/ide-core-common": "2.21.6",
+    "@opensumi/ide-connection": "2.21.7",
+    "@opensumi/ide-core-common": "2.21.7",
     "keytar": "^7.7.0",
     "koa": "^2.13.4",
     "ws": "^8.9.0"
-=======
-    "@opensumi/ide-connection": "2.21.7",
-    "@opensumi/ide-core-common": "2.21.7",
-    "keytar": "^7.7.0"
->>>>>>> e62bfa74
   },
   "devDependencies": {
     "@opensumi/ide-dev-tool": "^1.3.1"
