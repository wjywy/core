--- conflicted
+++ resolved
@@ -18,13 +18,8 @@
     "url": "git@github.com:opensumi/core.git"
   },
   "dependencies": {
-<<<<<<< HEAD
     "@opensumi/ide-connection": "workspace:*",
     "@opensumi/ide-core-common": "workspace:*",
-=======
-    "@opensumi/ide-connection": "2.21.12",
-    "@opensumi/ide-core-common": "2.21.12",
->>>>>>> 47eea095
     "keytar": "^7.7.0"
   },
   "devDependencies": {
