--- conflicted
+++ resolved
@@ -62,22 +62,18 @@
    * 是否使用试验性多通道通信能力
    */
   useExperimentalMultiChannel?: boolean;
-<<<<<<< HEAD
+  /**
+   * 启用插件进程的最大个数
+   */
+  maxExtProcessCount?: number;
+  /**
+   * 插件日志自定义实现路径
+   */
   extLogServiceClassPath?: string;
-}
-
-export interface AppConfig extends Partial<Config> {
-  marketplace: MarketplaceConfig;
-=======
-  /**
-   * 启用插件进程的最大个数
-   */
-  maxExtProcessCount?: number;
   /**
    * 插件进程关闭时间，默认断连后5秒退出
    * 开发环境断连后立即关闭
    */
->>>>>>> 6942060d
   processCloseExitThreshold?: number;
   /**
    * terminal pty 退出时间
@@ -175,11 +171,8 @@
       staticAllowOrigin: opts.staticAllowOrigin,
       staticAllowPath: opts.staticAllowPath,
       useExperimentalMultiChannel: opts.useExperimentalMultiChannel,
-<<<<<<< HEAD
       extLogServiceClassPath: opts.extLogServiceClassPath,
-=======
       maxExtProcessCount: opts.maxExtProcessCount,
->>>>>>> 6942060d
     };
     this.bindProcessHandler();
     this.initBaseProvider(opts);
