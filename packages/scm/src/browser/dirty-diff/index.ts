--- conflicted
+++ resolved
@@ -228,9 +228,6 @@
     const disposeCollecton = new DisposableCollection();
 
     disposeCollecton.push(codeEditor.onMouseDown((event) => {
-<<<<<<< HEAD
-      return this._doMouseDown(codeEditor, event);
-=======
       if (this.scmPreferences['scm.alwaysShowDiffWidget']) {
         if (event.target.type === monaco.editor.MouseTargetType.GUTTER_LINE_DECORATIONS) {
           if (event.target.position) {
@@ -238,7 +235,6 @@
           }
         }
       }
->>>>>>> 93224f2a
     }));
 
     disposeCollecton.push(codeEditor.onDidChangeModel(({ oldModelUrl }) => {
