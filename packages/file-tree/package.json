--- conflicted
+++ resolved
@@ -30,18 +30,6 @@
   "devDependencies": {
     "@ali/ide-core-browser": "1.5.1",
     "@ali/ide-dev-tool": "^1.1.0",
-<<<<<<< HEAD
-    "@ali/ide-overlay": "1.5.0",
-    "@ali/ide-explorer": "1.5.0",
-    "@ali/ide-activity-bar": "1.5.0",
-    "@ali/ide-decoration": "1.5.0",
-    "@ali/ide-editor": "1.5.0",
-    "@ali/ide-main-layout": "1.5.0",
-    "@ali/ide-activity-panel": "1.5.0",
-    "@ali/ide-theme": "1.5.0",
-    "@ali/ide-workspace": "1.5.0",
-    "@ali/ide-window": "1.5.0",
-=======
     "@ali/ide-overlay": "1.5.1",
     "@ali/ide-explorer": "1.5.1",
     "@ali/ide-activity-bar": "1.5.1",
@@ -51,7 +39,6 @@
     "@ali/ide-activity-panel": "1.5.1",
     "@ali/ide-theme": "1.5.1",
     "@ali/ide-workspace": "1.5.1",
->>>>>>> 4c79d2bd
     "npm-run-all": "^4.1.5",
     "ts-node": "8.0.2",
     "webpack-dev-server": "^3.3.1"
