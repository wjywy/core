{
  "name": "@ali/ide-file-tree",
  "version": "1.0.6-alpha.16",
  "description": "@ali/ide-file-tree",
  "files": [
    "lib"
  ],
  "main": "lib/index.js",
  "typings": "lib/index.d.ts",
  "scripts": {
    "start": "run-p start:client start:server",
    "start:client": "webpack-dev-server --config ./webpack.config.js",
    "start:server": "node --inspect -r ts-node/register ./example/server.ts"
  },
  "repository": {
    "type": "git",
    "url": "git@gitlab.alibaba-inc.com:kaitian/ide-framework.git"
  },
  "publishConfig": {
    "registry": "https://registry.npm.alibaba-inc.com"
  },
  "gitHead": "eb9ea44d31a86f9a79eb1f83df41c8e67db3fc6e",
  "dependencies": {
<<<<<<< HEAD
    "@ali/ide-activity-bar": "^1.0.6-alpha.15",
    "@ali/ide-core-common": "^1.0.6-alpha.15",
    "@ali/ide-core-node": "^1.0.6-alpha.15",
    "@ali/ide-file-service": "^1.0.6-alpha.15",
    "@ali/ide-main-layout": "^1.0.6-alpha.15",
    "@ali/ide-workspace": "^1.0.6-alpha.15",
    "@ali/ide-workspace-edit": "^1.0.6-alpha.15"
=======
    "@ali/ide-activity-bar": "^1.0.6-alpha.16",
    "@ali/ide-core-common": "^1.0.6-alpha.16",
    "@ali/ide-core-node": "^1.0.6-alpha.16",
    "@ali/ide-file-service": "^1.0.6-alpha.16",
    "@ali/ide-main-layout": "^1.0.6-alpha.16",
    "@ali/ide-workspace": "^1.0.6-alpha.16",
    "@ali/ide-workspace-edit": "^1.0.6-alpha.16"
>>>>>>> dd07a29a
  },
  "devDependencies": {
    "@ali/ide-core-browser": "^1.0.6-alpha.16",
    "@ali/ide-dev-tool": "^1.0.6-alpha.16",
    "npm-run-all": "^4.1.5",
    "ts-node": "8.0.2",
    "webpack-dev-server": "^3.3.1"
  }
}<|MERGE_RESOLUTION|>--- conflicted
+++ resolved
@@ -21,15 +21,6 @@
   },
   "gitHead": "eb9ea44d31a86f9a79eb1f83df41c8e67db3fc6e",
   "dependencies": {
-<<<<<<< HEAD
-    "@ali/ide-activity-bar": "^1.0.6-alpha.15",
-    "@ali/ide-core-common": "^1.0.6-alpha.15",
-    "@ali/ide-core-node": "^1.0.6-alpha.15",
-    "@ali/ide-file-service": "^1.0.6-alpha.15",
-    "@ali/ide-main-layout": "^1.0.6-alpha.15",
-    "@ali/ide-workspace": "^1.0.6-alpha.15",
-    "@ali/ide-workspace-edit": "^1.0.6-alpha.15"
-=======
     "@ali/ide-activity-bar": "^1.0.6-alpha.16",
     "@ali/ide-core-common": "^1.0.6-alpha.16",
     "@ali/ide-core-node": "^1.0.6-alpha.16",
@@ -37,7 +28,6 @@
     "@ali/ide-main-layout": "^1.0.6-alpha.16",
     "@ali/ide-workspace": "^1.0.6-alpha.16",
     "@ali/ide-workspace-edit": "^1.0.6-alpha.16"
->>>>>>> dd07a29a
   },
   "devDependencies": {
     "@ali/ide-core-browser": "^1.0.6-alpha.16",
