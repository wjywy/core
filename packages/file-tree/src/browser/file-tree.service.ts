--- conflicted
+++ resolved
@@ -72,15 +72,13 @@
   @Autowired(Logger)
   private logger: Logger;
 
-<<<<<<< HEAD
   private currentLocation: string;
-=======
+
   @Autowired(ContextKeyService)
   contextKeyService: ContextKeyService;
 
   filesExplorerFocusedContext;
 
->>>>>>> 0ae43a46
   constructor(
   ) {
     super();
