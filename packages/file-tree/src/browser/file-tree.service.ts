import { observable, runInAction, action } from 'mobx';
import { Injectable, Autowired } from '@ali/common-di';
import {
  WithEventBus,
  CommandService,
  IContextKeyService,
  URI,
  Uri,
  Emitter,
  EDITOR_COMMANDS,
  AppConfig,
  formatLocalize,
  localize,
} from '@ali/ide-core-browser';
import { CorePreferences } from '@ali/ide-core-browser/lib/core-preferences';
import { FileTreeAPI, PasteTypes, IParseStore, FileStatNode } from '../common';
import { IFileServiceClient, FileChange, FileChangeType, IFileServiceWatcher } from '@ali/ide-file-service/lib/common';
import { TEMP_FILE_NAME } from '@ali/ide-core-browser/lib/components';
import { IFileTreeItemRendered } from './file-tree.view';
import { IWorkspaceService } from '@ali/ide-workspace';
import { FileStat } from '@ali/ide-file-service';
import { IDialogService } from '@ali/ide-overlay';
import { Directory, File } from './file-tree-item';

export type IFileTreeItemStatus = Map<string, {
  selected?: boolean;
  expanded?: boolean;
  focused?: boolean;
  needUpdated?: boolean;
  file: Directory | File;
}>;

export interface IFileTreeServiceProps {
  onSelect: (files: (Directory | File)[]) => void;
  onDragStart: (node: IFileTreeItemRendered, event: React.DragEvent) => void;
  onDragOver: (node: IFileTreeItemRendered, event: React.DragEvent) => void;
  onDragEnter: (node: IFileTreeItemRendered, event: React.DragEvent) => void;
  onDragLeave: (node: IFileTreeItemRendered, event: React.DragEvent) => void;
  onDrop: (node: IFileTreeItemRendered, event: React.DragEvent) => void;
  onContextMenu: (nodes: IFileTreeItemRendered[], event: React.MouseEvent<HTMLElement>) => void;
  onChange: (node: IFileTreeItemRendered, value: string) => void;
  draggable: boolean;
  editable: boolean;
}

export interface IWorkspaceRoot {
  uri: string;
  isDirectory: boolean;
  lastModification?: number;
}

export type IWorkspaceRoots = IWorkspaceRoot[];

@Injectable()
export class FileTreeService extends WithEventBus {

  static WAITING_PERIOD = 100;
  @observable.shallow
  files: (Directory | File)[] = [];

  @observable.shallow
  status: IFileTreeItemStatus = new Map();

  private _root: FileStat | undefined;

  private fileServiceWatchers: {
    [uri: string]: IFileServiceWatcher,
  } = {};

  @Autowired(AppConfig)
  private config: AppConfig;

  @Autowired()
  private fileAPI: FileTreeAPI;

  @Autowired(CommandService)
  private commandService: CommandService;

  @Autowired(IFileServiceClient)
  private fileServiceClient: IFileServiceClient;

  @Autowired(IContextKeyService)
  contextKeyService: IContextKeyService;

  @Autowired(IWorkspaceService)
  workspaceService: IWorkspaceService;

  @Autowired(IDialogService)
  dislogService: IDialogService;

  @Autowired(CorePreferences)
  corePreferences: CorePreferences;

  private statusChangeEmitter = new Emitter<Uri[]>();

  private pasteStore: IParseStore = {
    files: [],
    type: PasteTypes.NONE,
  };

  get onStatusChange() {
    return this.statusChangeEmitter.event;
  }

  constructor(
  ) {
    super();
    this.init();
  }

  async init() {
    const roots: IWorkspaceRoots = await this.workspaceService.roots;

    this._root = this.workspaceService.workspace;
    await this.getFiles(roots);

    this.workspaceService.onWorkspaceChanged(async (workspace: FileStat[]) => {
      this._root = this.workspaceService.workspace;
      this.dispose();
      await this.getFiles(workspace);
    });
  }

  dispose() {
    for (const watcher of Object.keys(this.fileServiceWatchers)) {
      this.fileServiceWatchers[watcher].dispose();
    }
  }

  get hasPasteFile(): boolean {
    return this.pasteStore.files.length > 0 && this.pasteStore.type !== PasteTypes.NONE;
  }

  get isFocused(): boolean {
    for (const [, status] of this.status) {
      if (status.focused) {
        return true;
      }
    }
    return false;
  }

  get isSelected(): boolean {
    for (const [, status] of this.status) {
      if (status.selected) {
        return true;
      }
    }
    return false;
  }

  get isMutiWorkspace(): boolean {
    return !!this.workspaceService.workspace && !this.workspaceService.workspace.isDirectory;
  }

  get root(): URI {
    if (this._root) {
      return new URI(this._root.uri);
    }
    return URI.file(this.config.workspaceDir);
  }

  get focusedUris(): URI[] {
    const focused: URI[] = [];
    for (const [, status] of this.status) {
      if (status.focused) {
        focused.push(status.file.uri);
      }
    }
    return focused;
  }

  get selectedUris(): URI[] {
    const selected: URI[] = [];
    for (const [, status] of this.status) {
      if (status.selected) {
        selected.push(status.file.uri);
      }
    }
    return selected;
  }

  get selectedFiles(): (Directory | File)[] {
    const selected: (Directory | File)[] = [];
    for (const [, status] of this.status) {
      if (status.selected) {
        selected.push(status.file);
      }
    }
    return selected;
  }

  get focusedFiles(): (Directory | File)[] {
    const selected: (Directory | File)[] = [];
    for (const [key, status] of this.status) {
      if (status.focused) {
        selected.push(status.file);
      }
    }
    return selected;
  }

  getStatutsKey(file: Directory | File | string | URI) {
    if (file instanceof URI) {
      file = file.toString();
    }
    if (typeof file === 'string') {
      if (!this.status.has(file)) {
        return file + '#';
      }
      return file;
    }
    // 为软链接文件添加标记
    if (file.filestat.isSymbolicLink || file.filestat.isInSymbolicDirectory) {
      return file.filestat.uri + '#';
    }
    return file.filestat.uri;
  }

  getParent(uri: URI) {
    const statusKey = this.getStatutsKey(uri);
    const status = this.status.get(statusKey);
    if (status) {
      return status.file.parent;
    }
  }

  getChildren(uri: URI) {
    const statusKey = this.getStatutsKey(uri);
    const status = this.status.get(statusKey);
    if (status) {
      if (Directory.isDirectory(status.file)) {
        const item = status.file as Directory;
        return item.children;
      }
      return undefined;
    }
  }

  @action
  async effectChange(files: FileChange[]) {
    let parent: Directory;
    let parentFolder: URI | boolean;
    let parentStatus: any;
    let parentStatusKey: string;
    for (const file of files) {
      switch (file.type) {
        case (FileChangeType.UPDATED):
          // 表示已存在相同文件，不新增文件
          if (this.status.has(file.uri)) {
            break;
          }
          parentFolder = new URI(file.uri).parent;
          parentStatusKey = this.getStatutsKey(parentFolder);
          parentStatus = this.status.get(parentStatusKey);
          if (!parentStatusKey) {
            break;
          }
          // 父节点还未引入，不更新
          if (!parentStatus) {
            break;
          }
          parent = parentStatus!.file as Directory;
          // 父节点文件不存在或者已引入，待更新
          if (!parent) {
            break;
          }
          // 标记父节点待更新
          this.status.set(parentStatusKey, {
            ...parentStatus!,
            needUpdated: true,
          });
          // 当父节点为未展开状态时，标记其父节点待更新，处理下个文件
          if (!parentStatus!.expanded) {
            break;
          } else {
            await this.refreshAffectedNode(parentStatus.file);
          }
          break;
        case (FileChangeType.ADDED):
          // 表示已存在相同文件，不新增文件
          if (this.status.has(file.uri)) {
            break;
          }
          parentFolder = new URI(file.uri);
          parentStatusKey = this.getStatutsKey(parentFolder);
          parentStatus = this.status.get(parentStatusKey);
          if (!parentStatus) {
            parentFolder = parentFolder.parent;
            parentStatusKey = this.getStatutsKey(parentFolder);
            parentStatus = this.status.get(parentStatusKey);
          }
          if (!parentStatusKey) {
            break;
          }
          // 父节点还未引入，不更新
          if (!parentStatus) {
            break;
          }
          parent = parentStatus!.file as Directory;
          // 父节点文件不存在或者已引入，待更新
          if (!parent) {
            break;
          }
          // 当父节点为未展开状态时，标记其父节点待更新，处理下个文件
          if (!parentStatus!.expanded) {
            this.status.set(parentStatusKey, {
              ...parentStatus!,
              needUpdated: true,
            });
            break;
          }
          const filestat = await this.fileAPI.getFileStat(file.uri);
          if (!filestat) {
            // 文件不存在，直接结束
            break;
          }
          const target: Directory | File = this.fileAPI.generatorFileFromFilestat(filestat, parent);
          if (target.filestat.isDirectory) {
            this.status.set(file.uri.toString(), {
              selected: false,
              focused: false,
              expanded: false,
              needUpdated: true,
              file: target,
            });
          } else {
            this.status.set(file.uri.toString(), {
              selected: false,
              focused: false,
              file: target,
            });
          }
          parent.addChildren(target);
          this.status.set(parentStatusKey, {
            ...this.status.get(parentStatusKey)!,
            file: parent,
          });
          break;
        case (FileChangeType.DELETED):
          const status = this.status.get(file.uri);
          if (!status) {
            break;
          }
          parent = status && status.file!.parent as Directory;
          if (!parent) {
            break;
          }
          parentFolder = parent.uri;
          parentStatusKey = this.getStatutsKey(parentFolder);
          parentStatus = this.status.get(parentStatusKey);
          // 当父节点为未展开状态时，标记其父节点待更新，处理下个文件
          if (parentStatus && !parentStatus!.expanded) {
            this.status.set(parentStatusKey, {
              ...parentStatus!,
              file: parentStatus.file,
              needUpdated: true,
            });
            break;
          }
          const remove = parent.removeChildren(file.uri);
          if (remove) {
            remove.forEach((item) => {
              const statusKey = this.getStatutsKey(item.uri);
              this.status.delete(statusKey);
            });
          }
          break;
        default:
          break;
      }
    }
  }

  @action
  async createFile(node: Directory | File, newName: string, isDirectory: boolean = false) {
    const uri = node.uri;
    this.removeStatusAndFileFromParent(uri);
    if (newName === TEMP_FILE_NAME) {
      return;
    }
    const exist = await this.fileAPI.exists(uri);
    if (!exist) {
      if (isDirectory) {
        await this.fileAPI.createFolder(uri.parent.resolve(newName));
      } else {
        await this.fileAPI.createFile(uri.parent.resolve(newName));
      }
    }
  }

  @action
  async createFolder(node: Directory | File, newName: string) {
    await this.createFile(node, newName, true);
  }

  /**
   * 从status及files里移除资源
   * @param uri
   */
  @action
  removeStatusAndFileFromParent(uri: URI) {
    const statusKey = this.getStatutsKey(uri);
    const status = this.status.get(statusKey);
    const parent = status && status.file!.parent as Directory;
    if (parent) {
      const parentStatusKey = this.getStatutsKey(parent);
      const parentStatus = this.status.get(parentStatusKey);
      // 当父节点为未展开状态时，标记其父节点待更新，处理下个文件
      if (parentStatus && !parentStatus!.expanded) {
        this.status.set(parentStatusKey, {
          ...parentStatus!,
          file: parentStatus.file,
          needUpdated: true,
        });
      } else {
        const remove = parent.removeChildren(uri);
        if (remove) {
          remove.forEach((item) => {
            const statusKey = this.getStatutsKey(item.uri);
            this.status.delete(statusKey);
          });
        }
      }
    }
  }

  @action
  removeTempStatus() {
    for (const [, status] of this.status) {
      if (status && status.file && status.file.name === TEMP_FILE_NAME) {
        this.removeStatusAndFileFromParent(status.file.uri);
        break;
      }
    }
  }

  /**
   * 创建临时文件
   * @param uri
   */
  @action
  async createTempFile(uri: URI, isDirectory?: boolean): Promise<URI | void> {
    const parentFolder = this.searchFileParent(uri, (path: URI) => {
      const statusKey = this.getStatutsKey(path);
      const status = this.status.get(statusKey);
      if (status && status.file && status.file!.filestat.isDirectory && !status.file!.filestat.isTemporaryFile) {
        return true;
      } else {
        return false;
      }
    });
    if (!parentFolder) {
      return;
    }
    const parentFolderStatusKey = this.getStatutsKey(parentFolder);
    const parentStatus = this.status.get(parentFolderStatusKey);
    if (!parentStatus) {
      return;
    }
    if (!parentStatus.expanded) {
      await this.updateFilesExpandedStatus(parentStatus.file);
    }
    const tempFileUri = parentFolder.resolve(TEMP_FILE_NAME);
    const parent = parentStatus.file as Directory;
    const tempfile: Directory | File = isDirectory ? this.fileAPI.generatorTempFolder(tempFileUri, parent) : this.fileAPI.generatorTempFile(tempFileUri, parent);
    const tempFileStatusKey = tempFileUri.toString();
    parent.addChildren(tempfile);
    this.status.set(tempFileStatusKey, {
      selected: false,
      focused: false,
      file: tempfile,
    });
    return tempfile.uri;
  }

  /**
   * 创建临时文件夹
   * @param uri
   */
  @action
  async createTempFolder(uri: URI): Promise<URI | void> {
    return this.createTempFile(uri, true);
  }

  /**
   * 创建临时文件用于重命名
   * @param uri
   */
  @action
  async renameTempFile(uri: URI) {
    const statusKey = this.getStatutsKey(uri);
    const status = this.status.get(statusKey);
    if (!status) {
      return;
    }
<<<<<<< HEAD
=======
    const file = status.file.updateFileStat('isTemporaryFile', true);
    this.status.set(statusKey, {
      ...status,
      file,
    });
>>>>>>> df3fa728
  }

  async renameFile(node: Directory | File, value: string) {
    if (value && value !== node.name) {
      await this.fileAPI.moveFile(node.uri, node.uri.parent.resolve(value), node.filestat.isDirectory);
    }
    const statusKey = this.getStatutsKey(node);
    const status = this.status.get(statusKey);
    if (!status) {
      return;
    }
<<<<<<< HEAD
=======
    const file = status.file.updateFileStat('isTemporaryFile', false);
    this.status.set(statusKey, {
      ...status,
      file,
    });
>>>>>>> df3fa728
  }

  async deleteFile(uri: URI) {
    try {
      this.removeStatusAndFileFromParent(uri);
      await this.fileAPI.deleteFile(uri);
    } catch (e) {
      // solve error
    }
  }

  async moveFile(from: URI, targetDir: URI) {
    const to = targetDir.resolve(from.displayName);
    const toStatusKey = this.getStatutsKey(to);
    const fromStatusKey = this.getStatutsKey(from);
    const status = this.status.get(toStatusKey);
    const fromStatus = this.status.get(fromStatusKey);
    this.resetFilesSelectedStatus();
    if (from.isEqual(to) && status) {
      this.status.set(toStatusKey, {
        ...status,
        focused: true,
        file: status.file,
      });
      // 路径相同，不处理
      return;
    }
    if (status) {
      // 如果已存在该文件，提示是否替换文件
      const ok = localize('explorer.comfirm.replace.ok');
      const cancel = localize('explorer.comfirm.replace.cancel');
      const comfirm = await this.dislogService.warning(formatLocalize('explorer.comfirm.replace', from.displayName, targetDir.displayName), [cancel, ok]);
      if (comfirm !== ok) {
        return;
      } else {
        await this.fileAPI.moveFile(from, to, fromStatus && fromStatus.file.filestat.isDirectory);
        this.status.set(toStatusKey, {
          ...status,
          file: status.file,
          focused: true,
        });
      }
    } else {
      await this.fileAPI.moveFile(from, to, fromStatus && fromStatus.file.filestat.isDirectory);
    }
  }

  async moveFiles(froms: URI[], targetDir: URI) {
    for (const from of froms) {
      if (from.isEqualOrParent(targetDir)) {
        return;
      }
    }
    if (this.corePreferences['explorer.confirmMove']) {
      const ok = localize('explorer.comfirm.move.ok');
      const cancel = localize('explorer.comfirm.move.cancel');
      const comfirm = await this.dislogService.warning(formatLocalize('explorer.comfirm.move', `[${froms.map((uri) => uri.displayName).join(',')}]`, targetDir.displayName), [cancel, ok]);
      if (comfirm !== ok) {
        return;
      }
    }
    for (const from of froms) {
      await this.moveFile(from, targetDir);
    }
  }

  async deleteFiles(uris: URI[]) {
    if (this.corePreferences['explorer.confirmDelete']) {
      const ok = localize('explorer.comfirm.delete.ok');
      const cancel = localize('explorer.comfirm.delete.cancel');
      const deleteFilesMessage = `[${uris.map((uri) => uri.displayName).join(',')}]`;
      const comfirm = await this.dislogService.warning(formatLocalize('explorer.comfirm.delete', deleteFilesMessage), [cancel, ok]);
      if (comfirm !== ok) {
        return;
      }
    }
    uris.forEach(async (uri: URI) => {
      await this.deleteFile(uri);
    });
  }

  /**
   * 折叠所有节点
   */
  @action
  collapseAll(uri?: URI) {
    if (!uri) {
      for (const [key, status] of this.status) {
        this.status.set(key, {
          ...status,
          file: status.file,
          expanded: false,
        });
      }
    } else {
      const statusKey = this.getStatutsKey(uri.toString());
      const status = this.status.get(statusKey);
      let children: (Directory | File)[] = [];
      if (status && status.file) {
        if (Directory.isDirectory(status.file)) {
          const item = status.file as Directory;
          children = item.children;
        }
      }
      if (children && children.length > 0) {
        children.forEach((child) => {
          if (child.filestat.isDirectory) {
            const childPath = this.getStatutsKey(child.uri.toString());
            this.status.set(childPath, {
              ...this.status.get(childPath)!,
              file: child,
              expanded: false,
              needUpdated: true,
            });
          }
        });
      }
    }
  }

  /**
   * 刷新所有节点
   */
  @action
  refresh(uri: URI = this.root) {
    const statusKey = this.getStatutsKey(uri);
    const status = this.status.get(statusKey);
    if (!status) {
      return;
    }
    if (Directory.isDirectory(status.file)) {
      this.status.set(statusKey, {
        ...status,
        file: status.file,
        needUpdated: true,
      });
      if (status.expanded) {
        this.refreshAffectedNode(status.file);
      }
    }
  }

  searchFileParent(uri: URI, check: any) {
    let parent = uri;
    // 超过两级找不到文件，默认为ignore规则下的文件夹变化
    while (parent) {
      if (parent.isEqual(this.root)) {
        return this.root;
      }
      if (check(parent)) {
        return parent;
      }
      parent = parent.parent;
    }
    return false;
  }

  replaceFileName(uri: URI, name: string): URI {
    return uri.parent.resolve(name);
  }

  /**
   * 当选中事件激活时同时也为焦点事件
   * 需要同时设置seleted与focused
   * @param file
   * @param value
   */
  @action
  updateFilesSelectedStatus(files: (Directory | File)[], value: boolean) {
    if (files.length === 0) {
      this.resetFilesFocusedStatus();
    } else {
      this.resetFilesSelectedStatus();
      files.forEach((file: Directory | File) => {
        const statusKey = this.getStatutsKey(file);
        const status = this.status.get(statusKey);
        if (status) {
          this.status.set(statusKey, {
            ...status,
            selected: value,
            focused: value,
          });
        }
      });
    }
  }

  /**
   * 重置所有文件Selected属性
   */
  @action
  resetFilesSelectedStatus() {
    for (const [key, status] of this.status) {
      this.status.set(key, {
        ...status,
        selected: false,
        focused: false,
      });
    }
  }

  /**
   * 焦点事件与选中事件不冲突，可同时存在
   * 选中为A，焦点为B的情况
   * @param file
   * @param value
   */
  @action
  updateFilesFocusedStatus(files: (Directory | File)[], value: boolean) {
    this.resetFilesFocusedStatus();
    files.forEach((file: Directory | File) => {
      const statusKey = this.getStatutsKey(file);
      const status = this.status.get(statusKey);
      if (status) {
        this.status.set(statusKey, {
          ...status!,
          focused: value,
        });
      }
    });
  }

  /**
   * 重置所有文件Focused属性
   */
  @action
  resetFilesFocusedStatus() {
    for (const [key, status] of this.status) {
      this.status.set(key, {
        ...status,
        focused: false,
      });
    }
  }

  async refreshAffectedNodes(uris: URI[]) {
    const nodes = this.getAffectedNodes(uris);
    for (const node of nodes.values()) {
      await this.refreshAffectedNode(node);
    }
    return nodes.size !== 0;
  }

  private getAffectedNodes(uris: URI[]): Map<string, Directory> {
    const nodes = new Map<string, Directory>();
    for (const uri of uris) {
      const statusKey = this.getStatutsKey(uri.parent);
      const status = this.status.get(statusKey);
      if (status && status.file && Directory.isDirectory(status.file)) {
        nodes.set(status.file.id, status.file as Directory);
      }
    }
    return nodes;
  }

  @action
  async refreshAffectedNode(file: Directory | File) {
    const statusKey = this.getStatutsKey(file);
    const status = this.status.get(statusKey);
    let item: any = file;
    if (status) {
      item = status.file as Directory;
    }
    if (Directory.isDirectory(item)) {
      await item.getChildren();
      const children = item.children;
      for (const child of children) {
        const childStatusKey = this.getStatutsKey(child);
        const childStatus = this.status.get(childStatusKey);
        if (childStatus && childStatus.expanded) {
          await this.refreshAffectedNode(child);
        }
      }
      if (!file.parent && status) {
        // 更新根节点引用
        // file.parent不存在即为根节点
        this.files = [].concat(item);
        this.updateFileStatus(this.files);
      } else if (file.parent) {
        file.parent.replaceChildren(item);
        this.updateFileStatus([item]);
      }
    }
  }

  @action
  async updateFilesExpandedStatus(file: Directory | File) {
    const statusKey = this.getStatutsKey(file);
    const status = this.status.get(statusKey);
    let item: any = file;
    if (status) {
      item = status.file as Directory;
    } else {
      return;
    }
    if (Directory.isDirectory(file)) {
      if (status && !status.expanded) {
        // 如果当前目录下的子文件为空，同时具备父节点，尝试调用fileservice加载文件
        // 如果当前目录具备父节点(即非根目录)，尝试调用fileservice加载文件
        if (item.children.length === 0 && item.parent || status && status.needUpdated && item.parent) {
          await item.getChildren();
          this.updateFileStatus([item]);
        }
        this.status.set(statusKey, {
          ...status!,
          expanded: true,
          focused: true,
          selected: true,
          needUpdated: false,
        });
      } else {
        this.status.set(statusKey, {
          ...status!,
          expanded: false,
          focused: true,
          selected: true,
        });
      }
    }
  }

  @action
  async updateFilesExpandedStatusByQueue(paths: URI[]) {
    if (paths.length === 0) {
      return;
    }
    let uri = paths.pop();
    let statusKey = uri && this.getStatutsKey(uri);
    while (statusKey) {
      const status = this.status.get(statusKey);
      if (status && !status.expanded) {
        await this.updateFilesExpandedStatus(status.file);
      }
      uri = paths.pop();
      statusKey = uri && this.getStatutsKey(uri);
    }
  }

  @action
  updateFileStatus(files: (Directory | File)[]) {
    const changeUri: Uri[] = [];
    files.forEach((file) => {
      const statusKey = this.getStatutsKey(file);
      const status = this.status.get(statusKey);
      if (status) {
        const item = file instanceof Directory ? file : status.file as Directory;
        if (Directory.isDirectory(file)) {
          this.status.set(statusKey, {
            ...status,
            file: item,
          });
          this.updateFileStatus(item.children);
        } else {
          this.status.set(statusKey, {
            ...status,
            file,
          });
        }
      } else {
        const item = file as Directory;
        if (Directory.isDirectory(item)) {
          this.status.set(statusKey, {
            selected: item.selected,
            focused: item.focused,
            expanded: item.expanded,
            file: item,
          });
          this.updateFileStatus(item.children);
        } else {
          this.status.set(statusKey, {
            selected: item.selected,
            focused: item.focused,
            file: item,
          });
        }
      }
      changeUri.push(Uri.parse(file.uri.toString()));
    });
    this.statusChangeEmitter.fire(changeUri);
  }

  private getDeletedUris(changes: FileChange[]): URI[] {
    return changes.filter((change) => change.type === FileChangeType.DELETED).map((change) => new URI(change.uri));
  }

  private getAffectedUris(changes: FileChange[]): URI[] {
    return changes.filter((change) => !this.isFileContentChanged(change)).map((change) => new URI(change.uri));
  }

  private isRootAffected(changes: FileChange[]): boolean {
    const root = this.root;
    if (FileStatNode.is(root)) {
      return changes.some((change) =>
        change.type < FileChangeType.DELETED && change.uri.toString() === root.uri.toString(),
      );
    }
    return false;
  }

  private isFileContentChanged(change: FileChange): boolean {
    return change.type === FileChangeType.UPDATED && FileStatNode.isContentFile(this.status.get(change.uri));
  }

  private deleteAffectedNodes(uris: URI[]) {
    let parent: Directory;
    let parentFolder: URI | boolean;
    let parentStatus: any;
    let parentStatusKey: string;
    for (const uri of uris) {
      const statusKey = this.getStatutsKey(uri);
      const status = this.status.get(statusKey);
      if (!status) {
        return;
      }
      parent = status && status.file!.parent as Directory;
      if (!parent) {
        return;
      }
      parentFolder = parent.uri;
      parentStatusKey = this.getStatutsKey(parentFolder);
      parentStatus = this.status.get(parentStatusKey);
      // 当父节点为未展开状态时，标记其父节点待更新，处理下个文件
      if (parentStatus && !parentStatus!.expanded) {
        this.status.set(parentStatusKey, {
          ...parentStatus!,
          file: parentStatus.file,
          needUpdated: true,
        });
        return;
      }
      const remove = parent.removeChildren(uri);
      if (remove) {
        remove.forEach((item) => {
          const statusKey = this.getStatutsKey(item.uri);
          this.status.delete(statusKey);
        });
      }
    }
  }

  private onFilesChanged(changes: FileChange[]): void {
    if (!this.refreshAffectedNodes(this.getAffectedUris(changes)) && this.isRootAffected(changes)) {
      this.refresh();
    }
    this.deleteAffectedNodes(this.getDeletedUris(changes));
  }

  @action
  private async getFiles(roots: IWorkspaceRoots): Promise<(Directory | File)[]> {
    let result = [];
    for (const root of roots) {
      let files;
      if (root.isDirectory) {
        files = await this.fileAPI.getFiles(root.uri);
        this.updateFileStatus(files);
        result = result.concat(files);
      }
      const watcher = await this.fileServiceClient.watchFileChanges(new URI(root.uri));
      this.fileServiceWatchers[root.uri] = watcher;
      watcher.onFilesChanged((changes: FileChange[]) => {
        // this.effectChange(files);
        this.onFilesChanged(changes);
      });
    }
    this.files = result;
    return result;
  }

  /**
   * 打开文件
   * @param uri
   */
  openFile(uri: URI) {
    this.commandService.executeCommand(EDITOR_COMMANDS.OPEN_RESOURCE.id, uri, { disableNavigate: true });
  }

  /**
   * 打开并固定文件
   * @param uri
   */
  openAndFixedFile(uri: URI) {
    this.commandService.executeCommand(EDITOR_COMMANDS.OPEN_RESOURCE.id, uri, { disableNavigate: false });
  }

  /**
   * 在侧边栏打开文件
   * @param {URI} uri
   * @memberof FileTreeService
   */
  openToTheSide(uri: URI) {
    this.commandService.executeCommand(EDITOR_COMMANDS.OPEN_RESOURCE.id, uri, { disableNavigate: false, split: 4 /** right */ });
  }

  /**
   * 比较选中的两个文件
   * @param original
   * @param modified
   */
  compare(original: URI, modified: URI) {
    this.commandService.executeCommand(EDITOR_COMMANDS.COMPARE.id, {
      original,
      modified,
    });
  }

  copyFile(from: URI[]) {
    this.pasteStore = {
      files: from,
      type: PasteTypes.COPY,
    };
  }

  cutFile(from: URI[]) {
    this.pasteStore = {
      files: from,
      type: PasteTypes.CUT,
    };
  }

  pasteFile(to: URI) {
    if (this.pasteStore.type === PasteTypes.CUT) {
      this.pasteStore.files.forEach((file) => {
        this.fileAPI.moveFile(file, to.resolve(file.displayName));
      });
    } else if (this.pasteStore.type === PasteTypes.COPY) {
      this.pasteStore.files.forEach((file) => {
        this.fileAPI.copyFile(file, to.resolve(file.displayName));
      });
    }
    this.pasteStore = {
      files: [],
      type: PasteTypes.NONE,
    };
  }
}<|MERGE_RESOLUTION|>--- conflicted
+++ resolved
@@ -494,14 +494,11 @@
     if (!status) {
       return;
     }
-<<<<<<< HEAD
-=======
     const file = status.file.updateFileStat('isTemporaryFile', true);
     this.status.set(statusKey, {
       ...status,
       file,
     });
->>>>>>> df3fa728
   }
 
   async renameFile(node: Directory | File, value: string) {
@@ -513,14 +510,11 @@
     if (!status) {
       return;
     }
-<<<<<<< HEAD
-=======
     const file = status.file.updateFileStat('isTemporaryFile', false);
     this.status.set(statusKey, {
       ...status,
       file,
     });
->>>>>>> df3fa728
   }
 
   async deleteFile(uri: URI) {
