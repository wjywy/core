import { observable, runInAction, action } from 'mobx';
import { Injectable, Autowired } from '@ali/common-di';
import {
  WithEventBus,
  CommandService,
  IContextKeyService,
  URI,
  Uri,
  Emitter,
  EDITOR_COMMANDS,
  AppConfig,
  formatLocalize,
  localize,
  IContextKey,
  memoize,
  OnEvent,
} from '@ali/ide-core-browser';
import { CorePreferences } from '@ali/ide-core-browser/lib/core-preferences';
import { IFileTreeAPI, PasteTypes, IParseStore, FileStatNode, FileTreeExpandedStatusUpdateEvent } from '../common';
import { IFileServiceClient, FileChange, FileChangeType, IFileServiceWatcher } from '@ali/ide-file-service/lib/common';
import { TEMP_FILE_NAME } from '@ali/ide-core-browser/lib/components';
import { IFileTreeItemRendered } from './file-tree.view';
import { IWorkspaceService } from '@ali/ide-workspace';
import { FileStat } from '@ali/ide-file-service';
import { IDialogService } from '@ali/ide-overlay';
import { Directory, File } from './file-tree-item';
import { ExplorerResourceCut } from '@ali/ide-core-browser/lib/contextkey/explorer';
import { AbstractContextMenuService, IContextMenu, MenuId } from '@ali/ide-core-browser/lib/menu/next';
import { ResourceLabelOrIconChangedEvent } from '@ali/ide-core-browser/lib/services';
import { FileContextKey } from './file-contextkey';

export type IFileTreeItemStatus = Map<string, {
  selected?: boolean;
  expanded?: boolean;
  focused?: boolean;
  cuted?: boolean;
  isLoading?: boolean;
  needUpdated?: boolean;
  file: Directory | File;
}>;

export interface IFileTreeServiceProps {
  onSelect: (files: (Directory | File)[]) => void;
  onTwistieClick?: (file: IFileTreeItemRendered) => void;
  onDragStart?: (node: IFileTreeItemRendered, event: React.DragEvent) => void;
  onDragOver?: (node: IFileTreeItemRendered, event: React.DragEvent) => void;
  onDragEnter?: (node: IFileTreeItemRendered, event: React.DragEvent) => void;
  onDragLeave?: (node: IFileTreeItemRendered, event: React.DragEvent) => void;
  onDrop?: (node: IFileTreeItemRendered, event: React.DragEvent) => void;
  onContextMenu?: (nodes: IFileTreeItemRendered[], event: React.MouseEvent<HTMLElement>) => void;
  onChange?: (node: IFileTreeItemRendered, value: string) => void;
  onBlur?: () => void;
  onFocus?: () => void;
  draggable: boolean;
  editable: boolean;
}

export interface IWorkspaceRoot {
  uri: string;
  isDirectory: boolean;
  lastModification?: number;
}

export type IWorkspaceRoots = IWorkspaceRoot[];

@Injectable()
export class FileTreeService extends WithEventBus {

  static WAITING_PERIOD = 100;
  @observable.shallow
  files: (Directory | File)[] = [];

  @observable.shallow
  status: IFileTreeItemStatus = new Map();

  private _root: FileStat | undefined;
  private _isFocused: boolean = false;

  private fileServiceWatchers: {
    [uri: string]: IFileServiceWatcher,
  } = {};

  @Autowired(AppConfig)
  private readonly config: AppConfig;

  @Autowired(IFileTreeAPI)
  private readonly fileAPI: IFileTreeAPI;

  @Autowired(CommandService)
  private readonly commandService: CommandService;

  @Autowired(IFileServiceClient)
  private readonly fileServiceClient: IFileServiceClient;

  @Autowired(IContextKeyService)
  private readonly contextKeyService: IContextKeyService;

  @Autowired(IWorkspaceService)
  private readonly workspaceService: IWorkspaceService;

  @Autowired(IDialogService)
  private readonly dislogService: IDialogService;

  @Autowired(CorePreferences)
  private readonly corePreferences: CorePreferences;

  @Autowired(AbstractContextMenuService)
  private readonly ctxMenuService: AbstractContextMenuService;

  @Autowired(FileContextKey)
  private readonly fileContextKey: FileContextKey;

  private _contextMenuContextKeyService: IContextKeyService;

  private statusChangeEmitter = new Emitter<Uri[]>();
  private explorerResourceCut: IContextKey<boolean>;

  private pasteStore: IParseStore = {
    files: [],
    type: PasteTypes.NONE,
  };

  get onStatusChange() {
    return this.statusChangeEmitter.event;
  }

  constructor(
  ) {
    super();
    this.init();
  }

  async init() {
    const roots: IWorkspaceRoots = await this.workspaceService.roots;

    this.explorerResourceCut = this.fileContextKey.explorerResourceCut;

    this._root = this.workspaceService.workspace;
    await this.getFiles(roots);

    this.workspaceService.onWorkspaceChanged(async (workspace: FileStat[]) => {
      this._root = this.workspaceService.workspace;
      this.dispose();
      await this.getFiles(workspace);
    });

  }

  dispose() {
    super.dispose();
    for (const watcher of Object.keys(this.fileServiceWatchers)) {
      this.fileServiceWatchers[watcher].dispose();
    }
  }

  get contextMenuContextKeyService() {
    if (!this._contextMenuContextKeyService) {
      this._contextMenuContextKeyService = this.contextKeyService.createScoped();
    }
    return this._contextMenuContextKeyService;
  }

  @memoize get contributedContextMenu(): IContextMenu {
    return this.registerDispose(this.ctxMenuService.createMenu({
      id: MenuId.ExplorerContext,
      contextKeyService: this.contextMenuContextKeyService,
    }));
  }

  get hasPasteFile(): boolean {
    return this.pasteStore.files.length > 0 && this.pasteStore.type !== PasteTypes.NONE;
  }

  get isFocused(): boolean {
    return this._isFocused;
  }

  set isFocused(value: boolean) {
    if (!value) {
      // 清空focused状态
      this.resetFilesFocusedStatus();
    }
    this._isFocused = value;
  }

  get isSelected(): boolean {
    for (const [, status] of this.status) {
      if (status.selected) {
        return true;
      }
    }
    return false;
  }

  get isMutiWorkspace(): boolean {
    return !!this.workspaceService.workspace && !this.workspaceService.workspace.isDirectory;
  }

  get root(): URI {
    if (this._root) {
      return new URI(this._root.uri);
    }
    return URI.file(this.config.workspaceDir);
  }

  get focusedUris(): URI[] {
    const focused: URI[] = [];
    for (const [, status] of this.status) {
      if (status.focused) {
        focused.push(status.file.uri);
      }
    }
    return focused;
  }

  get selectedUris(): URI[] {
    const selected: URI[] = [];
    for (const [, status] of this.status) {
      if (status.selected) {
        selected.push(status.file.uri);
      }
    }
    return selected;
  }

  get selectedFiles(): (Directory | File)[] {
    const selected: (Directory | File)[] = [];
    for (const [, status] of this.status) {
      if (status.selected) {
        selected.push(status.file);
      }
    }
    return selected;
  }

  get focusedFiles(): (Directory | File)[] {
    const selected: (Directory | File)[] = [];
    for (const [key, status] of this.status) {
      if (status.focused) {
        selected.push(status.file);
      }
    }
    return selected;
  }

  getStatutsKey(file: Directory | File | string | URI) {
    if (file instanceof URI) {
      file = file.toString();
    }
    if (typeof file === 'string') {
      if (!this.status.has(file)) {
        return file + '#';
      }
      return file;
    }
    // 为软链接文件添加标记
    if (file.filestat.isSymbolicLink || file.filestat.isInSymbolicDirectory) {
      return file.filestat.uri + '#';
    }
    return file.filestat.uri;
  }

  getParent(uri: URI) {
    const statusKey = this.getStatutsKey(uri);
    const status = this.status.get(statusKey);
    if (status) {
      return status.file.parent;
    }
  }

  getChildren(uri: URI) {
    const statusKey = this.getStatutsKey(uri);
    const status = this.status.get(statusKey);
    if (status) {
      if (Directory.isDirectory(status.file)) {
        const item = status.file as Directory;
        return item.children;
      }
      return undefined;
    }
  }

  @action
  async createFile(node: Directory | File, newName: string, isDirectory: boolean = false) {
    const uri = node.uri;
    this.removeStatusAndFileFromParent(uri);
    if (newName === TEMP_FILE_NAME) {
      return;
    }
    const exist = await this.fileAPI.exists(uri);
    if (!exist) {
      const parentStatusKey = this.getStatutsKey(uri.parent);
      const parent = this.status.get(parentStatusKey!)!.file as Directory;
      if (!parent) {
        return;
      }
      const newFile = this.fileAPI.generatorFileFromFilestat({
        uri: uri.parent.resolve(newName).toString(),
        lastModification: new Date().getTime(),
        isDirectory,
      }, parent);
      // 当创建的文件路径无多路径时，快速添加临时文件
      if (newName.indexOf('/') < 0) {
        parent.addChildren(newFile);
        this.updateFileStatus([parent]);
      }
      // 先修改数据，后置文件操作，在文件创建成功后会有事件通知前台更新
      // 保证在调用定位文件命令时文件树中存在新建的文件
      if (isDirectory) {
        this.fileAPI.createFolder(uri.parent.resolve(newName));
      } else {
        this.fileAPI.createFile(uri.parent.resolve(newName));
      }
    }
  }

  @action
  async createFolder(node: Directory | File, newName: string) {
    await this.createFile(node, newName, true);
  }

  /**
   * 从status及files里移除资源
   * @param uri
   */
  @action
  removeStatusAndFileFromParent(uri: URI) {
    const parentStatusKey = this.getStatutsKey(uri.parent);
    const parentStatus = this.status.get(parentStatusKey);
    const parent = parentStatus && parentStatus!.file as Directory;
    if (parent) {
      // 当父节点为未展开状态时，标记其父节点待更新，处理下个文件
      if (parentStatus && !parentStatus!.expanded) {
        this.status.set(parentStatusKey, {
          ...parentStatus!,
          file: parentStatus.file,
          needUpdated: true,
        });
      } else {
        const remove = parent.removeChildren(uri);
        if (remove) {
          remove.forEach((item) => {
            const statusKey = this.getStatutsKey(item.uri);
            this.status.delete(statusKey);
          });
        }
      }
    }
  }

  @action
  removeTempStatus(node?: Directory | File) {
    if (node) {
      const statusKey = this.getStatutsKey(node.uri);
      const status = this.status.get(statusKey);
      if (!status) {
        return;
      }
      if (status.file.name === TEMP_FILE_NAME) {
        this.removeStatusAndFileFromParent(status.file.uri);
      } else {
        status.file.updateTemporary(false);
        this.status.set(statusKey, {
          ...status!,
          file: status.file,
        });
      }
    } else {
      for (const [, status] of this.status) {
        if (status && status.file && status.file.name === TEMP_FILE_NAME) {
          this.removeStatusAndFileFromParent(status.file.uri);
          break;
        }
      }
    }
  }

  /**
   * 创建临时文件
   * @param uri
   */
  @action
  async createTempFile(uri: URI, isDirectory?: boolean): Promise<URI | void> {
    const parentFolder = this.searchFileParent(uri, (path: URI) => {
      const statusKey = this.getStatutsKey(path);
      const status = this.status.get(statusKey);
      if (status && status.file && status.file!.filestat.isDirectory && !status.file!.isTemporary) {
        return true;
      } else {
        return false;
      }
    });
    if (!parentFolder) {
      return;
    }
    const parentFolderStatusKey = this.getStatutsKey(parentFolder);
    const parentStatus = this.status.get(parentFolderStatusKey);
    if (!parentStatus) {
      return;
    }
    if (!parentStatus.expanded) {
      await this.updateFilesExpandedStatus(parentStatus.file);
    }
    const tempFileUri = parentFolder.resolve(TEMP_FILE_NAME);
    const parent = parentStatus.file as Directory;
    const tempfile: Directory | File = isDirectory ? this.fileAPI.generatorTempFolder(tempFileUri, parent) : this.fileAPI.generatorTempFile(tempFileUri, parent);
    const tempFileStatusKey = tempFileUri.toString();
    parent.addChildren(tempfile);
    this.status.set(tempFileStatusKey, {
      selected: false,
      focused: false,
      file: tempfile,
    });
    return tempfile.uri;
  }

  /**
   * 创建临时文件夹
   * @param uri
   */
  @action
  async createTempFolder(uri: URI): Promise<URI | void> {
    return this.createTempFile(uri, true);
  }

  /**
   * 创建临时文件用于重命名
   * @param uri
   */
  @action
  async renameTempFile(uri: URI) {
    const statusKey = this.getStatutsKey(uri);
    const status = this.status.get(statusKey);
    if (!status) {
      return;
    }
    const file = status.file.updateTemporary(true);
    this.status.set(statusKey, {
      ...status,
      file,
    });
  }

  async renameFile(node: Directory | File, value: string) {
    const exist = await this.fileAPI.exists(node.uri.parent.resolve(value));
    const uri = node.uri;
    if (!exist && (value && value !== node.name)) {
      const parentStatusKey = this.getStatutsKey(uri.parent);
      const parent = this.status.get(parentStatusKey!)!.file as Directory;
      if (!parent) {
        return;
      }
      const newFile = this.fileAPI.generatorFileFromFilestat({
        uri: uri.parent.resolve(value).toString(),
        lastModification: new Date().getTime(),
        isDirectory: node.filestat.isDirectory,
      }, parent);
      parent.removeChildren(uri);
      parent.addChildren(newFile);
      this.updateFileStatus([parent]);
      // 先修改数据，后置文件操作，在文件重命名成功后会有事件通知前台更新
      // 保证在调用定位文件命令时文件树中存在修改后的文件
      this.fileAPI.moveFile(node.uri, node.uri.parent.resolve(value), node.filestat.isDirectory);
    }

    const statusKey = this.getStatutsKey(node);
    const status = this.status.get(statusKey);
    if (!status) {
      return;
    }
    const file = status.file.updateTemporary(false);
    this.status.set(statusKey, {
      ...status,
      file,
    });
  }

  async deleteFile(uri: URI) {
    try {
      this.removeStatusAndFileFromParent(uri);
      await this.fileAPI.deleteFile(uri);
    } catch (e) {
      // solve error
    }
  }

  async moveFile(from: URI, targetDir: URI) {
    const to = targetDir.resolve(from.displayName);
    const toStatusKey = this.getStatutsKey(to);
    const fromStatusKey = this.getStatutsKey(from);
    const status = this.status.get(toStatusKey);
    const fromStatus = this.status.get(fromStatusKey);
    this.resetFilesSelectedStatus();
    if (from.isEqual(to) && status) {
      this.status.set(toStatusKey, {
        ...status,
        focused: true,
        file: status.file,
      });
      // 路径相同，不处理
      return;
    }
    if (status) {
      // 如果已存在该文件，提示是否替换文件
      const ok = localize('file.confirm.replace.ok');
      const cancel = localize('file.confirm.replace.cancel');
      const comfirm = await this.dislogService.warning(formatLocalize('file.confirm.replace', from.displayName, targetDir.displayName), [cancel, ok]);
      if (comfirm !== ok) {
        return;
      } else {
        await this.fileAPI.moveFile(from, to, fromStatus && fromStatus.file.filestat.isDirectory);
        this.status.set(toStatusKey, {
          ...status,
          file: status.file,
          focused: true,
        });
      }
    } else {
      await this.fileAPI.moveFile(from, to, fromStatus && fromStatus.file.filestat.isDirectory);
    }
  }

  async moveFiles(froms: URI[], targetDir: URI) {
    for (const from of froms) {
      if (from.isEqualOrParent(targetDir)) {
        return;
      }
    }
    if (this.corePreferences['explorer.confirmMove']) {
      const ok = localize('file.confirm.move.ok');
      const cancel = localize('file.confirm.move.cancel');
      const comfirm = await this.dislogService.warning(formatLocalize('file.confirm.move', `[${froms.map((uri) => uri.displayName).join(',')}]`, targetDir.displayName), [cancel, ok]);
      if (comfirm !== ok) {
        this.resetFilesSelectedStatus();
        return;
      }
    }
    for (const from of froms) {
      await this.moveFile(from, targetDir);
    }
  }

  async deleteFiles(uris: URI[] = []) {
    if (this.corePreferences['explorer.confirmDelete']) {
      const ok = localize('file.confirm.delete.ok');
      const cancel = localize('file.confirm.delete.cancel');
      const deleteFilesMessage = `[${uris.map((uri) => uri.displayName).join(',')}]`;
      const comfirm = await this.dislogService.warning(formatLocalize('file.confirm.delete', deleteFilesMessage), [cancel, ok]);
      if (comfirm !== ok) {
        return;
      }
    }
    uris.forEach(async (uri: URI) => {
      await this.deleteFile(uri);
    });
  }

  /**
   * 折叠所有节点
   */
  @action
  collapseAll(uri?: URI) {
    if (!uri) {
      for (const [key, status] of this.status) {
        if (key === this.root.toString()) {
          continue;
        }
        this.status.set(key, {
          ...status,
          expanded: false,
        });
      }
    } else {
      const statusKey = this.getStatutsKey(uri.toString());
      const status = this.status.get(statusKey);
      let children: (Directory | File)[] = [];
      if (status && status.file) {
        if (Directory.isDirectory(status.file)) {
          const item = status.file as Directory;
          children = item.children;
        }
      }
      if (children && children.length > 0) {
        children.forEach((child) => {
          if (child.filestat.isDirectory) {
            const childPath = this.getStatutsKey(child.uri.toString());
            this.status.set(childPath, {
              ...this.status.get(childPath)!,
              file: child,
              expanded: false,
              needUpdated: true,
            });
          }
        });
      }
    }
  }

  /**
   * 刷新所有节点
   */
  @action
  async refresh(uri: URI = this.root, lowcost?: boolean) {
    const statusKey = this.getStatutsKey(uri);
    const status = this.status.get(statusKey);
    if (!status) {
      return;
    }
    if (Directory.isDirectory(status.file)) {
      this.status.set(statusKey, {
        ...status,
        file: status.file,
        needUpdated: true,
      });
      if (status.expanded) {
        this.refreshAffectedNode(status.file, lowcost);
      }
    }
  }

  @OnEvent(ResourceLabelOrIconChangedEvent)
  onResourceLabelOrIconChangedEvent(e: ResourceLabelOrIconChangedEvent) {
    // labelService发生改变时，更新icon和名称
    this.updateItemMeta(e.payload);
  }

  @action
  updateItemMeta(uri: URI) {
    const statusKey = this.getStatutsKey(uri);
    const status = this.status.get(statusKey);
    if (!status) {
      return;
    }
    const file = status.file;
    const newFileItem = this.fileAPI.fileStat2FileTreeItem(file.filestat, file.parent, file.filestat.isSymbolicLink);
    if (file instanceof Directory) {
      file.updateMeta(newFileItem as Directory);
    } else {
      file.updateMeta(newFileItem as File);
    }
    if (status.file.parent) {
      status.file.parent.replaceChildren(status.file); // 触发mobx变更
    }
  }

  searchFileParent(uri: URI, check: any) {
    let parent = uri;
    // 超过两级找不到文件，默认为ignore规则下的文件夹变化
    while (parent) {
      if (parent.isEqual(this.root)) {
        return this.root;
      }
      if (check(parent)) {
        return parent;
      }
      parent = parent.parent;
    }
    return false;
  }

  replaceFileName(uri: URI, name: string): URI {
    return uri.parent.resolve(name);
  }

  /**
   * 当选中事件激活时同时也为焦点事件
   * 需要同时设置seleted与focused
   * @param file
   * @param value
   */
  @action
  updateFilesSelectedStatus(files: (Directory | File)[] = [], value: boolean) {
    if (files.length === 0) {
      this.resetFilesFocusedStatus();
    } else {
      this.resetFilesSelectedStatus();
      files.forEach((file: Directory | File) => {
        const statusKey = this.getStatutsKey(file);
        const status = this.status.get(statusKey);
        if (status) {
          this.status.set(statusKey, {
            ...status,
            selected: value,
            focused: value,
          });
        }
      });
    }
  }

  /**
   * 重置所有文件Selected属性
   */
  @action
  resetFilesSelectedStatus() {
    for (const [key, status] of this.status) {
      this.status.set(key, {
        ...status,
        selected: false,
        focused: false,
      });
    }
  }

  /**
   * 重置所有文件cuted属性
   */
  @action
  resetFilesCutedStatus() {
    for (const [key, status] of this.status) {
      this.status.set(key, {
        ...status,
        cuted: false,
      });
    }
  }

  /**
   * 焦点事件与选中事件不冲突，可同时存在
   * 选中为A，焦点为B的情况
   * @param file
   * @param value
   */
  @action
  updateFilesFocusedStatus(files: (Directory | File)[] = [], value: boolean) {
    this.resetFilesFocusedStatus();
    files.forEach((file: Directory | File) => {
      const statusKey = this.getStatutsKey(file);
      const status = this.status.get(statusKey);
      if (status) {
        this.status.set(statusKey, {
          ...status!,
          focused: value,
        });
      }
    });
  }

  /**
   * 重置所有文件Focused属性
   */
  @action
  resetFilesFocusedStatus() {
    for (const [key, status] of this.status) {
      this.status.set(key, {
        ...status,
        focused: false,
      });
    }
  }

  async refreshAffectedNodes(uris: URI[]) {
    const nodes = this.getAffectedNodes(uris);
    for (const node of nodes.values()) {
      await this.refreshAffectedNode(node, true);
    }
    return nodes.size !== 0;
  }

  private getAffectedNodes(uris: URI[]): Map<string, Directory> {
    const nodes = new Map<string, Directory>();
    for (const uri of uris) {
      const statusKey = this.getStatutsKey(uri.parent);
      const status = this.status.get(statusKey);
      if (status && status.file && Directory.isDirectory(status.file)) {
        nodes.set(status.file.id, status.file as Directory);
      }
    }
    return nodes;
  }

  @action
  async refreshAffectedNode(file: Directory | File, lowcost?: boolean) {
    const statusKey = this.getStatutsKey(file);
    const status = this.status.get(statusKey);
    let item: any = file;
    if (status) {
      item = status.file as Directory;
    }
    if (Directory.isDirectory(item)) {
      await item.getChildren();
      const children = item.children;
      if (!Array.isArray(children)) {
        return ;
      }
      if (lowcost) {
        for (const child of children) {
          const childStatusKey = this.getStatutsKey(child);
          const childStatus = this.status.get(childStatusKey);
          if (childStatus && childStatus.expanded && Directory.isDirectory(child)) {
            (child as Directory).updateChildren((childStatus.file as Directory).children);
          }
        }
      } else {
        for (const child of children) {
          const childStatusKey = this.getStatutsKey(child);
          const childStatus = this.status.get(childStatusKey);
          if (childStatus && childStatus.expanded) {
            await this.refreshAffectedNode(child);
          }
        }
      }
      if (!file.parent && status) {
        // 更新根节点引用
        // file.parent不存在即为根节点
        this.files = [].concat(item);
        this.updateFileStatus(this.files);
      } else if (file.parent) {
        item.updateMeta(file);
        file.parent.replaceChildren(item);
        this.updateFileStatus([item]);
      }
    }
  }

  @action
  async updateFilesExpandedStatus(file: Directory | File) {
    const statusKey = this.getStatutsKey(file);
    const status = this.status.get(statusKey);
    let item: any = file;
    if (status) {
      item = status.file as Directory;
    } else {
      return;
    }
    if (Directory.isDirectory(file)) {
      if (status && !status.expanded) {
        // 如果当前目录下的子文件为空，同时具备父节点，尝试调用fileservice加载文件
        // 如果当前目录具备父节点(即非根目录)，尝试调用fileservice加载文件
        if (item.children && item.children.length === 0 && item.parent || status && status.needUpdated && item.parent) {
          await item.getChildren();
          this.updateFileStatus([item]);
        }
        this.status.set(statusKey, {
          ...status!,
          expanded: true,
          needUpdated: false,
        });
        this.eventBus.fire(new FileTreeExpandedStatusUpdateEvent({uri: file.uri, expanded: true}));
      } else {
        this.status.set(statusKey, {
          ...status!,
          expanded: false,
        });
        this.eventBus.fire(new FileTreeExpandedStatusUpdateEvent({uri: file.uri, expanded: false}));
      }
    }
  }

  @action
  async updateFilesExpandedStatusByQueue(paths: URI[]) {
    if (paths.length === 0) {
      return;
    }
    let uri = paths.pop();
    let statusKey = uri && this.getStatutsKey(uri);
    while (statusKey) {
      const status = this.status.get(statusKey);
      if (status && !status.expanded) {
        await this.updateFilesExpandedStatus(status.file);
      }
      uri = paths.pop();
      statusKey = uri && this.getStatutsKey(uri);
    }
  }

  @action
  updateFileLoadingStatus(file: Directory | File, isLoading: boolean = false) {
    const statusKey = this.getStatutsKey(file);
    const status = this.status.get(statusKey);
<<<<<<< HEAD
    this.status.set(statusKey, {
      ...status!,
      isLoading,
    });
=======
    if (status) {
      this.status.set(statusKey, {
        ...status!,
        isLoading,
      });
    }
>>>>>>> e9b26558
  }

  @action
  updateFileStatus(files: (Directory | File)[] = []) {
    const changeUri: Uri[] = [];
    files.forEach((file) => {
      const statusKey = this.getStatutsKey(file);
      const status = this.status.get(statusKey);
      if (status) {
        const item = file instanceof Directory ? file : status.file as Directory;
        if (Directory.isDirectory(file)) {
          this.status.set(statusKey, {
            ...status,
            file: item,
          });
          this.updateFileStatus(item.children);
        } else {
          this.status.set(statusKey, {
            ...status,
            file,
          });
        }
      } else {
        const item = file as Directory;
        if (Directory.isDirectory(item)) {
          this.status.set(statusKey, {
            selected: item.selected,
            focused: item.focused,
            expanded: item.expanded,
            file: item,
          });
          this.updateFileStatus(item.children);
        } else {
          this.status.set(statusKey, {
            selected: item.selected,
            focused: item.focused,
            file: item,
          });
        }
      }
      changeUri.push(Uri.parse(file.uri.toString()));
    });
    if (changeUri.length > 0) {
      this.statusChangeEmitter.fire(changeUri);
    }
  }

  private getDeletedUris(changes: FileChange[]): URI[] {
    return changes.filter((change) => change.type === FileChangeType.DELETED).map((change) => new URI(change.uri));
  }

  private getAffectedUris(changes: FileChange[]): URI[] {
    return changes.filter((change) => !this.isFileContentChanged(change)).map((change) => new URI(change.uri));
  }

  private isRootAffected(changes: FileChange[]): boolean {
    const root = this.root;
    if (FileStatNode.is(root)) {
      return changes.some((change) =>
        change.type < FileChangeType.DELETED && change.uri.toString() === root.uri.toString(),
      );
    }
    return false;
  }

  private isFileContentChanged(change: FileChange): boolean {
    return change.type === FileChangeType.UPDATED && FileStatNode.isContentFile(this.status.get(change.uri));
  }

  private deleteAffectedNodes(uris: URI[]) {
    let parent: Directory;
    let parentFolder: URI | boolean;
    let parentStatus: any;
    let parentStatusKey: string;
    for (const uri of uris) {
      const statusKey = this.getStatutsKey(uri);
      const status = this.status.get(statusKey);
      if (!status) {
        return;
      }
      parent = status && status.file!.parent as Directory;
      if (!parent) {
        return;
      }
      parentFolder = parent.uri;
      parentStatusKey = this.getStatutsKey(parentFolder);
      parentStatus = this.status.get(parentStatusKey);
      // 当父节点为未展开状态时，标记其父节点待更新，处理下个文件
      if (parentStatus && !parentStatus!.expanded) {
        this.status.set(parentStatusKey, {
          ...parentStatus!,
          file: parentStatus.file,
          needUpdated: true,
        });
        return;
      }
      const remove = parent.removeChildren(uri);
      remove.forEach((item) => {
        const statusKey = this.getStatutsKey(item.uri);
        this.status.delete(statusKey);
      });
    }
  }

  private onFilesChanged(changes: FileChange[]): void {
    if (!this.refreshAffectedNodes(this.getAffectedUris(changes)) && this.isRootAffected(changes)) {
      this.refresh();
    }
    this.deleteAffectedNodes(this.getDeletedUris(changes));
  }

  public async reWatch() {
    for (const uri in this.fileServiceWatchers) {
      if (this.fileServiceWatchers.hasOwnProperty(uri)) {
        const watcher = await this.fileServiceClient.watchFileChanges(new URI(uri));
        this.fileServiceWatchers[uri] = watcher;
      }
    }
  }

  @action
  private async getFiles(roots: IWorkspaceRoots): Promise<(Directory | File)[]> {
    let result = [];
    for (const root of roots) {
      let files;
      if (root.isDirectory) {
        files = await this.fileAPI.getFiles(root.uri);
        this.updateFileStatus(files);
        result = result.concat(files);
      }
      const watcher = await this.fileServiceClient.watchFileChanges(new URI(root.uri));
      this.fileServiceWatchers[root.uri] = watcher;
      watcher.onFilesChanged((changes: FileChange[]) => {
        this.onFilesChanged(changes);
      });
    }
    this.files = result;
    return result;
  }

  /**
   * 打开文件
   * @param uri
   */
  openFile(uri: URI) {
    // 当打开模式为双击同时预览模式生效时，默认单击为预览文件
    const preview = this.corePreferences['editor.previewMode'];
    this.commandService.executeCommand(EDITOR_COMMANDS.OPEN_RESOURCE.id, uri, { disableNavigate: true, preview });
  }

  /**
   * 打开并固定文件
   * @param uri
   */
  openAndFixedFile(uri: URI) {
    this.commandService.executeCommand(EDITOR_COMMANDS.OPEN_RESOURCE.id, uri, { disableNavigate: true, preview: false });
  }

  /**
   * 在侧边栏打开文件
   * @param {URI} uri
   * @memberof FileTreeService
   */
  openToTheSide(uri: URI) {
    this.commandService.executeCommand(EDITOR_COMMANDS.OPEN_RESOURCE.id, uri, { disableNavigate: true, split: 4 /** right */ });
  }

  /**
   * 比较选中的两个文件
   * @param original
   * @param modified
   */
  compare(original: URI, modified: URI) {
    this.commandService.executeCommand(EDITOR_COMMANDS.COMPARE.id, {
      original,
      modified,
    });
  }

  copyFile(from: URI[]) {
    this.resetFilesCutedStatus();
    this.pasteStore = {
      files: from,
      type: PasteTypes.COPY,
    };
  }

  @action
  cutFile(from: URI[]) {
    if (from.length > 0) {
      this.explorerResourceCut.set(true);
    }
    this.pasteStore = {
      files: from,
      type: PasteTypes.CUT,
    };
    this.resetFilesCutedStatus();
    for (const uri of from) {
      const statusKey = this.getStatutsKey(uri);
      const status = this.status.get(statusKey);
      this.status.set(statusKey, {
        ...status!,
        cuted: true,
      });
    }
  }

  pasteFile(to: URI) {
    if (this.pasteStore.type === PasteTypes.CUT) {
      this.pasteStore.files.forEach((file) => {
        this.fileAPI.moveFile(file, to.resolve(file.displayName));
      });
      this.resetFilesCutedStatus();
      this.pasteStore = {
        files: [],
        type: PasteTypes.NONE,
      };
      this.explorerResourceCut.set(false);
    } else if (this.pasteStore.type === PasteTypes.COPY) {
      this.pasteStore.files.forEach((file) => {
        this.fileAPI.copyFile(file, to.resolve(file.displayName));
      });
    }
  }
}<|MERGE_RESOLUTION|>--- conflicted
+++ resolved
@@ -868,19 +868,12 @@
   updateFileLoadingStatus(file: Directory | File, isLoading: boolean = false) {
     const statusKey = this.getStatutsKey(file);
     const status = this.status.get(statusKey);
-<<<<<<< HEAD
-    this.status.set(statusKey, {
-      ...status!,
-      isLoading,
-    });
-=======
     if (status) {
       this.status.set(statusKey, {
         ...status!,
         isLoading,
       });
     }
->>>>>>> e9b26558
   }
 
   @action
