import * as React from 'react';
import { Provider, Injectable, Autowired } from '@ali/common-di';
import { BrowserModule } from '@ali/ide-core-browser';
import { createFileTreeAPIProvider, servicePath as FileTreeServicePath } from '../common';
import { FileTreeAPIImpl } from './file-tree.api';
import FileTreeService from './file-tree.service';
import { FileTreeContribution } from './file-tree-contribution';
<<<<<<< HEAD
import { FileTree } from './file-tree.view';
=======
>>>>>>> 19e40eca
import { FileTreeItemKeybindingContext } from './file-tree-keybinding-contexts';

@Injectable()
export class FileTreeModule extends BrowserModule {

  providers: Provider[] = [
<<<<<<< HEAD
  createFileTreeAPIProvider(FileTreeAPIImpl),
=======
    createFileTreeAPIProvider(FileTreeAPIImpl),
>>>>>>> 19e40eca
    FileTreeItemKeybindingContext,
    FileTreeContribution,
  ];

  frontServices = [{
    servicePath: FileTreeServicePath,
    token: FileTreeService,
  }];

  component = FileTree;
  iconClass = 'fa-file-code-o';
}<|MERGE_RESOLUTION|>--- conflicted
+++ resolved
@@ -5,21 +5,14 @@
 import { FileTreeAPIImpl } from './file-tree.api';
 import FileTreeService from './file-tree.service';
 import { FileTreeContribution } from './file-tree-contribution';
-<<<<<<< HEAD
 import { FileTree } from './file-tree.view';
-=======
->>>>>>> 19e40eca
 import { FileTreeItemKeybindingContext } from './file-tree-keybinding-contexts';
 
 @Injectable()
 export class FileTreeModule extends BrowserModule {
 
   providers: Provider[] = [
-<<<<<<< HEAD
-  createFileTreeAPIProvider(FileTreeAPIImpl),
-=======
     createFileTreeAPIProvider(FileTreeAPIImpl),
->>>>>>> 19e40eca
     FileTreeItemKeybindingContext,
     FileTreeContribution,
   ];
