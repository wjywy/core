import * as React from 'react';
import { PerfectScrollbar, TreeContainer, TreeContainerNode, TreeNode, CompositeTreeNode, ExpandableTreeNode} from '@ali/ide-core-browser/lib/components';
import { useInjectable } from '@ali/ide-core-browser/lib/react-hooks';
import FileTreeService from './file-tree.service';
import { observer } from 'mobx-react-lite';
import { IFileTreeItem, IFileTreeItemStatus } from '../common';
import throttle = require('lodash.throttle');
import * as cls from 'classnames';
<<<<<<< HEAD
import * as styles from './index.module.less';
=======
import { ContextMenuRenderer } from '@ali/ide-core-browser/lib/menu';
>>>>>>> e1c3517f

export interface IFileTreeItemRendered extends IFileTreeItem {
  selected?: boolean;
  expanded?: boolean;
}

export const FileTree = observer(() => {
  const FILETREE_LINE_HEIGHT = 22;
  const FILETREE_PRERENDER_NUMBERS = 10;

  const fileTreeService = useInjectable(FileTreeService);
  const files: IFileTreeItem[] = fileTreeService.files;
  const status: IFileTreeItemStatus = fileTreeService.status;
  const layout = fileTreeService.layout;
  const renderedStart: number = fileTreeService.renderedStart;
  const shouldShowNumbers = Math.ceil(layout.height / FILETREE_LINE_HEIGHT);
  const renderedEnd: number = renderedStart + shouldShowNumbers + FILETREE_PRERENDER_NUMBERS;
  const FileTreeStyle = {
    position: 'absolute',
    overflow: 'hidden',
    top: 0,
    bottom: 0,
    left: 0,
    width: layout.width,
    height: layout.height,
  } as React.CSSProperties;

  const fileItems: IFileTreeItemRendered[] = extractFileItemShouldBeRendered(files, status);
  let renderedFileItems = fileItems.filter((file: IFileTreeItemRendered, index: number) => {
    return index >= renderedStart && index <= renderedEnd;
  });

  renderedFileItems = renderedFileItems.map((file: IFileTreeItemRendered, index: number) => {
    return {
      ...file,
      order: renderedStart + index,
    };
  });

  const selectHandler = (file: IFileTreeItem) => {
    if (file.filestat.isDirectory) {
      fileTreeService.updateFilesExpandedStatus(file);
    } else {
      fileTreeService.openFile(file.uri);
    }
    fileTreeService.updateFilesSelectedStatus(file);
  };

  const scrollbarStyle = {
    width: layout.width,
    height: layout.height,
  };

  /**
   * 这里定义上下滚动的预加载内容
   * 往上滚动，上列表多渲染8个，下列表多渲染2个
   * 往下滚动，下列表多渲染8个，上列表多渲染2个
   * 引入Magic number 2 和 8
   */
  const scrollerContentStyle = {
    width: layout.width,
    height: `${(fileItems.length) * 22}px`,
  };

  const scrollUpHanlder = (element: Element) => {
    const positionIndex = Math.ceil(element.scrollTop / 22);
    if (positionIndex > 8) {
      fileTreeService.updateRenderedStart(positionIndex - 8);
    } else {
      fileTreeService.updateRenderedStart(0);
    }
  };
  const handlerScrollUpThrottled = throttle(scrollUpHanlder, 20);

  const scrollDownHanlder = (element: Element) => {
    const positionIndex = Math.ceil(element.scrollTop / 22);
    if (positionIndex > 8) {
      fileTreeService.updateRenderedStart(positionIndex - 2);
    } else {
      fileTreeService.updateRenderedStart(0);
    }
  };

  const handlerScrollDownThrottled = throttle(scrollDownHanlder, 200);

  const dragStartHandler = (node: IFileTreeItemRendered, event) => {
    console.log(event, node);
  };
  const contextMenuHandler = (node: IFileTreeItemRendered, event) => {
    console.log(event, node);
  };

  console.log(renderedFileItems);
  return (
    <div className={ cls(styles.kt_tree, styles.kt_filetree) } style={ FileTreeStyle }>
      <div className={ styles.kt_filetree_container }>
        <PerfectScrollbar
          style={ scrollbarStyle }
          onScrollUp={ handlerScrollUpThrottled }
          onScrollDown={ handlerScrollDownThrottled }
        >
          <div style={ scrollerContentStyle }>
            <TreeContainer
              nodes={ renderedFileItems }
              onContextMenu={ contextMenuHandler }
              onDragStart={ dragStartHandler }
              onSelect={ selectHandler }/>
          </div>
        </PerfectScrollbar>
      </div>
    </div>
  );
});

<<<<<<< HEAD
=======
const FileTreeNodes = observer((
    { files, selectHook }:
    { files: IFileTreeItemRendered[], selectHook: any},
  ) => {
    const selectHandler = (file: IFileTreeItem) => {
      selectHook(file);
    };

    return (
      <React.Fragment>
        {
          files.map((file: IFileTreeItemRendered, index: number) => {
            if (file.filestat.isDirectory) {
              return <FileTreeDirNode
                file={file} index={file.index || index}
                selectHook={selectHandler}
                selected={file.selected}
                expanded={file.expanded}
                key={file.id}
              />;
            } else {
              return <FileTreeFileNode
                file={file} index={file.index || index}
                selectHook={selectHandler}
                selected={file.selected}
                key={file.id}
              />;
            }
          })
        }
      </React.Fragment>
    );
});

const FileTreeDirNode = observer((
    {file, index, expanded, selected, selectHook}:
    {file: IFileTreeItemRendered, index: number, expanded?: boolean, selected?: boolean, selectHook: any},
  ) => {
  const FileTreeNodeWrapperStyle = {
    position: 'absolute',
    width: '100%',
    height: '22px',
    left: '0',
    top: `${index * 22}px`,
  } as React.CSSProperties;
  const FileTreeNodeStyle = {
    paddingLeft: `${file.indent * 8}px`,
  } as React.CSSProperties;

  const treeItemStore = useInjectable(TreeItemStore);

  React.useEffect(() => {
    treeItemStore.parse(file.uri);
  }, [file.uri]);

  const selectHandler = () => {
    selectHook(file, expanded);
  };

  const handleClickThrottled = throttle(selectHandler, 200);

  return (
    <div style={ FileTreeNodeWrapperStyle } key={ file.id }>
      <div
        className={ cls(
          styles.kt_filetree_treenode,
          {[`${styles.kt_mod_selected}`]: selected},
        )}
        style={ FileTreeNodeStyle }
        onClick={ handleClickThrottled }
      >
        <div className={ cls(styles.kt_filetree_treenode_content) }>
          <div
            className={ cls(
              styles.kt_filetree_treenode_segment,
              styles.kt_filetree_expansion_toggle,
              {[`${styles.kt_filetree_mod_collapsed}`]: !expanded},
            )}
          >
          </div>
          <div className={ cls(treeItemStore.icon, styles.kt_filetree_file_icon) }></div>
          <div
            className={ cls(styles.kt_filetree_treenode_segment, styles.kt_filetree_treenode_segment_grow) }
          >
            { treeItemStore.name }
          </div>
          <div className={ cls(styles.kt_filetree_treenode_segment, styles.kt_filetree_treeNode_tail) }></div>
        </div>
      </div>
    </div>
  );
});

const FileTreeFileNode = observer((
    {file, index, selected, selectHook}:
    {file: IFileTreeItemRendered, index: number, selected?: boolean, selectHook: any},
  ) => {
    const treeItemStore = useInjectable(TreeItemStore);
    const contextMenuRenderer = useInjectable(ContextMenuRenderer);

    React.useEffect(() => {
      treeItemStore.parse(file.uri);
    }, [file.uri]);

    const selectHandler = () => {
      selectHook(file);
    };

    const handleClickThrottled = throttle(selectHandler, 200);
    const FileTreeNodeWrapperStyle = {
      position: 'absolute',
      width: '100%',
      height: '22px',
      left: '0',
      top: `${index * 22}px`,
    } as React.CSSProperties;

    const FileTreeNodeStyle = {
      paddingLeft: `${18 + file.indent * 8}px`,
    } as React.CSSProperties;

    const handleContextMenu = (event: React.MouseEvent<HTMLElement>) => {

      const { x, y } = event.nativeEvent;
      contextMenuRenderer.render(['file'], { x, y });
      event.stopPropagation();
      event.preventDefault();
    };

    return (
      <div draggable={true} onContextMenu={handleContextMenu} onDragStart={(e) => {e.dataTransfer.setData('uri', file.uri.toString()); }}
        style={ FileTreeNodeWrapperStyle } key={ file.id }>
        <div
          className={ cls(styles.kt_filetree_treenode, {[`${styles.kt_mod_selected}`]: selected}) }
          style={ FileTreeNodeStyle }
          onClick={ handleClickThrottled }
        >
          <div className={ styles.kt_filetree_treenode_content }>
            <div className={ cls(treeItemStore.icon, styles.kt_filetree_file_icon) }></div>
            <div
              className={ cls(styles.kt_filetree_treenode_segment, styles.kt_filetree_treenode_segment_grow) }
            >
              { treeItemStore.name }
            </div>
            <div className={ cls(styles.kt_filetree_treenode_segment, styles.kt_filetree_treeNode_tail) }></div>
          </div>
        </div>
      </div>
    );
});

>>>>>>> e1c3517f
const extractFileItemShouldBeRendered = (
  files: IFileTreeItem[],
  status: IFileTreeItemStatus,
  depth: number = 0,
): IFileTreeItemRendered[] => {
  let renderedFiles: IFileTreeItemRendered[] = [];
  files.forEach((file: IFileTreeItem) => {
    const isExpanded = status.isExpanded.indexOf(file.id) >= 0;
    const childrens = file.children;
    renderedFiles.push({
      ...file,
      depth,
      selected: file.id === status.isSelected,
      expanded: isExpanded,
    });
    if (isExpanded && childrens && childrens.length > 0) {
      renderedFiles = renderedFiles.concat(extractFileItemShouldBeRendered(file.children, status, depth + 1 ));
    }
  });
  return renderedFiles;
};<|MERGE_RESOLUTION|>--- conflicted
+++ resolved
@@ -6,11 +6,8 @@
 import { IFileTreeItem, IFileTreeItemStatus } from '../common';
 import throttle = require('lodash.throttle');
 import * as cls from 'classnames';
-<<<<<<< HEAD
 import * as styles from './index.module.less';
-=======
 import { ContextMenuRenderer } from '@ali/ide-core-browser/lib/menu';
->>>>>>> e1c3517f
 
 export interface IFileTreeItemRendered extends IFileTreeItem {
   selected?: boolean;
@@ -22,6 +19,8 @@
   const FILETREE_PRERENDER_NUMBERS = 10;
 
   const fileTreeService = useInjectable(FileTreeService);
+  const contextMenuRenderer = useInjectable(ContextMenuRenderer);
+
   const files: IFileTreeItem[] = fileTreeService.files;
   const status: IFileTreeItemStatus = fileTreeService.status;
   const layout = fileTreeService.layout;
@@ -96,14 +95,16 @@
 
   const handlerScrollDownThrottled = throttle(scrollDownHanlder, 200);
 
-  const dragStartHandler = (node: IFileTreeItemRendered, event) => {
+  const dragStartHandler = (event: React.DragEvent, node: IFileTreeItemRendered) => {
     console.log(event, node);
   };
-  const contextMenuHandler = (node: IFileTreeItemRendered, event) => {
-    console.log(event, node);
+  const contextMenuHandler = (event: React.MouseEvent<HTMLElement>, node: IFileTreeItemRendered) => {
+    const { x, y } = event.nativeEvent;
+    contextMenuRenderer.render(['file'], { x, y });
+    event.stopPropagation();
+    event.preventDefault();
   };
 
-  console.log(renderedFileItems);
   return (
     <div className={ cls(styles.kt_tree, styles.kt_filetree) } style={ FileTreeStyle }>
       <div className={ styles.kt_filetree_container }>
@@ -125,160 +126,6 @@
   );
 });
 
-<<<<<<< HEAD
-=======
-const FileTreeNodes = observer((
-    { files, selectHook }:
-    { files: IFileTreeItemRendered[], selectHook: any},
-  ) => {
-    const selectHandler = (file: IFileTreeItem) => {
-      selectHook(file);
-    };
-
-    return (
-      <React.Fragment>
-        {
-          files.map((file: IFileTreeItemRendered, index: number) => {
-            if (file.filestat.isDirectory) {
-              return <FileTreeDirNode
-                file={file} index={file.index || index}
-                selectHook={selectHandler}
-                selected={file.selected}
-                expanded={file.expanded}
-                key={file.id}
-              />;
-            } else {
-              return <FileTreeFileNode
-                file={file} index={file.index || index}
-                selectHook={selectHandler}
-                selected={file.selected}
-                key={file.id}
-              />;
-            }
-          })
-        }
-      </React.Fragment>
-    );
-});
-
-const FileTreeDirNode = observer((
-    {file, index, expanded, selected, selectHook}:
-    {file: IFileTreeItemRendered, index: number, expanded?: boolean, selected?: boolean, selectHook: any},
-  ) => {
-  const FileTreeNodeWrapperStyle = {
-    position: 'absolute',
-    width: '100%',
-    height: '22px',
-    left: '0',
-    top: `${index * 22}px`,
-  } as React.CSSProperties;
-  const FileTreeNodeStyle = {
-    paddingLeft: `${file.indent * 8}px`,
-  } as React.CSSProperties;
-
-  const treeItemStore = useInjectable(TreeItemStore);
-
-  React.useEffect(() => {
-    treeItemStore.parse(file.uri);
-  }, [file.uri]);
-
-  const selectHandler = () => {
-    selectHook(file, expanded);
-  };
-
-  const handleClickThrottled = throttle(selectHandler, 200);
-
-  return (
-    <div style={ FileTreeNodeWrapperStyle } key={ file.id }>
-      <div
-        className={ cls(
-          styles.kt_filetree_treenode,
-          {[`${styles.kt_mod_selected}`]: selected},
-        )}
-        style={ FileTreeNodeStyle }
-        onClick={ handleClickThrottled }
-      >
-        <div className={ cls(styles.kt_filetree_treenode_content) }>
-          <div
-            className={ cls(
-              styles.kt_filetree_treenode_segment,
-              styles.kt_filetree_expansion_toggle,
-              {[`${styles.kt_filetree_mod_collapsed}`]: !expanded},
-            )}
-          >
-          </div>
-          <div className={ cls(treeItemStore.icon, styles.kt_filetree_file_icon) }></div>
-          <div
-            className={ cls(styles.kt_filetree_treenode_segment, styles.kt_filetree_treenode_segment_grow) }
-          >
-            { treeItemStore.name }
-          </div>
-          <div className={ cls(styles.kt_filetree_treenode_segment, styles.kt_filetree_treeNode_tail) }></div>
-        </div>
-      </div>
-    </div>
-  );
-});
-
-const FileTreeFileNode = observer((
-    {file, index, selected, selectHook}:
-    {file: IFileTreeItemRendered, index: number, selected?: boolean, selectHook: any},
-  ) => {
-    const treeItemStore = useInjectable(TreeItemStore);
-    const contextMenuRenderer = useInjectable(ContextMenuRenderer);
-
-    React.useEffect(() => {
-      treeItemStore.parse(file.uri);
-    }, [file.uri]);
-
-    const selectHandler = () => {
-      selectHook(file);
-    };
-
-    const handleClickThrottled = throttle(selectHandler, 200);
-    const FileTreeNodeWrapperStyle = {
-      position: 'absolute',
-      width: '100%',
-      height: '22px',
-      left: '0',
-      top: `${index * 22}px`,
-    } as React.CSSProperties;
-
-    const FileTreeNodeStyle = {
-      paddingLeft: `${18 + file.indent * 8}px`,
-    } as React.CSSProperties;
-
-    const handleContextMenu = (event: React.MouseEvent<HTMLElement>) => {
-
-      const { x, y } = event.nativeEvent;
-      contextMenuRenderer.render(['file'], { x, y });
-      event.stopPropagation();
-      event.preventDefault();
-    };
-
-    return (
-      <div draggable={true} onContextMenu={handleContextMenu} onDragStart={(e) => {e.dataTransfer.setData('uri', file.uri.toString()); }}
-        style={ FileTreeNodeWrapperStyle } key={ file.id }>
-        <div
-          className={ cls(styles.kt_filetree_treenode, {[`${styles.kt_mod_selected}`]: selected}) }
-          style={ FileTreeNodeStyle }
-          onClick={ handleClickThrottled }
-        >
-          <div className={ styles.kt_filetree_treenode_content }>
-            <div className={ cls(treeItemStore.icon, styles.kt_filetree_file_icon) }></div>
-            <div
-              className={ cls(styles.kt_filetree_treenode_segment, styles.kt_filetree_treenode_segment_grow) }
-            >
-              { treeItemStore.name }
-            </div>
-            <div className={ cls(styles.kt_filetree_treenode_segment, styles.kt_filetree_treeNode_tail) }></div>
-          </div>
-        </div>
-      </div>
-    );
-});
-
->>>>>>> e1c3517f
 const extractFileItemShouldBeRendered = (
   files: IFileTreeItem[],
   status: IFileTreeItemStatus,
