import { URI, ClientAppContribution, FILE_COMMANDS } from '@ali/ide-core-browser';
import { Domain } from '@ali/ide-core-common/lib/di-helper';
import { MenuContribution, MenuModelRegistry } from '@ali/ide-core-common/lib/menu';
import { CONTEXT_MENU } from './file-tree.view';

export namespace FileTreeContextMenu {
  // 1_, 2_用于菜单排序，这样能保证分组顺序顺序
  export const OPEN = [...CONTEXT_MENU, '1_open'];
  export const OPERATOR = [...CONTEXT_MENU, '2_operator'];
}

export interface FileUri {
  uris: URI[];
}

@Domain(ClientAppContribution, MenuContribution)
export class FileTreeContribution implements MenuContribution {
<<<<<<< HEAD
  @Autowired()
  private filetreeService: FileTreeService;

  @Autowired()
  logger: Logger;

=======
>>>>>>> 792f46b6
  registerMenus(menus: MenuModelRegistry): void {
    menus.registerMenuAction(FileTreeContextMenu.OPEN, {
      commandId: FILE_COMMANDS.NEW_FILE.id,
    });
    menus.registerMenuAction(FileTreeContextMenu.OPEN, {
      commandId: FILE_COMMANDS.NEW_FOLDER.id,
    });
    menus.registerMenuAction(FileTreeContextMenu.OPEN, {
      commandId: FILE_COMMANDS.OPEN_RESOURCES.id,
    });
    menus.registerMenuAction(FileTreeContextMenu.OPERATOR, {
      commandId: FILE_COMMANDS.DELETE_FILE.id,
    });
    menus.registerMenuAction(FileTreeContextMenu.OPERATOR, {
      commandId: FILE_COMMANDS.RENAME_FILE.id,
    });
    menus.registerMenuAction(FileTreeContextMenu.OPERATOR, {
      commandId: FILE_COMMANDS.COMPARE_SELECTED.id,
    });
  }
}<|MERGE_RESOLUTION|>--- conflicted
+++ resolved
@@ -15,15 +15,6 @@
 
 @Domain(ClientAppContribution, MenuContribution)
 export class FileTreeContribution implements MenuContribution {
-<<<<<<< HEAD
-  @Autowired()
-  private filetreeService: FileTreeService;
-
-  @Autowired()
-  logger: Logger;
-
-=======
->>>>>>> 792f46b6
   registerMenus(menus: MenuModelRegistry): void {
     menus.registerMenuAction(FileTreeContextMenu.OPEN, {
       commandId: FILE_COMMANDS.NEW_FILE.id,
