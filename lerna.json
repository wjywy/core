{
<<<<<<< HEAD
  "version": "1.0.6-alpha.9",
=======
  "version": "1.0.6-alpha.12",
>>>>>>> 27e264bb
  "npmClient": "tnpm",
  "packages": [
    "packages/*",
    "tools/*"
  ]
}<|MERGE_RESOLUTION|>--- conflicted
+++ resolved
@@ -1,9 +1,5 @@
 {
-<<<<<<< HEAD
-  "version": "1.0.6-alpha.9",
-=======
   "version": "1.0.6-alpha.12",
->>>>>>> 27e264bb
   "npmClient": "tnpm",
   "packages": [
     "packages/*",
